/* Copyright 2016-2020 Andrew Myers, Ann Almgren, Aurore Blelly
 * Axel Huebl, Burlen Loring, David Grote
 * Glenn Richardson, Jean-Luc Vay, Junmin Gu
 * Mathieu Lobet, Maxence Thevenet, Michael Rowan
 * Remi Lehe, Revathi Jambunathan, Weiqun Zhang
 * Yinjian Zhao, levinem
 *
 * This file is part of WarpX.
 *
 * License: BSD-3-Clause-LBNL
 */
#include "WarpX.H"

#include "BoundaryConditions/PML.H"
#include "Diagnostics/BackTransformedDiagnostic.H"
#include "Diagnostics/MultiDiagnostics.H"
#include "Diagnostics/ReducedDiags/MultiReducedDiags.H"
#include "FieldSolver/FiniteDifferenceSolver/FiniteDifferenceSolver.H"
#include "FieldSolver/FiniteDifferenceSolver/MacroscopicProperties/MacroscopicProperties.H"
#ifdef WARPX_USE_PSATD
#   include "FieldSolver/SpectralSolver/SpectralKSpace.H"
#   ifdef WARPX_DIM_RZ
#       include "FieldSolver/SpectralSolver/SpectralSolverRZ.H"
#   else
#       include "FieldSolver/SpectralSolver/SpectralSolver.H"
#   endif // RZ ifdef
#endif // use PSATD ifdef
#include "FieldSolver/WarpX_FDTD.H"
#include "Filter/NCIGodfreyFilter.H"
#include "Particles/MultiParticleContainer.H"
#include "Particles/ParticleBoundaryBuffer.H"
#include "Python/WarpXWrappers.h"
#include "Utils/MsgLogger/MsgLogger.H"
#include "Utils/WarnManager.H"
#include "Utils/WarpXAlgorithmSelection.H"
#include "Utils/WarpXConst.H"
#include "Utils/WarpXProfilerWrapper.H"
#include "Utils/WarpXUtil.H"

#ifdef AMREX_USE_SENSEI_INSITU
#   include <AMReX_AmrMeshInSituBridge.H>
#endif
#include <AMReX_Array4.H>
#include <AMReX_BLassert.H>
#include <AMReX_Box.H>
#include <AMReX_BoxArray.H>
#include <AMReX_Dim3.H>
#ifdef AMREX_USE_EB
#   include <AMReX_EBFabFactory.H>
#   include <AMReX_EBSupport.H>
#endif
#include <AMReX_FArrayBox.H>
#include <AMReX_FabArray.H>
#include <AMReX_FabFactory.H>
#include <AMReX_Geometry.H>
#include <AMReX_GpuControl.H>
#include <AMReX_GpuDevice.H>
#include <AMReX_GpuLaunch.H>
#include <AMReX_GpuQualifiers.H>
#include <AMReX_IArrayBox.H>
#include <AMReX_LayoutData.H>
#include <AMReX_MFIter.H>
#include <AMReX_MakeType.H>
#include <AMReX_MultiFab.H>
#include <AMReX_ParallelDescriptor.H>
#include <AMReX_ParmParse.H>
#include <AMReX_Print.H>
#include <AMReX_Random.H>
#include <AMReX_SPACE.H>
#include <AMReX_iMultiFab.H>

#include <algorithm>
#include <cmath>
#include <limits>
#include <random>
#include <string>
#include <utility>

using namespace amrex;

Vector<Real> WarpX::E_external_grid(3, 0.0);
Vector<Real> WarpX::B_external_grid(3, 0.0);

std::string WarpX::authors = "";
std::string WarpX::B_ext_grid_s = "default";
std::string WarpX::E_ext_grid_s = "default";

// Parser for B_external on the grid
std::string WarpX::str_Bx_ext_grid_function;
std::string WarpX::str_By_ext_grid_function;
std::string WarpX::str_Bz_ext_grid_function;
// Parser for E_external on the grid
std::string WarpX::str_Ex_ext_grid_function;
std::string WarpX::str_Ey_ext_grid_function;
std::string WarpX::str_Ez_ext_grid_function;

int WarpX::do_moving_window = 0;
int WarpX::start_moving_window_step = 0;
int WarpX::end_moving_window_step = -1;
int WarpX::moving_window_dir = -1;
Real WarpX::moving_window_v = std::numeric_limits<amrex::Real>::max();

bool WarpX::fft_do_time_averaging = false;

amrex::IntVect WarpX::fill_guards = amrex::IntVect(0);

Real WarpX::quantum_xi_c2 = PhysConst::xi_c2;
Real WarpX::gamma_boost = 1._rt;
Real WarpX::beta_boost = 0._rt;
Vector<int> WarpX::boost_direction = {0,0,0};
int WarpX::do_compute_max_step_from_zmax = 0;
Real WarpX::zmax_plasma_to_compute_max_step = 0._rt;

long WarpX::current_deposition_algo;
long WarpX::charge_deposition_algo;
long WarpX::field_gathering_algo;
long WarpX::particle_pusher_algo;
int WarpX::maxwell_solver_id;
long WarpX::load_balance_costs_update_algo;
bool WarpX::do_dive_cleaning = 0;
bool WarpX::do_divb_cleaning = 0;
int WarpX::em_solver_medium;
int WarpX::macroscopic_solver_algo;
amrex::Vector<int> WarpX::field_boundary_lo(AMREX_SPACEDIM,0);
amrex::Vector<int> WarpX::field_boundary_hi(AMREX_SPACEDIM,0);
amrex::Vector<ParticleBoundaryType> WarpX::particle_boundary_lo(AMREX_SPACEDIM,ParticleBoundaryType::Absorbing);
amrex::Vector<ParticleBoundaryType> WarpX::particle_boundary_hi(AMREX_SPACEDIM,ParticleBoundaryType::Absorbing);

bool WarpX::do_current_centering = false;

int WarpX::n_rz_azimuthal_modes = 1;
int WarpX::ncomps = 1;

// This will be overwritten by setting nox = noy = noz = algo.particle_shape
int WarpX::nox = 0;
int WarpX::noy = 0;
int WarpX::noz = 0;

// Order of finite-order centering of fields (staggered to nodal)
int WarpX::field_centering_nox = 2;
int WarpX::field_centering_noy = 2;
int WarpX::field_centering_noz = 2;

// Order of finite-order centering of currents (nodal to staggered)
int WarpX::current_centering_nox = 2;
int WarpX::current_centering_noy = 2;
int WarpX::current_centering_noz = 2;

bool WarpX::use_fdtd_nci_corr = false;
bool WarpX::galerkin_interpolation = true;

bool WarpX::use_filter = true;
bool WarpX::use_kspace_filter       = true;
bool WarpX::use_filter_compensation = false;

bool WarpX::serialize_ics     = false;
bool WarpX::refine_plasma     = false;

int WarpX::num_mirrors = 0;

IntervalsParser WarpX::sort_intervals;
amrex::IntVect WarpX::sort_bin_size(AMREX_D_DECL(1,1,1));

bool WarpX::do_back_transformed_diagnostics = false;
std::string WarpX::lab_data_directory = "lab_frame_data";
int  WarpX::num_snapshots_lab = std::numeric_limits<int>::lowest();
Real WarpX::dt_snapshots_lab  = std::numeric_limits<Real>::lowest();
bool WarpX::do_back_transformed_fields = true;
bool WarpX::do_back_transformed_particles = true;

int  WarpX::num_slice_snapshots_lab = 0;
Real WarpX::dt_slice_snapshots_lab;
Real WarpX::particle_slice_width_lab = 0.0_rt;

bool WarpX::do_dynamic_scheduling = true;

int WarpX::do_electrostatic;
Real WarpX::self_fields_required_precision = 1.e-11_rt;
int WarpX::self_fields_max_iters = 200;
int WarpX::self_fields_verbosity = 2;

int WarpX::do_subcycling = 0;
int WarpX::do_multi_J = 0;
int WarpX::do_multi_J_n_depositions;
int WarpX::J_linear_in_time = 0;
bool WarpX::safe_guard_cells = 0;

IntVect WarpX::filter_npass_each_dir(1);

int WarpX::n_field_gather_buffer = -1;
int WarpX::n_current_deposition_buffer = -1;

int WarpX::do_nodal = false;

#ifdef AMREX_USE_GPU
bool WarpX::do_device_synchronize_before_profile = true;
#else
bool WarpX::do_device_synchronize_before_profile = false;
#endif

WarpX* WarpX::m_instance = nullptr;

WarpX&
WarpX::GetInstance ()
{
    if (!m_instance) {
        m_instance = new WarpX();
    }
    return *m_instance;
}

void
WarpX::ResetInstance ()
{
    delete m_instance;
    m_instance = nullptr;
}

WarpX::WarpX ()
{
    m_instance = this;

    m_p_warn_manager = std::make_unique<Utils::WarnManager>();

    ReadParameters();

    BackwardCompatibility();

    InitEB();

    // Geometry on all levels has been defined already.
    // No valid BoxArray and DistributionMapping have been defined.
    // But the arrays for them have been resized.

    const int nlevs_max = maxLevel() + 1;

    istep.resize(nlevs_max, 0);
    nsubsteps.resize(nlevs_max, 1);
#if 0
    // no subcycling yet
    for (int lev = 1; lev < nlevs_max; ++lev) {
        nsubsteps[lev] = MaxRefRatio(lev-1);
    }
#endif

    t_new.resize(nlevs_max, 0.0);
    t_old.resize(nlevs_max, std::numeric_limits<Real>::lowest());
    dt.resize(nlevs_max, std::numeric_limits<Real>::max());

    // Particle Container
    mypc = std::make_unique<MultiParticleContainer>(this);
    warpx_do_continuous_injection = mypc->doContinuousInjection();
    if (warpx_do_continuous_injection){
        if (moving_window_v >= 0){
            // Inject particles continuously from the right end of the box
            current_injection_position = geom[0].ProbHi(moving_window_dir);
        } else {
            // Inject particles continuously from the left end of the box
            current_injection_position = geom[0].ProbLo(moving_window_dir);
        }
    }
    do_back_transformed_particles = mypc->doBackTransformedDiagnostics();

    // Particle Boundary Buffer (i.e., scraped particles on boundary)
    m_particle_boundary_buffer = std::make_unique<ParticleBoundaryBuffer>();

    // Diagnostics
    multi_diags = std::make_unique<MultiDiagnostics>();

    /** create object for reduced diagnostics */
    reduced_diags = new MultiReducedDiags();

    Efield_aux.resize(nlevs_max);
    Bfield_aux.resize(nlevs_max);

    F_fp.resize(nlevs_max);
    G_fp.resize(nlevs_max);
    rho_fp.resize(nlevs_max);
    phi_fp.resize(nlevs_max);
    current_fp.resize(nlevs_max);
    Efield_fp.resize(nlevs_max);
    Bfield_fp.resize(nlevs_max);
    Efield_avg_fp.resize(nlevs_max);
    Bfield_avg_fp.resize(nlevs_max);

    m_edge_lengths.resize(nlevs_max);
    m_face_areas.resize(nlevs_max);
    m_distance_to_eb.resize(nlevs_max);

    current_store.resize(nlevs_max);

    if (do_current_centering)
    {
        current_fp_nodal.resize(nlevs_max);
    }

    F_cp.resize(nlevs_max);
    G_cp.resize(nlevs_max);
    rho_cp.resize(nlevs_max);
    current_cp.resize(nlevs_max);
    Efield_cp.resize(nlevs_max);
    Bfield_cp.resize(nlevs_max);
    Efield_avg_cp.resize(nlevs_max);
    Bfield_avg_cp.resize(nlevs_max);

    Efield_cax.resize(nlevs_max);
    Bfield_cax.resize(nlevs_max);
    current_buffer_masks.resize(nlevs_max);
    gather_buffer_masks.resize(nlevs_max);
    current_buf.resize(nlevs_max);
    charge_buf.resize(nlevs_max);

    pml.resize(nlevs_max);
    costs.resize(nlevs_max);
    load_balance_efficiency.resize(nlevs_max);

    m_field_factory.resize(nlevs_max);

    if (em_solver_medium == MediumForEM::Macroscopic) {
        // create object for macroscopic solver
        m_macroscopic_properties = std::make_unique<MacroscopicProperties>();
    }


    // Set default values for particle and cell weights for costs update;
    // Default values listed here for the case AMREX_USE_GPU are determined
    // from single-GPU tests on Summit.
    if (costs_heuristic_cells_wt<0. && costs_heuristic_particles_wt<0.
        && WarpX::load_balance_costs_update_algo==LoadBalanceCostsUpdateAlgo::Heuristic)
    {
#ifdef AMREX_USE_GPU
        if (WarpX::maxwell_solver_id == MaxwellSolverAlgo::PSATD) {
            switch (WarpX::nox)
            {
                case 1:
                    costs_heuristic_cells_wt = 0.575_rt;
                    costs_heuristic_particles_wt = 0.425_rt;
                    break;
                case 2:
                    costs_heuristic_cells_wt = 0.405_rt;
                    costs_heuristic_particles_wt = 0.595_rt;
                    break;
                case 3:
                    costs_heuristic_cells_wt = 0.250_rt;
                    costs_heuristic_particles_wt = 0.750_rt;
                    break;
            }
        } else { // FDTD
            switch (WarpX::nox)
            {
                case 1:
                    costs_heuristic_cells_wt = 0.401_rt;
                    costs_heuristic_particles_wt = 0.599_rt;
                    break;
                case 2:
                    costs_heuristic_cells_wt = 0.268_rt;
                    costs_heuristic_particles_wt = 0.732_rt;
                    break;
                case 3:
                    costs_heuristic_cells_wt = 0.145_rt;
                    costs_heuristic_particles_wt = 0.855_rt;
                    break;
            }
        }
#else // CPU
        costs_heuristic_cells_wt = 0.1_rt;
        costs_heuristic_particles_wt = 0.9_rt;
#endif // AMREX_USE_GPU
    }

    // Allocate field solver objects
#ifdef WARPX_USE_PSATD
    if (WarpX::maxwell_solver_id == MaxwellSolverAlgo::PSATD) {
        spectral_solver_fp.resize(nlevs_max);
        spectral_solver_cp.resize(nlevs_max);
    }
#endif
    if (WarpX::maxwell_solver_id != MaxwellSolverAlgo::PSATD) {
        m_fdtd_solver_fp.resize(nlevs_max);
        m_fdtd_solver_cp.resize(nlevs_max);
    }

    // NCI Godfrey filters can have different stencils
    // at different levels (the stencil depends on c*dt/dz)
    nci_godfrey_filter_exeybz.resize(nlevs_max);
    nci_godfrey_filter_bxbyez.resize(nlevs_max);

    // Sanity checks. Must be done after calling the MultiParticleContainer
    // constructor, as it reads additional parameters
    // (e.g., use_fdtd_nci_corr)
    if (WarpX::maxwell_solver_id == MaxwellSolverAlgo::PSATD) {
        AMREX_ALWAYS_ASSERT(use_fdtd_nci_corr == 0);
        AMREX_ALWAYS_ASSERT(do_subcycling == 0);
    }

    if (WarpX::current_deposition_algo != CurrentDepositionAlgo::Esirkepov) {
        AMREX_ALWAYS_ASSERT_WITH_MESSAGE(
            use_fdtd_nci_corr == 0,
            "The NCI corrector should only be used with Esirkepov deposition");
    }
}

WarpX::~WarpX ()
{
    const int nlevs_max = maxLevel() +1;
    for (int lev = 0; lev < nlevs_max; ++lev) {
        ClearLevel(lev);
    }

    delete reduced_diags;
}

#define WARPX_ALWAYS_WARN_IMMEDIATELY //DEBUG

void
WarpX::RecordWarning(
        std::string topic,
        std::string text,
        WarnPriority priority)
{

auto msg_priority = Utils::MsgLogger::Priority::high;
if(priority == WarnPriority::low)
    msg_priority = Utils::MsgLogger::Priority::low;
if(priority == WarnPriority::medium)
    msg_priority = Utils::MsgLogger::Priority::medium;

#ifdef WARPX_ALWAYS_WARN_IMMEDIATELY
    amrex::Warning(
        "WARNING: "
        "[" + std::string(Utils::MsgLogger::PriorityToString(msg_priority)) + "]" +
        "[" + topic + "] " + text);
#endif

#ifdef AMREX_USE_OMP
    #pragma omp critical
#endif
    {
        m_p_warn_manager->record_warning(topic, text, msg_priority);
    }
}

void
WarpX::PrintLocalWarnings(const std::string& when)
{
    amrex::AllPrint() << m_p_warn_manager->print_local_warnings(when);
}

<<<<<<< HEAD
=======
void
WarpX::PrintGlobalWarnings(const std::string& when)
{
    WARPX_PROFILE("WarpX::PrintGlobalWarnings");
    amrex::Print() << m_p_warn_manager->print_global_warnings(when);
}

>>>>>>> 40b21d19
void
WarpX::ReadParameters ()
{
    {
        ParmParse pp;// Traditionally, max_step and stop_time do not have prefix.
        queryWithParser(pp, "max_step", max_step);
        queryWithParser(pp, "stop_time", stop_time);
        pp.query("authors", authors);
    }

    {
        ParmParse pp_amr("amr");

        pp_amr.query("restart", restart_chkfile);
    }

    {
        ParmParse pp_algo("algo");
        maxwell_solver_id = GetAlgorithmInteger(pp_algo, "maxwell_solver");
    }

    {
        ParmParse pp_warpx("warpx");

        m_p_warn_manager->debug_read_warnings_from_input(pp_warpx);

        std::vector<int> numprocs_in;
        queryArrWithParser(pp_warpx, "numprocs", numprocs_in, 0, AMREX_SPACEDIM);
        if (not numprocs_in.empty()) {
            AMREX_ALWAYS_ASSERT_WITH_MESSAGE
                (numprocs_in.size() == AMREX_SPACEDIM,
                 "warpx.numprocs, if specified, must have AMREX_SPACEDIM numbers");
            AMREX_ALWAYS_ASSERT_WITH_MESSAGE
                (ParallelDescriptor::NProcs() == AMREX_D_TERM(numprocs_in[0],
                                                             *numprocs_in[1],
                                                             *numprocs_in[2]),
                 "warpx.numprocs, if specified, its product must be equal to the number of processes");
            for (int idim = 0; idim < AMREX_SPACEDIM; ++idim) {
                numprocs[idim] = numprocs_in[idim];
            }
        }

        // set random seed
        std::string random_seed = "default";
        pp_warpx.query("random_seed", random_seed);
        if ( random_seed != "default" ) {
            unsigned long myproc_1 = ParallelDescriptor::MyProc() + 1;
            if ( random_seed == "random" ) {
                std::random_device rd;
                std::uniform_int_distribution<int> dist(2, INT_MAX);
                unsigned long seed = myproc_1 * dist(rd);
                ResetRandomSeed(seed);
            } else if ( std::stoi(random_seed) > 0 ) {
                unsigned long seed = myproc_1 * std::stoul(random_seed);
                ResetRandomSeed(seed);
            } else {
                Abort("warpx.random_seed must be \"default\", \"random\" or an integer > 0.");
            }
        }

        queryWithParser(pp_warpx, "cfl", cfl);
        pp_warpx.query("verbose", verbose);
        queryWithParser(pp_warpx, "regrid_int", regrid_int);
        pp_warpx.query("do_subcycling", do_subcycling);
        pp_warpx.query("do_multi_J", do_multi_J);
        if (do_multi_J)
        {
            pp_warpx.get("do_multi_J_n_depositions", do_multi_J_n_depositions);
        }
        pp_warpx.query("use_hybrid_QED", use_hybrid_QED);
        pp_warpx.query("safe_guard_cells", safe_guard_cells);
        std::vector<std::string> override_sync_intervals_string_vec = {"1"};
        pp_warpx.queryarr("override_sync_intervals", override_sync_intervals_string_vec);
        override_sync_intervals = IntervalsParser(override_sync_intervals_string_vec);

        AMREX_ALWAYS_ASSERT_WITH_MESSAGE(do_subcycling != 1 || max_level <= 1,
                                         "Subcycling method 1 only works for 2 levels.");

        ReadBoostedFrameParameters(gamma_boost, beta_boost, boost_direction);

        pp_warpx.query("do_device_synchronize_before_profile", do_device_synchronize_before_profile);

        // pp.query returns 1 if argument zmax_plasma_to_compute_max_step is
        // specified by the user, 0 otherwise.
        do_compute_max_step_from_zmax =
            queryWithParser(pp_warpx, "zmax_plasma_to_compute_max_step",
                      zmax_plasma_to_compute_max_step);

        pp_warpx.query("do_moving_window", do_moving_window);
        if (do_moving_window)
        {
            queryWithParser(pp_warpx, "start_moving_window_step", start_moving_window_step);
            queryWithParser(pp_warpx, "end_moving_window_step", end_moving_window_step);
            std::string s;
            pp_warpx.get("moving_window_dir", s);
            if (s == "x" || s == "X") {
                moving_window_dir = 0;
            }
#if (AMREX_SPACEDIM == 3)
            else if (s == "y" || s == "Y") {
                moving_window_dir = 1;
            }
#endif
            else if (s == "z" || s == "Z") {
                moving_window_dir = AMREX_SPACEDIM-1;
            }
            else {
                const std::string msg = "Unknown moving_window_dir: "+s;
                amrex::Abort(msg.c_str());
            }

            AMREX_ALWAYS_ASSERT_WITH_MESSAGE(Geom(0).isPeriodic(moving_window_dir) == 0,
                       "The problem must be non-periodic in the moving window direction");

            moving_window_x = geom[0].ProbLo(moving_window_dir);

            pp_warpx.get("moving_window_v", moving_window_v);
            moving_window_v *= PhysConst::c;
        }

        pp_warpx.query("do_back_transformed_diagnostics", do_back_transformed_diagnostics);
        if (do_back_transformed_diagnostics) {

            AMREX_ALWAYS_ASSERT_WITH_MESSAGE(gamma_boost > 1.0,
                   "gamma_boost must be > 1 to use the boosted frame diagnostic.");

            pp_warpx.query("lab_data_directory", lab_data_directory);

            std::string s;
            pp_warpx.get("boost_direction", s);
            AMREX_ALWAYS_ASSERT_WITH_MESSAGE( (s == "z" || s == "Z"),
                   "The boosted frame diagnostic currently only works if the boost is in the z direction.");

            queryWithParser(pp_warpx, "num_snapshots_lab", num_snapshots_lab);

            // Read either dz_snapshots_lab or dt_snapshots_lab
            bool snapshot_interval_is_specified = 0;
            Real dz_snapshots_lab = 0;
            snapshot_interval_is_specified += queryWithParser(pp_warpx, "dt_snapshots_lab", dt_snapshots_lab);
            if ( queryWithParser(pp_warpx, "dz_snapshots_lab", dz_snapshots_lab) ){
                dt_snapshots_lab = dz_snapshots_lab/PhysConst::c;
                snapshot_interval_is_specified = 1;
            }
            AMREX_ALWAYS_ASSERT_WITH_MESSAGE(
                snapshot_interval_is_specified,
                "When using back-transformed diagnostics, user should specify either dz_snapshots_lab or dt_snapshots_lab.");

            getWithParser(pp_warpx, "gamma_boost", gamma_boost);

            pp_warpx.query("do_back_transformed_fields", do_back_transformed_fields);

            AMREX_ALWAYS_ASSERT_WITH_MESSAGE(do_moving_window,
                   "The moving window should be on if using the boosted frame diagnostic.");

            pp_warpx.get("moving_window_dir", s);
            AMREX_ALWAYS_ASSERT_WITH_MESSAGE( (s == "z" || s == "Z"),
                   "The boosted frame diagnostic currently only works if the moving window is in the z direction.");
        }

        do_electrostatic = GetAlgorithmInteger(pp_warpx, "do_electrostatic");

        if (do_electrostatic == ElectrostaticSolverAlgo::LabFrame) {
            queryWithParser(pp_warpx, "self_fields_required_precision", self_fields_required_precision);
            queryWithParser(pp_warpx, "self_fields_max_iters", self_fields_max_iters);
            pp_warpx.query("self_fields_verbosity", self_fields_verbosity);
            // Note that with the relativistic version, these parameters would be
            // input for each species.
        }

        queryWithParser(pp_warpx, "const_dt", const_dt);

        // Filter currently not working with FDTD solver in RZ geometry: turn OFF by default
        // (see https://github.com/ECP-WarpX/WarpX/issues/1943)
#ifdef WARPX_DIM_RZ
        if (WarpX::maxwell_solver_id != MaxwellSolverAlgo::PSATD) WarpX::use_filter = false;
#endif

        // Read filter and fill IntVect filter_npass_each_dir with
        // proper size for AMREX_SPACEDIM
        pp_warpx.query("use_filter", use_filter);
        pp_warpx.query("use_filter_compensation", use_filter_compensation);
        Vector<int> parse_filter_npass_each_dir(AMREX_SPACEDIM,1);
        queryArrWithParser(pp_warpx, "filter_npass_each_dir", parse_filter_npass_each_dir, 0, AMREX_SPACEDIM);
        filter_npass_each_dir[0] = parse_filter_npass_each_dir[0];
        filter_npass_each_dir[1] = parse_filter_npass_each_dir[1];
#if (AMREX_SPACEDIM == 3)
        filter_npass_each_dir[2] = parse_filter_npass_each_dir[2];
#endif

        // TODO When k-space filtering will be implemented also for Cartesian geometries,
        // this code block will have to be applied in all cases (remove #ifdef condition)
#ifdef WARPX_DIM_RZ
        if (WarpX::maxwell_solver_id == MaxwellSolverAlgo::PSATD) {
            // With RZ spectral, only use k-space filtering
            use_kspace_filter = use_filter;
            use_filter = false;
        }
        else // FDTD
        {
            // Filter currently not working with FDTD solver in RZ geometry
            // (see https://github.com/ECP-WarpX/WarpX/issues/1943)
            if (use_filter)
            {
                this->RecordWarning("Filter",
                    "Filter currently not working with FDTD solver in RZ geometry."
                    "We recommend setting warpx.use_filter = 0 in the input file.");
            }
        }
#endif

        pp_warpx.query("num_mirrors", num_mirrors);
        if (num_mirrors>0){
            mirror_z.resize(num_mirrors);
            getArrWithParser(pp_warpx, "mirror_z", mirror_z, 0, num_mirrors);
            mirror_z_width.resize(num_mirrors);
            getArrWithParser(pp_warpx, "mirror_z_width", mirror_z_width, 0, num_mirrors);
            mirror_z_npoints.resize(num_mirrors);
            pp_warpx.getarr("mirror_z_npoints", mirror_z_npoints, 0, num_mirrors);
        }

        pp_warpx.query("serialize_ics", serialize_ics);
        pp_warpx.query("refine_plasma", refine_plasma);
        pp_warpx.query("do_dive_cleaning", do_dive_cleaning);
        pp_warpx.query("do_divb_cleaning", do_divb_cleaning);
        pp_warpx.query("n_field_gather_buffer", n_field_gather_buffer);
        pp_warpx.query("n_current_deposition_buffer", n_current_deposition_buffer);

        amrex::Real quantum_xi_tmp;
        int quantum_xi_is_specified = queryWithParser(pp_warpx, "quantum_xi", quantum_xi_tmp);
        if (quantum_xi_is_specified) {
            double const quantum_xi = quantum_xi_tmp;
            quantum_xi_c2 = static_cast<amrex::Real>(quantum_xi * PhysConst::c * PhysConst::c);
        }

        for (int idim = 0; idim < AMREX_SPACEDIM; ++idim) {
            if ( ( WarpX::field_boundary_lo[idim] == FieldBoundaryType::PML &&
                   WarpX::field_boundary_lo[idim] == FieldBoundaryType::Absorbing_SilverMueller ) ||
                 ( WarpX::field_boundary_hi[idim] == FieldBoundaryType::PML &&
                   WarpX::field_boundary_hi[idim] == FieldBoundaryType::Absorbing_SilverMueller ) )
            {
                amrex::Abort("PML and Silver-Mueller boundary conditions cannot be activated at the same time.");
            }

            if (WarpX::field_boundary_lo[idim] == FieldBoundaryType::Absorbing_SilverMueller ||
                WarpX::field_boundary_hi[idim] == FieldBoundaryType::Absorbing_SilverMueller)
            {
                // SilverMueller is implemented for Yee
                if (maxwell_solver_id != MaxwellSolverAlgo::Yee) {
                    amrex::Abort("The Silver-Mueller boundary condition can only be used with the Yee solver.");
                }
            }
        }

        queryWithParser(pp_warpx, "pml_ncell", pml_ncell);
        queryWithParser(pp_warpx, "pml_delta", pml_delta);
        pp_warpx.query("pml_has_particles", pml_has_particles);
        pp_warpx.query("do_pml_j_damping", do_pml_j_damping);
        pp_warpx.query("do_pml_in_domain", do_pml_in_domain);

        if (do_multi_J && isAnyBoundaryPML())
        {
            amrex::Abort("Multi-J algorithm not implemented with PMLs");
        }

        // div(E) cleaning not implemented for PSATD solver
        if (maxwell_solver_id == MaxwellSolverAlgo::PSATD)
        {
            if (do_multi_J == 0 && do_dive_cleaning == 1)
            {
                amrex::Abort("warpx.do_dive_cleaning = 1 not implemented for PSATD solver");
            }
        }

        // Default values of WarpX::do_pml_dive_cleaning and WarpX::do_pml_divb_cleaning:
        // false for FDTD solver, true for PSATD solver.
        if (maxwell_solver_id != MaxwellSolverAlgo::PSATD)
        {
            do_pml_dive_cleaning = 0;
            do_pml_divb_cleaning = 0;
        }
        else
        {
            do_pml_dive_cleaning = 1;
            do_pml_divb_cleaning = 1;
        }

        // If WarpX::do_dive_cleaning = 1, set also WarpX::do_pml_dive_cleaning = 1
        // (possibly overwritten by users in the input file, see query below)
        if (do_dive_cleaning)
        {
            do_pml_dive_cleaning = 1;
        }

        // Query input parameters to use div(E) and div(B) cleaning in PMLs
        pp_warpx.query("do_pml_dive_cleaning", do_pml_dive_cleaning);
        pp_warpx.query("do_pml_divb_cleaning", do_pml_divb_cleaning);

        // div(B) cleaning in PMLs not implemented for FDTD solver
        if (maxwell_solver_id != MaxwellSolverAlgo::PSATD)
        {
            AMREX_ALWAYS_ASSERT_WITH_MESSAGE(
                do_pml_divb_cleaning == 0,
                "warpx.do_pml_divb_cleaning = 1 not implemented for FDTD solver");
        }

        // Divergence cleaning in PMLs for PSATD solver implemented only
        // for both div(E) and div(B) cleaning
        if (maxwell_solver_id == MaxwellSolverAlgo::PSATD)
        {
            if (do_pml_dive_cleaning != do_pml_divb_cleaning)
            {
                std::stringstream ss;
                ss << "\nwarpx.do_pml_dive_cleaning = "
                   << do_pml_dive_cleaning
                   << " and warpx.do_pml_divb_cleaning = "
                   << do_pml_divb_cleaning
                   << ":\nthis case is not implemented yet,"
                   << " please set both parameters to the same value";
                amrex::Abort(ss.str());
            }
        }

#ifdef WARPX_DIM_RZ
        AMREX_ALWAYS_ASSERT_WITH_MESSAGE( isAnyBoundaryPML() == false,
            "PML are not implemented in RZ geometry; please set a different boundary condition using boundary.field_lo and boundary.field_hi.");
#endif

        if ( (do_pml_j_damping==1)&&(do_pml_in_domain==0) ){
            amrex::Abort("J-damping can only be done when PML are inside simulation domain (do_pml_in_domain=1)");
        }

        {
            // Parameters below control all plotfile diagnostics
            bool plotfile_min_max = true;
            pp_warpx.query("plotfile_min_max", plotfile_min_max);
            if (plotfile_min_max) {
                plotfile_headerversion = amrex::VisMF::Header::Version_v1;
            } else {
                plotfile_headerversion = amrex::VisMF::Header::NoFabHeader_v1;
            }
            pp_warpx.query("usesingleread", use_single_read);
            pp_warpx.query("usesinglewrite", use_single_write);
            ParmParse pp_vismf("vismf");
            pp_vismf.add("usesingleread", use_single_read);
            pp_vismf.add("usesinglewrite", use_single_write);
            queryWithParser(pp_warpx, "mffile_nstreams", mffile_nstreams);
            VisMF::SetMFFileInStreams(mffile_nstreams);
            queryWithParser(pp_warpx, "field_io_nfiles", field_io_nfiles);
            VisMF::SetNOutFiles(field_io_nfiles);
            queryWithParser(pp_warpx, "particle_io_nfiles", particle_io_nfiles);
            ParmParse pp_particles("particles");
            pp_particles.add("particles_nfiles", particle_io_nfiles);
        }

        if (maxLevel() > 0) {
            Vector<Real> lo, hi;
            getArrWithParser(pp_warpx, "fine_tag_lo", lo);
            getArrWithParser(pp_warpx, "fine_tag_hi", hi);
            fine_tag_lo = RealVect{lo};
            fine_tag_hi = RealVect{hi};
        }

        pp_warpx.query("do_dynamic_scheduling", do_dynamic_scheduling);

        pp_warpx.query("do_nodal", do_nodal);
        // Use same shape factors in all directions, for gathering
        if (do_nodal) galerkin_interpolation = false;

        // Only needs to be set with WARPX_DIM_RZ, otherwise defaults to 1
        queryWithParser(pp_warpx, "n_rz_azimuthal_modes", n_rz_azimuthal_modes);

        // If true, the current is deposited on a nodal grid and then interpolated onto a Yee grid
        pp_warpx.query("do_current_centering", do_current_centering);

        // If do_nodal = 1, Maxwell's equations are solved on a nodal grid and
        // the current should not be centered
        if (do_nodal)
        {
            do_current_centering = false;
        }

        if ((maxLevel() > 0) && do_current_centering)
        {
            amrex::Abort("\nFinite-order centering of currents is not implemented with mesh refinement");
        }
    }

    {
        ParmParse pp_algo("algo");
#ifdef WARPX_DIM_RZ
        if (maxwell_solver_id == MaxwellSolverAlgo::CKC) {
            AMREX_ALWAYS_ASSERT_WITH_MESSAGE( false,
                "algo.maxwell_solver = ckc is not (yet) available for RZ geometry");
        }
#endif
#ifndef WARPX_USE_PSATD
        if (maxwell_solver_id == MaxwellSolverAlgo::PSATD) {
            AMREX_ALWAYS_ASSERT_WITH_MESSAGE( false,
                                              "algo.maxwell_solver = psatd is not supported because WarpX was built without spectral solvers");
        }
#endif

#ifdef WARPX_DIM_RZ
        AMREX_ALWAYS_ASSERT_WITH_MESSAGE(Geom(0).isPeriodic(0) == 0,
            "The problem must not be periodic in the radial direction");

        if (maxwell_solver_id == MaxwellSolverAlgo::PSATD) {
            // Force do_nodal=true (that is, not staggered) and
            // use same shape factors in all directions, for gathering
            do_nodal = true;
            galerkin_interpolation = false;
        }
#endif

        // note: current_deposition must be set after maxwell_solver is already determined,
        //       because its default depends on the solver selection
        current_deposition_algo = GetAlgorithmInteger(pp_algo, "current_deposition");
        charge_deposition_algo = GetAlgorithmInteger(pp_algo, "charge_deposition");
        particle_pusher_algo = GetAlgorithmInteger(pp_algo, "particle_pusher");

        field_gathering_algo = GetAlgorithmInteger(pp_algo, "field_gathering");
        if (field_gathering_algo == GatheringAlgo::MomentumConserving) {
            // Use same shape factors in all directions, for gathering
            galerkin_interpolation = false;
        }

        em_solver_medium = GetAlgorithmInteger(pp_algo, "em_solver_medium");
        if (em_solver_medium == MediumForEM::Macroscopic ) {
            macroscopic_solver_algo = GetAlgorithmInteger(pp_algo,"macroscopic_sigma_method");
        }

        // Load balancing parameters
        std::vector<std::string> load_balance_intervals_string_vec = {"0"};
        pp_algo.queryarr("load_balance_intervals", load_balance_intervals_string_vec);
        load_balance_intervals = IntervalsParser(load_balance_intervals_string_vec);
        pp_algo.query("load_balance_with_sfc", load_balance_with_sfc);
        pp_algo.query("load_balance_knapsack_factor", load_balance_knapsack_factor);
        queryWithParser(pp_algo, "load_balance_efficiency_ratio_threshold",
                        load_balance_efficiency_ratio_threshold);
        load_balance_costs_update_algo = GetAlgorithmInteger(pp_algo, "load_balance_costs_update");
        queryWithParser(pp_algo, "costs_heuristic_cells_wt", costs_heuristic_cells_wt);
        queryWithParser(pp_algo, "costs_heuristic_particles_wt", costs_heuristic_particles_wt);

        // Parse algo.particle_shape and check that input is acceptable
        // (do this only if there is at least one particle or laser species)
        ParmParse pp_particles("particles");
        std::vector<std::string> species_names;
        pp_particles.queryarr("species_names", species_names);

        ParmParse pp_lasers("lasers");
        std::vector<std::string> lasers_names;
        pp_lasers.queryarr("names", lasers_names);

        std::vector<std::string> sort_intervals_string_vec = {"-1"};
        if (!species_names.empty() || !lasers_names.empty()) {
            int particle_shape;
            if (queryWithParser(pp_algo, "particle_shape", particle_shape) == false)
            {
                amrex::Abort("\nalgo.particle_shape must be set in the input file:"
                             "\nplease set algo.particle_shape to 1, 2, or 3");
            }
            else
            {
                if (particle_shape < 1 || particle_shape > 3)
                {
                    amrex::Abort("\nalgo.particle_shape can be only 1, 2, or 3");
                }
                else
                {
                    nox = particle_shape;
                    noy = particle_shape;
                    noz = particle_shape;
                }
            }

            if ((maxLevel() > 0) && (particle_shape > 1) && (do_pml_j_damping == 1))
            {
                this->RecordWarning("Particles",
                    "When algo.particle_shape > 1,"
                    "some numerical artifact will be present at the interface between coarse and fine patch."
                    "We recommend setting algo.particle_shape = 1 in order to avoid this issue");
            }

            // default sort interval for particles if species or lasers vector is not empty
#ifdef AMREX_USE_GPU
            sort_intervals_string_vec = {"4"};
#else
            sort_intervals_string_vec = {"-1"};
#endif
        }

        amrex::ParmParse pp_warpx("warpx");
        pp_warpx.queryarr("sort_intervals", sort_intervals_string_vec);
        sort_intervals = IntervalsParser(sort_intervals_string_vec);

        Vector<int> vect_sort_bin_size(AMREX_SPACEDIM,1);
        bool sort_bin_size_is_specified = pp_warpx.queryarr("sort_bin_size", vect_sort_bin_size);
        if (sort_bin_size_is_specified){
            for (int i=0; i<AMREX_SPACEDIM; i++)
                sort_bin_size[i] = vect_sort_bin_size[i];
        }
    }

    {
        ParmParse pp_interpolation("interpolation");

        pp_interpolation.query("galerkin_scheme",galerkin_interpolation);

#ifdef WARPX_USE_PSATD

        if (WarpX::maxwell_solver_id == MaxwellSolverAlgo::PSATD) {

            // For momentum-conserving field gathering, read from input the order of
            // interpolation from the staggered positions to the grid nodes
            if (WarpX::field_gathering_algo == GatheringAlgo::MomentumConserving) {
                queryWithParser(pp_interpolation, "field_centering_nox", field_centering_nox);
                queryWithParser(pp_interpolation, "field_centering_noy", field_centering_noy);
                queryWithParser(pp_interpolation, "field_centering_noz", field_centering_noz);
            }

            // Read order of finite-order centering of currents (nodal to staggered)
            if (WarpX::do_current_centering) {
                queryWithParser(pp_interpolation, "current_centering_nox", current_centering_nox);
                queryWithParser(pp_interpolation, "current_centering_noy", current_centering_noy);
                queryWithParser(pp_interpolation, "current_centering_noz", current_centering_noz);
            }

            if (maxLevel() > 0)
            {
                AMREX_ALWAYS_ASSERT_WITH_MESSAGE(
                    field_centering_nox == 2 && field_centering_noy == 2 && field_centering_noz == 2,
                    "High-order centering of fields (order > 2) is not implemented with mesh refinement");
            }

            if (WarpX::field_gathering_algo == GatheringAlgo::MomentumConserving)
            {
                AllocateCenteringCoefficients(device_field_centering_stencil_coeffs_x,
                                              device_field_centering_stencil_coeffs_y,
                                              device_field_centering_stencil_coeffs_z,
                                              field_centering_nox,
                                              field_centering_noy,
                                              field_centering_noz);
            }

            if (WarpX::do_current_centering)
            {
                AllocateCenteringCoefficients(device_current_centering_stencil_coeffs_x,
                                              device_current_centering_stencil_coeffs_y,
                                              device_current_centering_stencil_coeffs_z,
                                              current_centering_nox,
                                              current_centering_noy,
                                              current_centering_noz);
            }
        }
#endif
    }

    if (maxwell_solver_id == MaxwellSolverAlgo::PSATD)
    {
        ParmParse pp_psatd("psatd");
        pp_psatd.query("periodic_single_box_fft", fft_periodic_single_box);
        pp_psatd.query("fftw_plan_measure", fftw_plan_measure);

        std::string nox_str;
        std::string noy_str;
        std::string noz_str;

        pp_psatd.query("nox", nox_str);
        pp_psatd.query("noy", noy_str);
        pp_psatd.query("noz", noz_str);

        if(nox_str == "inf") {
            nox_fft = -1;
        } else {
            queryWithParser(pp_psatd, "nox", nox_fft);
        }
        if(noy_str == "inf") {
            noy_fft = -1;
        } else {
            queryWithParser(pp_psatd, "noy", noy_fft);
        }
        if(noz_str == "inf") {
            noz_fft = -1;
        } else {
            queryWithParser(pp_psatd, "noz", noz_fft);
        }


        if (!fft_periodic_single_box) {
            AMREX_ALWAYS_ASSERT_WITH_MESSAGE(nox_fft > 0, "PSATD order must be finite unless psatd.periodic_single_box_fft is used");
            AMREX_ALWAYS_ASSERT_WITH_MESSAGE(noy_fft > 0, "PSATD order must be finite unless psatd.periodic_single_box_fft is used");
            AMREX_ALWAYS_ASSERT_WITH_MESSAGE(noz_fft > 0, "PSATD order must be finite unless psatd.periodic_single_box_fft is used");
        }

        pp_psatd.query("current_correction", current_correction);
        pp_psatd.query("v_comoving", m_v_comoving);
        pp_psatd.query("do_time_averaging", fft_do_time_averaging);
        pp_psatd.query("J_linear_in_time", J_linear_in_time);

        if (!fft_periodic_single_box && current_correction)
            amrex::Abort(
                    "\nCurrent correction does not guarantee charge conservation with local FFTs over guard cells:\n"
                    "set psatd.periodic_single_box_fft=1 too, in order to guarantee charge conservation");
        if (!fft_periodic_single_box && (WarpX::current_deposition_algo == CurrentDepositionAlgo::Vay))
            amrex::Abort(
                    "\nVay current deposition does not guarantee charge conservation with local FFTs over guard cells:\n"
                    "set psatd.periodic_single_box_fft=1 too, in order to guarantee charge conservation");

        // Check whether the default Galilean velocity should be used
        bool use_default_v_galilean = false;
        pp_psatd.query("use_default_v_galilean", use_default_v_galilean);
        if (use_default_v_galilean) {
            m_v_galilean[2] = -std::sqrt(1._rt - 1._rt / (gamma_boost * gamma_boost));
        } else {
            pp_psatd.query("v_galilean", m_v_galilean);
        }
        // Scale the Galilean/comoving velocity by the speed of light
        for (int i=0; i<3; i++) m_v_galilean[i] *= PhysConst::c;
        for (int i=0; i<3; i++) m_v_comoving[i] *= PhysConst::c;

        // The comoving PSATD algorithm is not implemented nor tested with Esirkepov current deposition
        if (current_deposition_algo == CurrentDepositionAlgo::Esirkepov) {
            if (m_v_comoving[0] != 0. || m_v_comoving[1] != 0. || m_v_comoving[2] != 0.) {
                amrex::Abort("Esirkepov current deposition cannot be used with the comoving PSATD algorithm");
            }
        }

        if (current_deposition_algo == CurrentDepositionAlgo::Vay) {
            if (m_v_galilean[0] != 0. || m_v_galilean[1] != 0. || m_v_galilean[2] != 0.) {
                amrex::Abort("Vay current deposition not implemented for Galilean algorithms");
            }
        }

        if (current_correction) {
            if (m_v_galilean[0] != 0. || m_v_galilean[1] != 0. || m_v_galilean[2] != 0.) {
                if (fft_do_time_averaging) {
                    amrex::Abort("Current correction not implemented for averaged Galilean algorithm");
                }
            }
        }

#   ifdef WARPX_DIM_RZ
        update_with_rho = true;  // Must be true for RZ PSATD
#   else
        if (m_v_galilean[0] == 0. && m_v_galilean[1] == 0. && m_v_galilean[2] == 0. &&
            m_v_comoving[0] == 0. && m_v_comoving[1] == 0. && m_v_comoving[2] == 0.) {
            update_with_rho = false; // standard PSATD
        }
        else {
            update_with_rho = true;  // Galilean PSATD or comoving PSATD
        }
#   endif

        // Overwrite update_with_rho with value set in input file
        pp_psatd.query("update_with_rho", update_with_rho);

        if (m_v_comoving[0] != 0. || m_v_comoving[1] != 0. || m_v_comoving[2] != 0.) {
            AMREX_ALWAYS_ASSERT_WITH_MESSAGE(update_with_rho,
                "psatd.update_with_rho must be equal to 1 for comoving PSATD");
        }

        if (do_multi_J)
        {
            if (m_v_galilean[0] != 0. || m_v_galilean[1] != 0. || m_v_galilean[2] != 0.)
            {
                amrex::Abort("Multi-J algorithm not implemented with Galilean PSATD");
            }
        }

        if (J_linear_in_time)
        {
            AMREX_ALWAYS_ASSERT_WITH_MESSAGE(update_with_rho,
                "psatd.update_with_rho must be set to 1 when psatd.J_linear_in_time = 1");
        }

        constexpr int zdir = AMREX_SPACEDIM - 1;
        if (WarpX::field_boundary_lo[zdir] == FieldBoundaryType::Damped ||
            WarpX::field_boundary_hi[zdir] == FieldBoundaryType::Damped ) {
            AMREX_ALWAYS_ASSERT_WITH_MESSAGE(
                WarpX::field_boundary_lo[zdir] == WarpX::field_boundary_hi[zdir],
                "field boundary in both lo and hi must be set to Damped for PSATD"
            );
        }

        // Whether to fill the guard cells with inverse FFTs:
        // WarpX::fill_guards = amrex::IntVect(0) by default,
        // except for non-periodic directions with damping.
        for (int dir = 0; dir < AMREX_SPACEDIM; dir++)
        {
            if (WarpX::field_boundary_lo[dir] == FieldBoundaryType::Damped ||
                WarpX::field_boundary_hi[dir] == FieldBoundaryType::Damped)
            {
                WarpX::fill_guards[dir] = 1;
            }
        }
    }

    if (maxwell_solver_id != MaxwellSolverAlgo::PSATD ) {
        for (int idim = 0; idim < AMREX_SPACEDIM; ++idim) {
            if (WarpX::field_boundary_lo[idim] == FieldBoundaryType::Damped ||
                WarpX::field_boundary_hi[idim] == FieldBoundaryType::Damped ) {
                    amrex::Abort("FieldBoundaryType::Damped is only supported for PSATD");
            }
        }
    }

    // for slice generation //
    {
       ParmParse pp_slice("slice");
       amrex::Vector<Real> slice_lo(AMREX_SPACEDIM);
       amrex::Vector<Real> slice_hi(AMREX_SPACEDIM);
       Vector<int> slice_crse_ratio(AMREX_SPACEDIM);
       // set default slice_crse_ratio //
       for (int idim=0; idim < AMREX_SPACEDIM; ++idim )
       {
          slice_crse_ratio[idim] = 1;
       }
       queryArrWithParser(pp_slice, "dom_lo", slice_lo, 0, AMREX_SPACEDIM);
       queryArrWithParser(pp_slice, "dom_hi", slice_hi, 0, AMREX_SPACEDIM);
       queryArrWithParser(pp_slice, "coarsening_ratio",slice_crse_ratio,0,AMREX_SPACEDIM);
       queryWithParser(pp_slice, "plot_int",slice_plot_int);
       slice_realbox.setLo(slice_lo);
       slice_realbox.setHi(slice_hi);
       slice_cr_ratio = IntVect(AMREX_D_DECL(1,1,1));
       for (int idim = 0; idim < AMREX_SPACEDIM; ++idim)
       {
          if (slice_crse_ratio[idim] > 1 ) {
             slice_cr_ratio[idim] = slice_crse_ratio[idim];
          }
       }

       if (do_back_transformed_diagnostics) {
          AMREX_ALWAYS_ASSERT_WITH_MESSAGE(gamma_boost > 1.0,
                 "gamma_boost must be > 1 to use the boost frame diagnostic");
          queryWithParser(pp_slice, "num_slice_snapshots_lab", num_slice_snapshots_lab);
          if (num_slice_snapshots_lab > 0) {
             getWithParser(pp_slice, "dt_slice_snapshots_lab", dt_slice_snapshots_lab );
             getWithParser(pp_slice, "particle_slice_width_lab",particle_slice_width_lab);
          }
       }

    }
}

void
WarpX::BackwardCompatibility ()
{
    ParmParse pp_amr("amr");
    int backward_int;
    if (pp_amr.query("plot_int", backward_int)){
        amrex::Abort("amr.plot_int is not supported anymore. Please use the new syntax for diagnostics:\n"
            "diagnostics.diags_names = my_diag\n"
            "my_diag.intervals = 10\n"
            "for output every 10 iterations. See documentation for more information");
    }

    std::string backward_str;
    if (pp_amr.query("plot_file", backward_str)){
        amrex::Abort("amr.plot_file is not supported anymore. "
                     "Please use the new syntax for diagnostics, see documentation.");
    }

    ParmParse pp_warpx("warpx");
    std::vector<std::string> backward_strings;
    if (pp_warpx.queryarr("fields_to_plot", backward_strings)){
        amrex::Abort("warpx.fields_to_plot is not supported anymore. "
                     "Please use the new syntax for diagnostics, see documentation.");
    }
    if (pp_warpx.query("plot_finepatch", backward_int)){
        amrex::Abort("warpx.plot_finepatch is not supported anymore. "
                     "Please use the new syntax for diagnostics, see documentation.");
    }
    if (pp_warpx.query("plot_crsepatch", backward_int)){
        amrex::Abort("warpx.plot_crsepatch is not supported anymore. "
                     "Please use the new syntax for diagnostics, see documentation.");
    }
    if (pp_warpx.queryarr("load_balance_int", backward_strings)){
        amrex::Abort("warpx.load_balance_int is no longer a valid option. "
                     "Please use the renamed option algo.load_balance_intervals instead.");
    }
    if (pp_warpx.queryarr("load_balance_intervals", backward_strings)){
        amrex::Abort("warpx.load_balance_intervals is no longer a valid option. "
                     "Please use the renamed option algo.load_balance_intervals instead.");
    }

    amrex::Real backward_Real;
    if (pp_warpx.query("load_balance_efficiency_ratio_threshold", backward_Real)){
        amrex::Abort("warpx.load_balance_efficiency_ratio_threshold is not supported anymore. "
                     "Please use the renamed option algo.load_balance_efficiency_ratio_threshold.");
    }
    if (pp_warpx.query("load_balance_with_sfc", backward_int)){
        amrex::Abort("warpx.load_balance_with_sfc is not supported anymore. "
                     "Please use the renamed option algo.load_balance_with_sfc.");
    }
    if (pp_warpx.query("load_balance_knapsack_factor", backward_Real)){
        amrex::Abort("warpx.load_balance_knapsack_factor is not supported anymore. "
                     "Please use the renamed option algo.load_balance_knapsack_factor.");
    }
    if (pp_warpx.queryarr("override_sync_int", backward_strings)){
        amrex::Abort("warpx.override_sync_int is no longer a valid option. "
                     "Please use the renamed option warpx.override_sync_intervals instead.");
    }
    if (pp_warpx.queryarr("sort_int", backward_strings)){
        amrex::Abort("warpx.sort_int is no longer a valid option. "
                     "Please use the renamed option warpx.sort_intervals instead.");
    }
    if (pp_warpx.query("use_kspace_filter", backward_int)){
        amrex::Abort("warpx.use_kspace_filter is not supported anymore. "
                     "Please use the flag use_filter, see documentation.");
    }
    if ( pp_warpx.query("do_pml", backward_int) ) {
        amrex::Abort( "do_pml is not supported anymore. Please use boundary.field_lo and boundary.field_hi to set the boundary conditions.");
    }
    ParmParse pp_interpolation("interpolation");
    if (pp_interpolation.query("nox", backward_int) ||
        pp_interpolation.query("noy", backward_int) ||
        pp_interpolation.query("noz", backward_int))
    {
        amrex::Abort("\ninterpolation.nox (as well as .noy, .noz) are not supported anymore:"
                     "\nplease use the new syntax algo.particle_shape instead");
    }

    ParmParse pp_algo("algo");
    int backward_mw_solver;
    if (pp_algo.query("maxwell_fdtd_solver", backward_mw_solver)){
        amrex::Abort("algo.maxwell_fdtd_solver is not supported anymore. "
                     "Please use the renamed option algo.maxwell_solver");
    }

    ParmParse pp_particles("particles");
    int nspecies;
    if (pp_particles.query("nspecies", nspecies)){
        this->RecordWarning("Species",
            "particles.nspecies is ignored. Just use particles.species_names please.",
            WarnPriority::low);
    }
    ParmParse pp_collisions("collisions");
    int ncollisions;
    if (pp_collisions.query("ncollisions", ncollisions)){
        this->RecordWarning("Collisions",
            "collisions.ncollisions is ignored. Just use particles.collision_names please.",
            WarnPriority::low);
    }
    ParmParse pp_lasers("lasers");
    int nlasers;
    if (pp_lasers.query("nlasers", nlasers)){
        this->RecordWarning("Laser",
            "lasers.nlasers is ignored. Just use lasers.names please.",
            WarnPriority::low);
    }
}

// This is a virtual function.
void
WarpX::MakeNewLevelFromScratch (int lev, Real time, const BoxArray& new_grids,
                                const DistributionMapping& new_dmap)
{
    AllocLevelData(lev, new_grids, new_dmap);
    InitLevelData(lev, time);
}

void
WarpX::ClearLevel (int lev)
{
    for (int i = 0; i < 3; ++i) {
        Efield_aux[lev][i].reset();
        Bfield_aux[lev][i].reset();

        current_fp[lev][i].reset();
        Efield_fp [lev][i].reset();
        Bfield_fp [lev][i].reset();

        current_store[lev][i].reset();

        if (do_current_centering)
        {
            current_fp_nodal[lev][i].reset();
        }

        current_cp[lev][i].reset();
        Efield_cp [lev][i].reset();
        Bfield_cp [lev][i].reset();

        Efield_cax[lev][i].reset();
        Bfield_cax[lev][i].reset();
        current_buf[lev][i].reset();
    }

    charge_buf[lev].reset();

    current_buffer_masks[lev].reset();
    gather_buffer_masks[lev].reset();

    F_fp  [lev].reset();
    G_fp  [lev].reset();
    rho_fp[lev].reset();
    phi_fp[lev].reset();
    F_cp  [lev].reset();
    G_cp  [lev].reset();
    rho_cp[lev].reset();

#ifdef WARPX_USE_PSATD
    if (WarpX::maxwell_solver_id == MaxwellSolverAlgo::PSATD) {
        spectral_solver_fp[lev].reset();
        spectral_solver_cp[lev].reset();
    }
#endif

    costs[lev].reset();
    load_balance_efficiency[lev] = -1;
}

void
WarpX::AllocLevelData (int lev, const BoxArray& ba, const DistributionMapping& dm)
{
#ifdef AMREX_USE_EB
    m_field_factory[lev] = amrex::makeEBFabFactory(Geom(lev), ba, dm,
                                             {1,1,1}, // Not clear how many ghost cells we need yet
                                             amrex::EBSupport::full);
#else
    m_field_factory[lev] = std::make_unique<FArrayBoxFactory>();
#endif

    bool aux_is_nodal = (field_gathering_algo == GatheringAlgo::MomentumConserving);

#if   (AMREX_SPACEDIM == 2)
    amrex::RealVect dx = {WarpX::CellSize(lev)[0], WarpX::CellSize(lev)[2]};
#elif (AMREX_SPACEDIM == 3)
    amrex::RealVect dx = {WarpX::CellSize(lev)[0], WarpX::CellSize(lev)[1], WarpX::CellSize(lev)[2]};
#endif

    guard_cells.Init(
        dt[lev],
        dx,
        do_subcycling,
        WarpX::use_fdtd_nci_corr,
        do_nodal,
        do_moving_window,
        moving_window_dir,
        WarpX::nox,
        nox_fft, noy_fft, noz_fft,
        NCIGodfreyFilter::m_stencil_width,
        maxwell_solver_id,
        maxLevel(),
        WarpX::m_v_galilean,
        WarpX::m_v_comoving,
        safe_guard_cells,
        WarpX::do_electrostatic);

    if (mypc->nSpeciesDepositOnMainGrid() && n_current_deposition_buffer == 0) {
        n_current_deposition_buffer = 1;
        // This forces the allocation of buffers and allows the code associated
        // with buffers to run. But the buffer size of `1` is in fact not used,
        // `deposit_on_main_grid` forces all particles (whether or not they
        // are in buffers) to deposition on the main grid.
    }

    if (n_current_deposition_buffer < 0) {
        n_current_deposition_buffer = guard_cells.ng_alloc_J.max();
    }
    if (n_field_gather_buffer < 0) {
        // Field gather buffer should be larger than current deposition buffers
        n_field_gather_buffer = n_current_deposition_buffer + 1;
    }

    AllocLevelMFs(lev, ba, dm, guard_cells.ng_alloc_EB, guard_cells.ng_alloc_J,
                  guard_cells.ng_alloc_Rho, guard_cells.ng_alloc_F, guard_cells.ng_alloc_G, aux_is_nodal);
}

void
WarpX::AllocLevelMFs (int lev, const BoxArray& ba, const DistributionMapping& dm,
                      const IntVect& ngE, const IntVect& ngJ, const IntVect& ngRho,
                      const IntVect& ngF, const IntVect& ngG, const bool aux_is_nodal)
{
    // Declare nodal flags
    IntVect Ex_nodal_flag, Ey_nodal_flag, Ez_nodal_flag;
    IntVect Bx_nodal_flag, By_nodal_flag, Bz_nodal_flag;
    IntVect jx_nodal_flag, jy_nodal_flag, jz_nodal_flag;
    IntVect rho_nodal_flag;
    IntVect phi_nodal_flag;
    amrex::IntVect F_nodal_flag, G_nodal_flag;

    // Set nodal flags
#if   (AMREX_SPACEDIM == 2)
    // AMReX convention: x = first dimension, y = missing dimension, z = second dimension
    Ex_nodal_flag = IntVect(0,1);
    Ey_nodal_flag = IntVect(1,1);
    Ez_nodal_flag = IntVect(1,0);
    Bx_nodal_flag = IntVect(1,0);
    By_nodal_flag = IntVect(0,0);
    Bz_nodal_flag = IntVect(0,1);
    jx_nodal_flag = IntVect(0,1);
    jy_nodal_flag = IntVect(1,1);
    jz_nodal_flag = IntVect(1,0);
#elif (AMREX_SPACEDIM == 3)
    Ex_nodal_flag = IntVect(0,1,1);
    Ey_nodal_flag = IntVect(1,0,1);
    Ez_nodal_flag = IntVect(1,1,0);
    Bx_nodal_flag = IntVect(1,0,0);
    By_nodal_flag = IntVect(0,1,0);
    Bz_nodal_flag = IntVect(0,0,1);
    jx_nodal_flag = IntVect(0,1,1);
    jy_nodal_flag = IntVect(1,0,1);
    jz_nodal_flag = IntVect(1,1,0);
#endif
    rho_nodal_flag = IntVect( AMREX_D_DECL(1,1,1) );
    phi_nodal_flag = IntVect::TheNodeVector();
    F_nodal_flag = amrex::IntVect::TheNodeVector();
    G_nodal_flag = amrex::IntVect::TheCellVector();

    // Overwrite nodal flags if necessary
    if (do_nodal) {
        Ex_nodal_flag  = IntVect::TheNodeVector();
        Ey_nodal_flag  = IntVect::TheNodeVector();
        Ez_nodal_flag  = IntVect::TheNodeVector();
        Bx_nodal_flag  = IntVect::TheNodeVector();
        By_nodal_flag  = IntVect::TheNodeVector();
        Bz_nodal_flag  = IntVect::TheNodeVector();
        jx_nodal_flag  = IntVect::TheNodeVector();
        jy_nodal_flag  = IntVect::TheNodeVector();
        jz_nodal_flag  = IntVect::TheNodeVector();
        rho_nodal_flag = IntVect::TheNodeVector();
        G_nodal_flag = amrex::IntVect::TheNodeVector();
    }
#ifdef WARPX_DIM_RZ
    if (WarpX::maxwell_solver_id == MaxwellSolverAlgo::PSATD) {
        // Force cell-centered IndexType in r and z
        Ex_nodal_flag  = IntVect::TheCellVector();
        Ey_nodal_flag  = IntVect::TheCellVector();
        Ez_nodal_flag  = IntVect::TheCellVector();
        Bx_nodal_flag  = IntVect::TheCellVector();
        By_nodal_flag  = IntVect::TheCellVector();
        Bz_nodal_flag  = IntVect::TheCellVector();
        jx_nodal_flag  = IntVect::TheCellVector();
        jy_nodal_flag  = IntVect::TheCellVector();
        jz_nodal_flag  = IntVect::TheCellVector();
        rho_nodal_flag = IntVect::TheCellVector();
        F_nodal_flag = IntVect::TheCellVector();
        G_nodal_flag = IntVect::TheCellVector();
    }

    // With RZ multimode, there is a real and imaginary component
    // for each mode, except mode 0 which is purely real
    // Component 0 is mode 0.
    // Odd components are the real parts.
    // Even components are the imaginary parts.
    ncomps = n_rz_azimuthal_modes*2 - 1;
#endif

    // set human-readable tag for each MultiFab
    auto const tag = [lev]( std::string tagname ) {
        tagname.append("[l=").append(std::to_string(lev)).append("]");
        return MFInfo().SetTag(std::move(tagname));
    };

    //
    // The fine patch
    //
    std::array<Real,3> dx = CellSize(lev);

    Bfield_fp[lev][0] = std::make_unique<MultiFab>(amrex::convert(ba,Bx_nodal_flag),dm,ncomps,ngE,tag("Bfield_fp[x]"));
    Bfield_fp[lev][1] = std::make_unique<MultiFab>(amrex::convert(ba,By_nodal_flag),dm,ncomps,ngE,tag("Bfield_fp[y]"));
    Bfield_fp[lev][2] = std::make_unique<MultiFab>(amrex::convert(ba,Bz_nodal_flag),dm,ncomps,ngE,tag("Bfield_fp[z]"));

    Efield_fp[lev][0] = std::make_unique<MultiFab>(amrex::convert(ba,Ex_nodal_flag),dm,ncomps,ngE,tag("Efield_fp[x]"));
    Efield_fp[lev][1] = std::make_unique<MultiFab>(amrex::convert(ba,Ey_nodal_flag),dm,ncomps,ngE,tag("Efield_fp[y]"));
    Efield_fp[lev][2] = std::make_unique<MultiFab>(amrex::convert(ba,Ez_nodal_flag),dm,ncomps,ngE,tag("Efield_fp[z]"));

    current_fp[lev][0] = std::make_unique<MultiFab>(amrex::convert(ba,jx_nodal_flag),dm,ncomps,ngJ,tag("current_fp[x]"));
    current_fp[lev][1] = std::make_unique<MultiFab>(amrex::convert(ba,jy_nodal_flag),dm,ncomps,ngJ,tag("current_fp[y]"));
    current_fp[lev][2] = std::make_unique<MultiFab>(amrex::convert(ba,jz_nodal_flag),dm,ncomps,ngJ,tag("current_fp[z]"));

    if (do_current_centering)
    {
        amrex::BoxArray const& nodal_ba = amrex::convert(ba, amrex::IntVect::TheNodeVector());
        current_fp_nodal[lev][0] = std::make_unique<MultiFab>(nodal_ba, dm, ncomps, ngJ);
        current_fp_nodal[lev][1] = std::make_unique<MultiFab>(nodal_ba, dm, ncomps, ngJ);
        current_fp_nodal[lev][2] = std::make_unique<MultiFab>(nodal_ba, dm, ncomps, ngJ);
    }

    Bfield_avg_fp[lev][0] = std::make_unique<MultiFab>(amrex::convert(ba,Bx_nodal_flag),dm,ncomps,ngE,tag("Bfield_avg_fp[x]"));
    Bfield_avg_fp[lev][1] = std::make_unique<MultiFab>(amrex::convert(ba,By_nodal_flag),dm,ncomps,ngE,tag("Bfield_avg_fp[y]"));
    Bfield_avg_fp[lev][2] = std::make_unique<MultiFab>(amrex::convert(ba,Bz_nodal_flag),dm,ncomps,ngE,tag("Bfield_avg_fp[z]"));

    Efield_avg_fp[lev][0] = std::make_unique<MultiFab>(amrex::convert(ba,Ex_nodal_flag),dm,ncomps,ngE,tag("Efield_avg_fp[x]"));
    Efield_avg_fp[lev][1] = std::make_unique<MultiFab>(amrex::convert(ba,Ey_nodal_flag),dm,ncomps,ngE,tag("Efield_avg_fp[y]"));
    Efield_avg_fp[lev][2] = std::make_unique<MultiFab>(amrex::convert(ba,Ez_nodal_flag),dm,ncomps,ngE,tag("Efield_avg_fp[z]"));

#ifdef AMREX_USE_EB
    // EB info are needed only at the finest level
    if (lev == maxLevel())
    {
      m_edge_lengths[lev][0] = std::make_unique<MultiFab>(amrex::convert(ba, Ex_nodal_flag), dm, ncomps, ngE, tag("m_edge_lengths[x]"));
      m_edge_lengths[lev][1] = std::make_unique<MultiFab>(amrex::convert(ba, Ey_nodal_flag), dm, ncomps, ngE, tag("m_edge_lengths[y]"));
      m_edge_lengths[lev][2] = std::make_unique<MultiFab>(amrex::convert(ba, Ez_nodal_flag), dm, ncomps, ngE, tag("m_edge_lengths[z]"));
      m_face_areas[lev][0] = std::make_unique<MultiFab>(amrex::convert(ba, Bx_nodal_flag), dm, ncomps, ngE, tag("m_face_areas[x]"));
      m_face_areas[lev][1] = std::make_unique<MultiFab>(amrex::convert(ba, By_nodal_flag), dm, ncomps, ngE, tag("m_face_areas[y]"));
      m_face_areas[lev][2] = std::make_unique<MultiFab>(amrex::convert(ba, Bz_nodal_flag), dm, ncomps, ngE, tag("m_face_areas[z]"));
      constexpr int nc_ls = 1;
      constexpr int ng_ls = 2;
      m_distance_to_eb[lev] = std::make_unique<MultiFab>(amrex::convert(ba, IntVect::TheNodeVector()), dm, nc_ls, ng_ls, tag("m_distance_to_eb"));
    }
#endif

    bool deposit_charge = do_dive_cleaning || (do_electrostatic == ElectrostaticSolverAlgo::LabFrame);
    if (WarpX::maxwell_solver_id == MaxwellSolverAlgo::PSATD) {
        deposit_charge = do_dive_cleaning || update_with_rho || current_correction;
    }
    if (deposit_charge)
    {
        // For the multi-J algorithm we can allocate only one rho component (no distinction between old and new)
        const int rho_ncomps = (WarpX::do_multi_J) ? ncomps : 2*ncomps;
        rho_fp[lev] = std::make_unique<MultiFab>(amrex::convert(ba,rho_nodal_flag),dm,rho_ncomps,ngRho,tag("rho_fp"));
    }

    if (do_electrostatic == ElectrostaticSolverAlgo::LabFrame)
    {
        IntVect ngPhi = IntVect( AMREX_D_DECL(1,1,1) );
        phi_fp[lev] = std::make_unique<MultiFab>(amrex::convert(ba,phi_nodal_flag),dm,ncomps,ngPhi,tag("phi_fp"));
        phi_fp[lev]->setVal(0.);
    }

    if (do_subcycling == 1 && lev == 0)
    {
        current_store[lev][0] = std::make_unique<MultiFab>(amrex::convert(ba,jx_nodal_flag),dm,ncomps,ngJ,tag("current_store[x]"));
        current_store[lev][1] = std::make_unique<MultiFab>(amrex::convert(ba,jy_nodal_flag),dm,ncomps,ngJ,tag("current_store[y]"));
        current_store[lev][2] = std::make_unique<MultiFab>(amrex::convert(ba,jz_nodal_flag),dm,ncomps,ngJ,tag("current_store[z]"));
    }

    if (do_dive_cleaning)
    {
        F_fp[lev] = std::make_unique<MultiFab>(amrex::convert(ba, F_nodal_flag), dm, ncomps, ngF.max(), tag("F_fp"));
    }

    if (do_divb_cleaning)
    {
        G_fp[lev] = std::make_unique<MultiFab>(amrex::convert(ba, G_nodal_flag), dm, ncomps, ngG.max(), tag("G_fp"));
    }

    if (WarpX::maxwell_solver_id == MaxwellSolverAlgo::PSATD)
    {
        // Allocate and initialize the spectral solver
#ifndef WARPX_USE_PSATD
        AMREX_ALWAYS_ASSERT_WITH_MESSAGE( false,
            "WarpX::AllocLevelMFs: PSATD solver requires WarpX build with spectral solver support.");
#else

        // Check whether the option periodic, single box is valid here
        if (fft_periodic_single_box) {
#   ifdef WARPX_DIM_RZ
            AMREX_ALWAYS_ASSERT_WITH_MESSAGE(
                geom[0].isPeriodic(1)          // domain is periodic in z
                && ba.size() == 1 && lev == 0, // domain is decomposed in a single box
                "The option `psatd.periodic_single_box_fft` can only be used for a periodic domain, decomposed in a single box");
#   else
            AMREX_ALWAYS_ASSERT_WITH_MESSAGE(
                geom[0].isAllPeriodic()        // domain is periodic in all directions
                && ba.size() == 1 && lev == 0, // domain is decomposed in a single box
                "The option `psatd.periodic_single_box_fft` can only be used for a periodic domain, decomposed in a single box");
#   endif
        }
        // Get the cell-centered box
        BoxArray realspace_ba = ba;  // Copy box
        realspace_ba.enclosedCells(); // Make it cell-centered
        // Define spectral solver
#   ifdef WARPX_DIM_RZ
        if ( fft_periodic_single_box == false ) {
            realspace_ba.grow(1, ngE[1]); // add guard cells only in z
        }
        AllocLevelSpectralSolverRZ(spectral_solver_fp,
                                   lev,
                                   realspace_ba,
                                   dm,
                                   dx);
#   else
        if ( fft_periodic_single_box == false ) {
            realspace_ba.grow(ngE);   // add guard cells
        }
        bool const pml_flag_false = false;
        AllocLevelSpectralSolver(spectral_solver_fp,
                                 lev,
                                 realspace_ba,
                                 dm,
                                 dx,
                                 pml_flag_false);
#   endif
#endif
    } // MaxwellSolverAlgo::PSATD
    else {
        m_fdtd_solver_fp[lev] = std::make_unique<FiniteDifferenceSolver>(maxwell_solver_id, dx, do_nodal);
    }

    //
    // The Aux patch (i.e., the full solution)
    //
    if (aux_is_nodal and !do_nodal)
    {
        // Create aux multifabs on Nodal Box Array
        BoxArray const nba = amrex::convert(ba,IntVect::TheNodeVector());

        Bfield_aux[lev][0] = std::make_unique<MultiFab>(nba,dm,ncomps,ngE,tag("Bfield_aux[x]"));
        Bfield_aux[lev][1] = std::make_unique<MultiFab>(nba,dm,ncomps,ngE,tag("Bfield_aux[y]"));
        Bfield_aux[lev][2] = std::make_unique<MultiFab>(nba,dm,ncomps,ngE,tag("Bfield_aux[z]"));

        Efield_aux[lev][0] = std::make_unique<MultiFab>(nba,dm,ncomps,ngE,tag("Efield_aux[x]"));
        Efield_aux[lev][1] = std::make_unique<MultiFab>(nba,dm,ncomps,ngE,tag("Efield_aux[y]"));
        Efield_aux[lev][2] = std::make_unique<MultiFab>(nba,dm,ncomps,ngE,tag("Efield_aux[z]"));
    } else if (lev == 0) {
        if (!WarpX::fft_do_time_averaging) {
            // In this case, the aux grid is simply an alias of the fp grid
            Efield_aux[lev][0] = std::make_unique<MultiFab>(*Efield_fp[lev][0], amrex::make_alias, 0, ncomps);
            Efield_aux[lev][1] = std::make_unique<MultiFab>(*Efield_fp[lev][1], amrex::make_alias, 0, ncomps);
            Efield_aux[lev][2] = std::make_unique<MultiFab>(*Efield_fp[lev][2], amrex::make_alias, 0, ncomps);

            Bfield_aux[lev][0] = std::make_unique<MultiFab>(*Bfield_fp[lev][0], amrex::make_alias, 0, ncomps);
            Bfield_aux[lev][1] = std::make_unique<MultiFab>(*Bfield_fp[lev][1], amrex::make_alias, 0, ncomps);
            Bfield_aux[lev][2] = std::make_unique<MultiFab>(*Bfield_fp[lev][2], amrex::make_alias, 0, ncomps);
        } else {
            Efield_aux[lev][0] = std::make_unique<MultiFab>(*Efield_avg_fp[lev][0], amrex::make_alias, 0, ncomps);
            Efield_aux[lev][1] = std::make_unique<MultiFab>(*Efield_avg_fp[lev][1], amrex::make_alias, 0, ncomps);
            Efield_aux[lev][2] = std::make_unique<MultiFab>(*Efield_avg_fp[lev][2], amrex::make_alias, 0, ncomps);

            Bfield_aux[lev][0] = std::make_unique<MultiFab>(*Bfield_avg_fp[lev][0], amrex::make_alias, 0, ncomps);
            Bfield_aux[lev][1] = std::make_unique<MultiFab>(*Bfield_avg_fp[lev][1], amrex::make_alias, 0, ncomps);
            Bfield_aux[lev][2] = std::make_unique<MultiFab>(*Bfield_avg_fp[lev][2], amrex::make_alias, 0, ncomps);
        }
    } else {
        Bfield_aux[lev][0] = std::make_unique<MultiFab>(amrex::convert(ba,Bx_nodal_flag),dm,ncomps,ngE,tag("Bfield_aux[x]"));
        Bfield_aux[lev][1] = std::make_unique<MultiFab>(amrex::convert(ba,By_nodal_flag),dm,ncomps,ngE,tag("Bfield_aux[y]"));
        Bfield_aux[lev][2] = std::make_unique<MultiFab>(amrex::convert(ba,Bz_nodal_flag),dm,ncomps,ngE,tag("Bfield_aux[z]"));

        Efield_aux[lev][0] = std::make_unique<MultiFab>(amrex::convert(ba,Ex_nodal_flag),dm,ncomps,ngE,tag("Efield_aux[x]"));
        Efield_aux[lev][1] = std::make_unique<MultiFab>(amrex::convert(ba,Ey_nodal_flag),dm,ncomps,ngE,tag("Efield_aux[y]"));
        Efield_aux[lev][2] = std::make_unique<MultiFab>(amrex::convert(ba,Ez_nodal_flag),dm,ncomps,ngE,tag("Efield_aux[z]"));
    }

    //
    // The coarse patch
    //
    if (lev > 0)
    {
        BoxArray cba = ba;
        cba.coarsen(refRatio(lev-1));
        std::array<Real,3> cdx = CellSize(lev-1);

        // Create the MultiFabs for B
        Bfield_cp[lev][0] = std::make_unique<MultiFab>(amrex::convert(cba,Bx_nodal_flag),dm,ncomps,ngE,tag("Bfield_cp[x]"));
        Bfield_cp[lev][1] = std::make_unique<MultiFab>(amrex::convert(cba,By_nodal_flag),dm,ncomps,ngE,tag("Bfield_cp[y]"));
        Bfield_cp[lev][2] = std::make_unique<MultiFab>(amrex::convert(cba,Bz_nodal_flag),dm,ncomps,ngE,tag("Bfield_cp[z]"));

        // Create the MultiFabs for E
        Efield_cp[lev][0] = std::make_unique<MultiFab>(amrex::convert(cba,Ex_nodal_flag),dm,ncomps,ngE,tag("Efield_cp[x]"));
        Efield_cp[lev][1] = std::make_unique<MultiFab>(amrex::convert(cba,Ey_nodal_flag),dm,ncomps,ngE,tag("Efield_cp[y]"));
        Efield_cp[lev][2] = std::make_unique<MultiFab>(amrex::convert(cba,Ez_nodal_flag),dm,ncomps,ngE,tag("Efield_cp[z]"));

        // Create the MultiFabs for B_avg
        Bfield_avg_cp[lev][0] = std::make_unique<MultiFab>(amrex::convert(cba,Bx_nodal_flag),dm,ncomps,ngE,tag("Bfield_avg_cp[x]"));
        Bfield_avg_cp[lev][1] = std::make_unique<MultiFab>(amrex::convert(cba,By_nodal_flag),dm,ncomps,ngE,tag("Bfield_avg_cp[y]"));
        Bfield_avg_cp[lev][2] = std::make_unique<MultiFab>(amrex::convert(cba,Bz_nodal_flag),dm,ncomps,ngE,tag("Bfield_avg_cp[z]"));

        // Create the MultiFabs for E_avg
        Efield_avg_cp[lev][0] = std::make_unique<MultiFab>(amrex::convert(cba,Ex_nodal_flag),dm,ncomps,ngE,tag("Efield_avg_cp[x]"));
        Efield_avg_cp[lev][1] = std::make_unique<MultiFab>(amrex::convert(cba,Ey_nodal_flag),dm,ncomps,ngE,tag("Efield_avg_cp[y]"));
        Efield_avg_cp[lev][2] = std::make_unique<MultiFab>(amrex::convert(cba,Ez_nodal_flag),dm,ncomps,ngE,tag("Efield_avg_cp[z]"));

        // Create the MultiFabs for the current
        current_cp[lev][0] = std::make_unique<MultiFab>(amrex::convert(cba,jx_nodal_flag),dm,ncomps,ngJ,tag("current_cp[x]"));
        current_cp[lev][1] = std::make_unique<MultiFab>(amrex::convert(cba,jy_nodal_flag),dm,ncomps,ngJ,tag("current_cp[y]"));
        current_cp[lev][2] = std::make_unique<MultiFab>(amrex::convert(cba,jz_nodal_flag),dm,ncomps,ngJ,tag("current_cp[z]"));

        if (deposit_charge) {
            // For the multi-J algorithm we can allocate only one rho component (no distinction between old and new)
            const int rho_ncomps = (WarpX::do_multi_J) ? ncomps : 2*ncomps;
            rho_cp[lev] = std::make_unique<MultiFab>(amrex::convert(cba,rho_nodal_flag),dm,rho_ncomps,ngRho,tag("rho_cp"));
        }

        if (do_dive_cleaning)
        {
            F_cp[lev] = std::make_unique<MultiFab>(amrex::convert(cba,IntVect::TheUnitVector()),dm,ncomps, ngF.max(),tag("F_cp"));
        }

        if (do_divb_cleaning)
        {
            if (do_nodal)
            {
                G_cp[lev] = std::make_unique<MultiFab>(amrex::convert(cba, IntVect::TheUnitVector()),
                                                       dm, ncomps, ngG.max(), tag("G_cp"));
            }
            else // do_nodal = 0
            {
                G_cp[lev] = std::make_unique<MultiFab>(amrex::convert(cba, IntVect::TheZeroVector()),
                                                       dm, ncomps, ngG.max(), tag("G_cp"));
            }
        }

        if (WarpX::maxwell_solver_id == MaxwellSolverAlgo::PSATD)
        {
            // Allocate and initialize the spectral solver
#ifndef WARPX_USE_PSATD
            AMREX_ALWAYS_ASSERT_WITH_MESSAGE( false,
                "WarpX::AllocLevelMFs: PSATD solver requires WarpX build with spectral solver support.");
#else

            // Get the cell-centered box, with guard cells
            BoxArray c_realspace_ba = cba;// Copy box
            c_realspace_ba.enclosedCells(); // Make it cell-centered
            // Define spectral solver
#ifdef WARPX_DIM_RZ
            c_realspace_ba.grow(1, ngE[1]); // add guard cells only in z
            AllocLevelSpectralSolverRZ(spectral_solver_cp,
                                       lev,
                                       c_realspace_ba,
                                       dm,
                                       cdx);
#   else
            c_realspace_ba.grow(ngE);
            bool const pml_flag_false = false;
            AllocLevelSpectralSolver(spectral_solver_cp,
                                     lev,
                                     c_realspace_ba,
                                     dm,
                                     cdx,
                                     pml_flag_false);
#   endif
#endif
        } // MaxwellSolverAlgo::PSATD
        else {
            m_fdtd_solver_cp[lev] = std::make_unique<FiniteDifferenceSolver>(maxwell_solver_id, cdx,
                                                                             do_nodal);
        }
    }

    //
    // Copy of the coarse aux
    //
    if (lev > 0 && (n_field_gather_buffer > 0 || n_current_deposition_buffer > 0 ||
                    mypc->nSpeciesGatherFromMainGrid() > 0))
    {
        BoxArray cba = ba;
        cba.coarsen(refRatio(lev-1));

        if (n_field_gather_buffer > 0 || mypc->nSpeciesGatherFromMainGrid() > 0) {
            if (aux_is_nodal) {
                BoxArray const& cnba = amrex::convert(cba,IntVect::TheNodeVector());
                Bfield_cax[lev][0] = std::make_unique<MultiFab>(cnba,dm,ncomps,ngE,tag("Bfield_cax[x]"));
                Bfield_cax[lev][1] = std::make_unique<MultiFab>(cnba,dm,ncomps,ngE,tag("Bfield_cax[y]"));
                Bfield_cax[lev][2] = std::make_unique<MultiFab>(cnba,dm,ncomps,ngE,tag("Bfield_cax[z]"));
                Efield_cax[lev][0] = std::make_unique<MultiFab>(cnba,dm,ncomps,ngE,tag("Efield_cax[x]"));
                Efield_cax[lev][1] = std::make_unique<MultiFab>(cnba,dm,ncomps,ngE,tag("Efield_cax[y]"));
                Efield_cax[lev][2] = std::make_unique<MultiFab>(cnba,dm,ncomps,ngE,tag("Efield_cax[z]"));
            } else {
                // Create the MultiFabs for B
                Bfield_cax[lev][0] = std::make_unique<MultiFab>(amrex::convert(cba,Bx_nodal_flag),dm,ncomps,ngE,tag("Bfield_cax[x]"));
                Bfield_cax[lev][1] = std::make_unique<MultiFab>(amrex::convert(cba,By_nodal_flag),dm,ncomps,ngE,tag("Bfield_cax[y]"));
                Bfield_cax[lev][2] = std::make_unique<MultiFab>(amrex::convert(cba,Bz_nodal_flag),dm,ncomps,ngE,tag("Bfield_cax[z]"));

                // Create the MultiFabs for E
                Efield_cax[lev][0] = std::make_unique<MultiFab>(amrex::convert(cba,Ex_nodal_flag),dm,ncomps,ngE,tag("Efield_cax[x]"));
                Efield_cax[lev][1] = std::make_unique<MultiFab>(amrex::convert(cba,Ey_nodal_flag),dm,ncomps,ngE,tag("Efield_cax[y]"));
                Efield_cax[lev][2] = std::make_unique<MultiFab>(amrex::convert(cba,Ez_nodal_flag),dm,ncomps,ngE,tag("Efield_cax[z]"));
            }

            gather_buffer_masks[lev] = std::make_unique<iMultiFab>(ba, dm, ncomps, 1 );
            // Gather buffer masks have 1 ghost cell, because of the fact
            // that particles may move by more than one cell when using subcycling.
        }

        if (n_current_deposition_buffer > 0) {
            current_buf[lev][0] = std::make_unique<MultiFab>(amrex::convert(cba,jx_nodal_flag),dm,ncomps,ngJ,tag("current_buf[x]"));
            current_buf[lev][1] = std::make_unique<MultiFab>(amrex::convert(cba,jy_nodal_flag),dm,ncomps,ngJ,tag("current_buf[y]"));
            current_buf[lev][2] = std::make_unique<MultiFab>(amrex::convert(cba,jz_nodal_flag),dm,ncomps,ngJ,tag("current_buf[z]"));
            if (rho_cp[lev]) {
                charge_buf[lev] = std::make_unique<MultiFab>(amrex::convert(cba,rho_nodal_flag),dm,2*ncomps,ngRho,tag("charge_buf"));
            }
            current_buffer_masks[lev] = std::make_unique<iMultiFab>(ba, dm, ncomps, 1);
            // Current buffer masks have 1 ghost cell, because of the fact
            // that particles may move by more than one cell when using subcycling.
        }
    }

    if (load_balance_intervals.isActivated())
    {
        costs[lev] = std::make_unique<LayoutData<Real>>(ba, dm);
        load_balance_efficiency[lev] = -1;
    }
}

#ifdef WARPX_USE_PSATD
#   ifdef WARPX_DIM_RZ
/* \brief Allocate spectral Maxwell solver (RZ dimensions) at a level
 *
 * \param[in, out] spectral_solver Vector of pointer to SpectralSolver, to point to allocated spectral Maxwell
 *                                 solver at a given level
 * \param[in] lev                  Level at which to allocate spectral Maxwell solver
 * \param[in] realspace_ba         Box array that corresponds to the decomposition of the fields in real space
 *                                 (cell-centered; includes guard cells)
 * \param[in] dm                   Indicates which MPI proc owns which box, in realspace_ba
 * \param[in] dx                   Cell size along each dimension
 */
void WarpX::AllocLevelSpectralSolverRZ (amrex::Vector<std::unique_ptr<SpectralSolverRZ>>& spectral_solver,
                                        const int lev,
                                        const amrex::BoxArray& realspace_ba,
                                        const amrex::DistributionMapping& dm,
                                        const std::array<Real,3>& dx)
{
#if (AMREX_SPACEDIM == 3)
    RealVect dx_vect(dx[0], dx[1], dx[2]);
#elif (AMREX_SPACEDIM == 2)
    RealVect dx_vect(dx[0], dx[2]);
#endif

    amrex::Real solver_dt = dt[lev];
    if (WarpX::do_multi_J) solver_dt /= static_cast<amrex::Real>(WarpX::do_multi_J_n_depositions);

    auto pss = std::make_unique<SpectralSolverRZ>(lev,
                                                  realspace_ba,
                                                  dm,
                                                  n_rz_azimuthal_modes,
                                                  noz_fft,
                                                  do_nodal,
                                                  m_v_galilean,
                                                  dx_vect,
                                                  solver_dt,
                                                  update_with_rho,
                                                  fft_do_time_averaging,
                                                  J_linear_in_time,
                                                  do_dive_cleaning,
                                                  do_divb_cleaning);
    spectral_solver[lev] = std::move(pss);

    if (use_kspace_filter) {
        spectral_solver[lev]->InitFilter(filter_npass_each_dir,
                                         use_filter_compensation);
    }
}
#   else
/* \brief Allocate spectral Maxwell solver at a level
 *
 * \param[in, out] spectral_solver  Vector of pointer to SpectralSolver, to point to allocated spectral Maxwell
 *                                  solver at a given level
 * \param[in] lev                   Level at which to allocate spectral Maxwell solver
 * \param[in] realspace_ba          Box array that corresponds to the decomposition of the fields in real space
 *                                  (cell-centered; includes guard cells)
 * \param[in] dm                    Indicates which MPI proc owns which box, in realspace_ba
 * \param[in] dx                    Cell size along each dimension
 * \param[in] pml_flag              Whether the boxes in which the solver is applied are PML boxes
 */
void WarpX::AllocLevelSpectralSolver (amrex::Vector<std::unique_ptr<SpectralSolver>>& spectral_solver,
                                      const int lev,
                                      const amrex::BoxArray& realspace_ba,
                                      const amrex::DistributionMapping& dm,
                                      const std::array<Real,3>& dx,
                                      const bool pml_flag)
{
#if (AMREX_SPACEDIM == 3)
    RealVect dx_vect(dx[0], dx[1], dx[2]);
#elif (AMREX_SPACEDIM == 2)
    RealVect dx_vect(dx[0], dx[2]);
#endif

    amrex::Real solver_dt = dt[lev];
    if (WarpX::do_multi_J) solver_dt /= static_cast<amrex::Real>(WarpX::do_multi_J_n_depositions);

    auto pss = std::make_unique<SpectralSolver>(lev,
                                                realspace_ba,
                                                dm,
                                                nox_fft,
                                                noy_fft,
                                                noz_fft,
                                                do_nodal,
                                                WarpX::fill_guards,
                                                m_v_galilean,
                                                m_v_comoving,
                                                dx_vect,
                                                solver_dt,
                                                pml_flag,
                                                fft_periodic_single_box,
                                                update_with_rho,
                                                fft_do_time_averaging,
                                                J_linear_in_time,
                                                do_dive_cleaning,
                                                do_divb_cleaning);
    spectral_solver[lev] = std::move(pss);
}
#   endif
#endif

std::array<Real,3>
WarpX::CellSize (int lev)
{
    const auto& gm = GetInstance().Geom(lev);
    const Real* dx = gm.CellSize();
#if (AMREX_SPACEDIM == 3)
    return { dx[0], dx[1], dx[2] };
#elif (AMREX_SPACEDIM == 2)
    return { dx[0], 1.0, dx[1] };
#else
    static_assert(AMREX_SPACEDIM != 1, "1D is not supported");
#endif
}

amrex::RealBox
WarpX::getRealBox(const Box& bx, int lev)
{
    const auto& gm = GetInstance().Geom(lev);
    const RealBox grid_box{bx, gm.CellSize(), gm.ProbLo()};
    return( grid_box );
}

std::array<Real,3>
WarpX::LowerCorner(const Box& bx, std::array<amrex::Real,3> galilean_shift, int lev)
{
    RealBox grid_box = getRealBox( bx, lev );

    const Real* xyzmin = grid_box.lo();

#if (AMREX_SPACEDIM == 3)
    return { xyzmin[0] + galilean_shift[0], xyzmin[1] + galilean_shift[1], xyzmin[2] + galilean_shift[2] };

#elif (AMREX_SPACEDIM == 2)
    return { xyzmin[0] + galilean_shift[0], std::numeric_limits<Real>::lowest(), xyzmin[1] + galilean_shift[2] };
#endif
}

std::array<Real,3>
WarpX::UpperCorner(const Box& bx, int lev)
{
    const RealBox grid_box = getRealBox( bx, lev );
    const Real* xyzmax = grid_box.hi();
#if (AMREX_SPACEDIM == 3)
    return { xyzmax[0], xyzmax[1], xyzmax[2] };
#elif (AMREX_SPACEDIM == 2)
    return { xyzmax[0], std::numeric_limits<Real>::max(), xyzmax[1] };
#endif
}

std::array<Real,3>
WarpX::LowerCornerWithGalilean (const Box& bx, const amrex::Array<amrex::Real,3>& v_galilean, int lev)
{
    amrex::Real cur_time = gett_new(lev);
    amrex::Real time_shift = (cur_time - time_of_last_gal_shift);
    amrex::Array<amrex::Real,3> galilean_shift = { v_galilean[0]*time_shift, v_galilean[1]*time_shift, v_galilean[2]*time_shift };
    return WarpX::LowerCorner(bx, galilean_shift, lev);
}

IntVect
WarpX::RefRatio (int lev)
{
    return GetInstance().refRatio(lev);
}

void
WarpX::ComputeDivB (amrex::MultiFab& divB, int const dcomp,
                    const std::array<const amrex::MultiFab* const, 3>& B,
                    const std::array<amrex::Real,3>& dx)
{
    AMREX_ALWAYS_ASSERT_WITH_MESSAGE(!do_nodal,
        "ComputeDivB not implemented with do_nodal."
        "Shouldn't be too hard to make it general with class FiniteDifferenceSolver");

    Real dxinv = 1._rt/dx[0], dyinv = 1._rt/dx[1], dzinv = 1._rt/dx[2];

#ifdef WARPX_DIM_RZ
    const Real rmin = GetInstance().Geom(0).ProbLo(0);
#endif

#ifdef AMREX_USE_OMP
#pragma omp parallel if (Gpu::notInLaunchRegion())
#endif
    for (MFIter mfi(divB, TilingIfNotGPU()); mfi.isValid(); ++mfi)
    {
        const Box& bx = mfi.tilebox();
        auto const& Bxfab = B[0]->array(mfi);
        auto const& Byfab = B[1]->array(mfi);
        auto const& Bzfab = B[2]->array(mfi);
        auto const& divBfab = divB.array(mfi);

        ParallelFor(bx,
        [=] AMREX_GPU_DEVICE(int i, int j, int k) noexcept
        {
            warpx_computedivb(i, j, k, dcomp, divBfab, Bxfab, Byfab, Bzfab, dxinv, dyinv, dzinv
#ifdef WARPX_DIM_RZ
                              ,rmin
#endif
                              );
        });
    }
}

void
WarpX::ComputeDivB (amrex::MultiFab& divB, int const dcomp,
                    const std::array<const amrex::MultiFab* const, 3>& B,
                    const std::array<amrex::Real,3>& dx, IntVect const ngrow)
{
    AMREX_ALWAYS_ASSERT_WITH_MESSAGE(!do_nodal,
        "ComputeDivB not implemented with do_nodal."
        "Shouldn't be too hard to make it general with class FiniteDifferenceSolver");

    Real dxinv = 1._rt/dx[0], dyinv = 1._rt/dx[1], dzinv = 1._rt/dx[2];

#ifdef WARPX_DIM_RZ
    const Real rmin = GetInstance().Geom(0).ProbLo(0);
#endif

#ifdef AMREX_USE_OMP
#pragma omp parallel if (Gpu::notInLaunchRegion())
#endif
    for (MFIter mfi(divB, TilingIfNotGPU()); mfi.isValid(); ++mfi)
    {
        Box bx = mfi.growntilebox(ngrow);
        auto const& Bxfab = B[0]->array(mfi);
        auto const& Byfab = B[1]->array(mfi);
        auto const& Bzfab = B[2]->array(mfi);
        auto const& divBfab = divB.array(mfi);

        ParallelFor(bx,
        [=] AMREX_GPU_DEVICE(int i, int j, int k) noexcept
        {
            warpx_computedivb(i, j, k, dcomp, divBfab, Bxfab, Byfab, Bzfab, dxinv, dyinv, dzinv
#ifdef WARPX_DIM_RZ
                              ,rmin
#endif
                              );
        });
    }
}

void
WarpX::ComputeDivE(amrex::MultiFab& divE, const int lev)
{
    if ( WarpX::maxwell_solver_id == MaxwellSolverAlgo::PSATD ) {
#ifdef WARPX_USE_PSATD
        spectral_solver_fp[lev]->ComputeSpectralDivE( lev, Efield_aux[lev], divE );
#else
        amrex::Abort("ComputeDivE: PSATD requested but not compiled");
#endif
    } else {
        m_fdtd_solver_fp[lev]->ComputeDivE( Efield_aux[lev], divE );
    }
}

PML*
WarpX::GetPML (int lev)
{
    if (do_pml) {
        // This should check if pml was initialized
        return pml[lev].get();
    } else {
        return nullptr;
    }
}

std::vector< bool >
WarpX::getPMLdirections() const
{
    std::vector< bool > dirsWithPML( 6, false );
#if AMREX_SPACEDIM!=3
    dirsWithPML.resize( 4 );
#endif
    if( do_pml )
    {
        for( auto i = 0u; i < dirsWithPML.size() / 2u; ++i )
        {
            dirsWithPML.at( 2u*i      ) = bool(do_pml_Lo[i]);
            dirsWithPML.at( 2u*i + 1u ) = bool(do_pml_Hi[i]);
        }
    }
    return dirsWithPML;
}

amrex::LayoutData<amrex::Real>*
WarpX::getCosts (int lev)
{
    if (m_instance)
    {
        return m_instance->costs[lev].get();
    } else
    {
        return nullptr;
    }
}

void
WarpX::BuildBufferMasks ()
{
    for (int lev = 1; lev <= maxLevel(); ++lev)
    {
        for (int ipass = 0; ipass < 2; ++ipass)
        {
            int ngbuffer = (ipass == 0) ? n_current_deposition_buffer : n_field_gather_buffer;
            iMultiFab* bmasks = (ipass == 0) ? current_buffer_masks[lev].get() : gather_buffer_masks[lev].get();
            if (bmasks)
            {
                const IntVect ngtmp = ngbuffer + bmasks->nGrowVect();
                iMultiFab tmp(bmasks->boxArray(), bmasks->DistributionMap(), 1, ngtmp);
                const int covered = 1;
                const int notcovered = 0;
                const int physbnd = 1;
                const int interior = 1;
                const Box& dom = Geom(lev).Domain();
                const auto& period = Geom(lev).periodicity();
                tmp.BuildMask(dom, period, covered, notcovered, physbnd, interior);
#ifdef AMREX_USE_OMP
#pragma omp parallel if (amrex::Gpu::notInLaunchRegion())
#endif
                for (MFIter mfi(*bmasks, true); mfi.isValid(); ++mfi)
                {
                    const Box tbx = mfi.growntilebox();
                    BuildBufferMasksInBox( tbx, (*bmasks)[mfi], tmp[mfi], ngbuffer );
                }
            }
        }
    }
}

/**
 * \brief Build buffer mask within given FArrayBox
 *
 * \param tbx         Current FArrayBox
 * \param buffer_mask Buffer mask to be set
 * \param guard_mask  Guard mask used to set buffer_mask
 * \param ng          Number of guard cells
 */
void
WarpX::BuildBufferMasksInBox ( const amrex::Box tbx, amrex::IArrayBox &buffer_mask,
                               const amrex::IArrayBox &guard_mask, const int ng )
{
    bool setnull;
    const auto lo = amrex::lbound( tbx );
    const auto hi = amrex::ubound( tbx );
    Array4<int> msk = buffer_mask.array();
    Array4<int const> gmsk = guard_mask.array();
#if (AMREX_SPACEDIM == 2)
    int k = lo.z;
    for     (int j = lo.y; j <= hi.y; ++j) {
        for (int i = lo.x; i <= hi.x; ++i) {
            setnull = false;
            // If gmsk=0 for any neighbor within ng cells, current cell is in the buffer region
            for     (int jj = j-ng; jj <= j+ng; ++jj) {
                for (int ii = i-ng; ii <= i+ng; ++ii) {
                    if ( gmsk(ii,jj,k) == 0 ) setnull = true;
                }
            }
            if ( setnull ) msk(i,j,k) = 0;
            else           msk(i,j,k) = 1;
        }
    }
#elif (AMREX_SPACEDIM == 3)
    for         (int k = lo.z; k <= hi.z; ++k) {
        for     (int j = lo.y; j <= hi.y; ++j) {
            for (int i = lo.x; i <= hi.x; ++i) {
                setnull = false;
                // If gmsk=0 for any neighbor within ng cells, current cell is in the buffer region
                for         (int kk = k-ng; kk <= k+ng; ++kk) {
                    for     (int jj = j-ng; jj <= j+ng; ++jj) {
                        for (int ii = i-ng; ii <= i+ng; ++ii) {
                            if ( gmsk(ii,jj,kk) == 0 ) setnull = true;
                        }
                    }
                }
                if ( setnull ) msk(i,j,k) = 0;
                else           msk(i,j,k) = 1;
            }
        }
    }
#endif
}

#ifdef WARPX_USE_PSATD
void WarpX::ReorderFornbergCoefficients (amrex::Vector<amrex::Real>& ordered_coeffs,
                                         amrex::Vector<amrex::Real>& unordered_coeffs,
                                         const int order)
{
    const int n = order / 2;
    for (int i = 0; i < n; i++) {
        ordered_coeffs[i] = unordered_coeffs[n-1-i];
    }
    for (int i = n; i < order; i++) {
        ordered_coeffs[i] = unordered_coeffs[i-n];
    }
}

void WarpX::AllocateCenteringCoefficients (amrex::Gpu::DeviceVector<amrex::Real>& device_centering_stencil_coeffs_x,
                                           amrex::Gpu::DeviceVector<amrex::Real>& device_centering_stencil_coeffs_y,
                                           amrex::Gpu::DeviceVector<amrex::Real>& device_centering_stencil_coeffs_z,
                                           const int centering_nox,
                                           const int centering_noy,
                                           const int centering_noz)
{
    // Vectors of Fornberg stencil coefficients
    amrex::Vector<amrex::Real> Fornberg_stencil_coeffs_x;
    amrex::Vector<amrex::Real> Fornberg_stencil_coeffs_y;
    amrex::Vector<amrex::Real> Fornberg_stencil_coeffs_z;

    // Host vectors of stencil coefficients used for finite-order centering
    amrex::Vector<amrex::Real> host_centering_stencil_coeffs_x;
    amrex::Vector<amrex::Real> host_centering_stencil_coeffs_y;
    amrex::Vector<amrex::Real> host_centering_stencil_coeffs_z;

    Fornberg_stencil_coeffs_x = getFornbergStencilCoefficients(centering_nox, false);
    Fornberg_stencil_coeffs_y = getFornbergStencilCoefficients(centering_noy, false);
    Fornberg_stencil_coeffs_z = getFornbergStencilCoefficients(centering_noz, false);

    host_centering_stencil_coeffs_x.resize(centering_nox);
    host_centering_stencil_coeffs_y.resize(centering_noy);
    host_centering_stencil_coeffs_z.resize(centering_noz);

    // Re-order Fornberg stencil coefficients:
    // example for order 6: (c_0,c_1,c_2) becomes (c_2,c_1,c_0,c_0,c_1,c_2)
    ReorderFornbergCoefficients(host_centering_stencil_coeffs_x,
                                Fornberg_stencil_coeffs_x, centering_nox);
    ReorderFornbergCoefficients(host_centering_stencil_coeffs_y,
                                Fornberg_stencil_coeffs_y, centering_noy);
    ReorderFornbergCoefficients(host_centering_stencil_coeffs_z,
                                Fornberg_stencil_coeffs_z, centering_noz);

    // Device vectors of stencil coefficients used for finite-order centering

    device_centering_stencil_coeffs_x.resize(host_centering_stencil_coeffs_x.size());
    amrex::Gpu::copyAsync(amrex::Gpu::hostToDevice,
                          host_centering_stencil_coeffs_x.begin(),
                          host_centering_stencil_coeffs_x.end(),
                          device_centering_stencil_coeffs_x.begin());

    device_centering_stencil_coeffs_y.resize(host_centering_stencil_coeffs_y.size());
    amrex::Gpu::copyAsync(amrex::Gpu::hostToDevice,
                          host_centering_stencil_coeffs_y.begin(),
                          host_centering_stencil_coeffs_y.end(),
                          device_centering_stencil_coeffs_y.begin());

    device_centering_stencil_coeffs_z.resize(host_centering_stencil_coeffs_z.size());
    amrex::Gpu::copyAsync(amrex::Gpu::hostToDevice,
                          host_centering_stencil_coeffs_z.begin(),
                          host_centering_stencil_coeffs_z.end(),
                          device_centering_stencil_coeffs_z.begin());

    amrex::Gpu::synchronize();
}
#endif

const iMultiFab*
WarpX::CurrentBufferMasks (int lev)
{
    return GetInstance().getCurrentBufferMasks(lev);
}

const iMultiFab*
WarpX::GatherBufferMasks (int lev)
{
    return GetInstance().getGatherBufferMasks(lev);
}

void
WarpX::StoreCurrent (int lev)
{
    for (int idim = 0; idim < 3; ++idim) {
        if (current_store[lev][idim]) {
            MultiFab::Copy(*current_store[lev][idim], *current_fp[lev][idim],
                           0, 0, 1, current_store[lev][idim]->nGrowVect());
        }
    }
}

void
WarpX::RestoreCurrent (int lev)
{
    for (int idim = 0; idim < 3; ++idim) {
        if (current_store[lev][idim]) {
            std::swap(current_fp[lev][idim], current_store[lev][idim]);
        }
    }
}

std::string
WarpX::Version ()
{
    std::string version;
#ifdef WARPX_GIT_VERSION
    version = std::string(WARPX_GIT_VERSION);
#endif
    if( version.empty() )
        return std::string("Unknown");
    else
        return version;
}

std::string
WarpX::PicsarVersion ()
{
    std::string version;
#ifdef PICSAR_GIT_VERSION
    version = std::string(PICSAR_GIT_VERSION);
#endif
    if( version.empty() )
        return std::string("Unknown");
    else
        return version;
}

bool
WarpX::isAnyBoundaryPML()
{
    for (int idim = 0; idim < AMREX_SPACEDIM; ++idim) {
        if ( WarpX::field_boundary_lo[idim] == FieldBoundaryType::PML) return true;
        if ( WarpX::field_boundary_hi[idim] == FieldBoundaryType::PML) return true;
    }
    return false;
}<|MERGE_RESOLUTION|>--- conflicted
+++ resolved
@@ -446,8 +446,6 @@
     amrex::AllPrint() << m_p_warn_manager->print_local_warnings(when);
 }
 
-<<<<<<< HEAD
-=======
 void
 WarpX::PrintGlobalWarnings(const std::string& when)
 {
@@ -455,7 +453,6 @@
     amrex::Print() << m_p_warn_manager->print_global_warnings(when);
 }
 
->>>>>>> 40b21d19
 void
 WarpX::ReadParameters ()
 {
