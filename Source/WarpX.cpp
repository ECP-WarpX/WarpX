/* Copyright 2016-2020 Andrew Myers, Ann Almgren, Aurore Blelly
 * Axel Huebl, Burlen Loring, David Grote
 * Glenn Richardson, Jean-Luc Vay, Junmin Gu
 * Mathieu Lobet, Maxence Thevenet, Michael Rowan
 * Remi Lehe, Revathi Jambunathan, Weiqun Zhang
 * Yinjian Zhao, levinem
 *
 * This file is part of WarpX.
 *
 * License: BSD-3-Clause-LBNL
 */
#include "WarpX.H"

#include "BoundaryConditions/PML.H"
#include "Diagnostics/MultiDiagnostics.H"
#include "Diagnostics/ReducedDiags/MultiReducedDiags.H"
#include "EmbeddedBoundary/WarpXFaceInfoBox.H"
#include "FieldSolver/FiniteDifferenceSolver/FiniteDifferenceSolver.H"
#include "FieldSolver/FiniteDifferenceSolver/MacroscopicProperties/MacroscopicProperties.H"
#ifdef WARPX_USE_PSATD
#   include "FieldSolver/SpectralSolver/SpectralKSpace.H"
#   ifdef WARPX_DIM_RZ
#       include "FieldSolver/SpectralSolver/SpectralSolverRZ.H"
#       include "BoundaryConditions/PML_RZ.H"
#   else
#       include "FieldSolver/SpectralSolver/SpectralSolver.H"
#   endif // RZ ifdef
#endif // use PSATD ifdef
#include "FieldSolver/WarpX_FDTD.H"
#include "Filter/NCIGodfreyFilter.H"
#include "Particles/MultiParticleContainer.H"
#include "Particles/ParticleBoundaryBuffer.H"
#include "Utils/TextMsg.H"
#include "Utils/WarpXAlgorithmSelection.H"
#include "Utils/WarpXConst.H"
#include "Utils/WarpXProfilerWrapper.H"
#include "Utils/WarpXUtil.H"

#include <ablastr/utils/SignalHandling.H>
#include <ablastr/warn_manager/WarnManager.H>

#ifdef AMREX_USE_SENSEI_INSITU
#   include <AMReX_AmrMeshInSituBridge.H>
#endif
#include <AMReX_Array4.H>
#include <AMReX_BLassert.H>
#include <AMReX_Box.H>
#include <AMReX_BoxArray.H>
#include <AMReX_Dim3.H>
#ifdef AMREX_USE_EB
#   include <AMReX_EBFabFactory.H>
#   include <AMReX_EBSupport.H>
#endif
#include <AMReX_FArrayBox.H>
#include <AMReX_FabArray.H>
#include <AMReX_FabFactory.H>
#include <AMReX_Geometry.H>
#include <AMReX_GpuControl.H>
#include <AMReX_GpuDevice.H>
#include <AMReX_GpuLaunch.H>
#include <AMReX_GpuQualifiers.H>
#include <AMReX_IArrayBox.H>
#include <AMReX_LayoutData.H>
#include <AMReX_MFIter.H>
#include <AMReX_MakeType.H>
#include <AMReX_MultiFab.H>
#include <AMReX_ParallelDescriptor.H>
#include <AMReX_ParmParse.H>
#include <AMReX_Print.H>
#include <AMReX_Random.H>
#include <AMReX_SPACE.H>
#include <AMReX_iMultiFab.H>

#include <algorithm>
#include <cmath>
#include <limits>
#include <optional>
#include <random>
#include <string>
#include <utility>

using namespace amrex;

Vector<Real> WarpX::E_external_grid(3, 0.0);
Vector<Real> WarpX::B_external_grid(3, 0.0);

std::string WarpX::authors = "";
std::string WarpX::B_ext_grid_s = "default";
std::string WarpX::E_ext_grid_s = "default";

// Parser for B_external on the grid
std::string WarpX::str_Bx_ext_grid_function;
std::string WarpX::str_By_ext_grid_function;
std::string WarpX::str_Bz_ext_grid_function;
// Parser for E_external on the grid
std::string WarpX::str_Ex_ext_grid_function;
std::string WarpX::str_Ey_ext_grid_function;
std::string WarpX::str_Ez_ext_grid_function;

int WarpX::do_moving_window = 0;
int WarpX::start_moving_window_step = 0;
int WarpX::end_moving_window_step = -1;
int WarpX::moving_window_dir = -1;
Real WarpX::moving_window_v = std::numeric_limits<amrex::Real>::max();

bool WarpX::fft_do_time_averaging = false;

amrex::IntVect WarpX::m_fill_guards_fields  = amrex::IntVect(0);
amrex::IntVect WarpX::m_fill_guards_current = amrex::IntVect(0);

Real WarpX::quantum_xi_c2 = PhysConst::xi_c2;
Real WarpX::gamma_boost = 1._rt;
Real WarpX::beta_boost = 0._rt;
Vector<int> WarpX::boost_direction = {0,0,0};
bool WarpX::do_compute_max_step_from_zmax = false;
Real WarpX::zmax_plasma_to_compute_max_step = 0._rt;

short WarpX::current_deposition_algo;
short WarpX::charge_deposition_algo;
short WarpX::field_gathering_algo;
short WarpX::particle_pusher_algo;
short WarpX::electromagnetic_solver_id;
short WarpX::J_in_time;
short WarpX::rho_in_time;
short WarpX::load_balance_costs_update_algo;
bool WarpX::do_dive_cleaning = false;
bool WarpX::do_divb_cleaning = false;
int WarpX::em_solver_medium;
int WarpX::macroscopic_solver_algo;
bool WarpX::do_single_precision_comms = false;
amrex::Vector<int> WarpX::field_boundary_lo(AMREX_SPACEDIM,0);
amrex::Vector<int> WarpX::field_boundary_hi(AMREX_SPACEDIM,0);
amrex::Vector<ParticleBoundaryType> WarpX::particle_boundary_lo(AMREX_SPACEDIM,ParticleBoundaryType::Absorbing);
amrex::Vector<ParticleBoundaryType> WarpX::particle_boundary_hi(AMREX_SPACEDIM,ParticleBoundaryType::Absorbing);

bool WarpX::do_current_centering = false;

int WarpX::n_rz_azimuthal_modes = 1;
int WarpX::ncomps = 1;

// This will be overwritten by setting nox = noy = noz = algo.particle_shape
int WarpX::nox = 0;
int WarpX::noy = 0;
int WarpX::noz = 0;

// Order of finite-order centering of fields (staggered to nodal)
int WarpX::field_centering_nox = 2;
int WarpX::field_centering_noy = 2;
int WarpX::field_centering_noz = 2;

// Order of finite-order centering of currents (nodal to staggered)
int WarpX::current_centering_nox = 2;
int WarpX::current_centering_noy = 2;
int WarpX::current_centering_noz = 2;

bool WarpX::use_fdtd_nci_corr = false;
bool WarpX::galerkin_interpolation = true;

bool WarpX::use_filter = true;
bool WarpX::use_kspace_filter       = true;
bool WarpX::use_filter_compensation = false;

bool WarpX::serialize_initial_conditions = false;
bool WarpX::refine_plasma     = false;

int WarpX::num_mirrors = 0;

utils::parser::IntervalsParser WarpX::sort_intervals;
amrex::IntVect WarpX::sort_bin_size(AMREX_D_DECL(1,1,1));

bool WarpX::do_dynamic_scheduling = true;

int WarpX::electrostatic_solver_id;
Real WarpX::self_fields_required_precision = 1.e-11_rt;
Real WarpX::self_fields_absolute_tolerance = 0.0_rt;
int WarpX::self_fields_max_iters = 200;
int WarpX::self_fields_verbosity = 2;

bool WarpX::do_subcycling = false;
bool WarpX::do_multi_J = false;
int WarpX::do_multi_J_n_depositions;
bool WarpX::safe_guard_cells = 0;

IntVect WarpX::filter_npass_each_dir(1);

int WarpX::n_field_gather_buffer = -1;
int WarpX::n_current_deposition_buffer = -1;

bool WarpX::do_nodal = false;
amrex::IntVect m_rho_nodal_flag;

int WarpX::do_similar_dm_pml = 1;

#ifdef AMREX_USE_GPU
bool WarpX::do_device_synchronize = true;
#else
bool WarpX::do_device_synchronize = false;
#endif

WarpX* WarpX::m_instance = nullptr;

WarpX&
WarpX::GetInstance ()
{
    if (!m_instance) {
        m_instance = new WarpX();
    }
    return *m_instance;
}

void
WarpX::ResetInstance ()
{
    delete m_instance;
    m_instance = nullptr;
}

WarpX::WarpX ()
{
    m_instance = this;

    ReadParameters();

    BackwardCompatibility();

    InitEB();

    ablastr::utils::SignalHandling::InitSignalHandling();

    // Geometry on all levels has been defined already.
    // No valid BoxArray and DistributionMapping have been defined.
    // But the arrays for them have been resized.

    const int nlevs_max = maxLevel() + 1;

    istep.resize(nlevs_max, 0);
    nsubsteps.resize(nlevs_max, 1);
#if 0
    // no subcycling yet
    for (int lev = 1; lev < nlevs_max; ++lev) {
        nsubsteps[lev] = MaxRefRatio(lev-1);
    }
#endif

    t_new.resize(nlevs_max, 0.0);
    t_old.resize(nlevs_max, std::numeric_limits<Real>::lowest());
    dt.resize(nlevs_max, std::numeric_limits<Real>::max());

    // Particle Container
    mypc = std::make_unique<MultiParticleContainer>(this);
    warpx_do_continuous_injection = mypc->doContinuousInjection();
    if (warpx_do_continuous_injection){
        if (moving_window_v >= 0){
            // Inject particles continuously from the right end of the box
            current_injection_position = geom[0].ProbHi(moving_window_dir);
        } else {
            // Inject particles continuously from the left end of the box
            current_injection_position = geom[0].ProbLo(moving_window_dir);
        }
    }

    // Particle Boundary Buffer (i.e., scraped particles on boundary)
    m_particle_boundary_buffer = std::make_unique<ParticleBoundaryBuffer>();

    // Diagnostics
    multi_diags = std::make_unique<MultiDiagnostics>();

    /** create object for reduced diagnostics */
    reduced_diags = std::make_unique<MultiReducedDiags>();

    Efield_aux.resize(nlevs_max);
    Bfield_aux.resize(nlevs_max);

    F_fp.resize(nlevs_max);
    G_fp.resize(nlevs_max);
    rho_fp.resize(nlevs_max);
    phi_fp.resize(nlevs_max);
    current_fp.resize(nlevs_max);
    Efield_fp.resize(nlevs_max);
    Bfield_fp.resize(nlevs_max);

    if (fft_do_time_averaging)
    {
        Efield_avg_fp.resize(nlevs_max);
        Bfield_avg_fp.resize(nlevs_max);
    }

    m_edge_lengths.resize(nlevs_max);
    m_face_areas.resize(nlevs_max);
    m_distance_to_eb.resize(nlevs_max);
    m_flag_info_face.resize(nlevs_max);
    m_flag_ext_face.resize(nlevs_max);
    m_borrowing.resize(nlevs_max);
    m_area_mod.resize(nlevs_max);

    ECTRhofield.resize(nlevs_max);
    Venl.resize(nlevs_max);

    current_store.resize(nlevs_max);

    if (do_current_centering)
    {
        current_fp_nodal.resize(nlevs_max);
    }

    if (WarpX::current_deposition_algo == CurrentDepositionAlgo::Vay)
    {
        current_fp_vay.resize(nlevs_max);
    }

    F_cp.resize(nlevs_max);
    G_cp.resize(nlevs_max);
    rho_cp.resize(nlevs_max);
    current_cp.resize(nlevs_max);
    Efield_cp.resize(nlevs_max);
    Bfield_cp.resize(nlevs_max);

    if (fft_do_time_averaging)
    {
        Efield_avg_cp.resize(nlevs_max);
        Bfield_avg_cp.resize(nlevs_max);
    }

    Efield_cax.resize(nlevs_max);
    Bfield_cax.resize(nlevs_max);
    current_buffer_masks.resize(nlevs_max);
    gather_buffer_masks.resize(nlevs_max);
    current_buf.resize(nlevs_max);
    charge_buf.resize(nlevs_max);

    pml.resize(nlevs_max);
#if (defined WARPX_DIM_RZ) && (defined WARPX_USE_PSATD)
    pml_rz.resize(nlevs_max);
#endif

    do_pml_Lo.resize(nlevs_max);
    do_pml_Hi.resize(nlevs_max);

    costs.resize(nlevs_max);
    load_balance_efficiency.resize(nlevs_max);

    m_field_factory.resize(nlevs_max);

    if (em_solver_medium == MediumForEM::Macroscopic) {
        // create object for macroscopic solver
        m_macroscopic_properties = std::make_unique<MacroscopicProperties>();
    }


    // Set default values for particle and cell weights for costs update;
    // Default values listed here for the case AMREX_USE_GPU are determined
    // from single-GPU tests on Summit.
    if (costs_heuristic_cells_wt<=0. && costs_heuristic_particles_wt<=0.
        && WarpX::load_balance_costs_update_algo==LoadBalanceCostsUpdateAlgo::Heuristic)
    {
#ifdef AMREX_USE_GPU
        if (WarpX::electromagnetic_solver_id == ElectromagneticSolverAlgo::PSATD) {
            switch (WarpX::nox)
            {
                case 1:
                    costs_heuristic_cells_wt = 0.575_rt;
                    costs_heuristic_particles_wt = 0.425_rt;
                    break;
                case 2:
                    costs_heuristic_cells_wt = 0.405_rt;
                    costs_heuristic_particles_wt = 0.595_rt;
                    break;
                case 3:
                    costs_heuristic_cells_wt = 0.250_rt;
                    costs_heuristic_particles_wt = 0.750_rt;
                    break;
            }
        } else { // FDTD
            switch (WarpX::nox)
            {
                case 1:
                    costs_heuristic_cells_wt = 0.401_rt;
                    costs_heuristic_particles_wt = 0.599_rt;
                    break;
                case 2:
                    costs_heuristic_cells_wt = 0.268_rt;
                    costs_heuristic_particles_wt = 0.732_rt;
                    break;
                case 3:
                    costs_heuristic_cells_wt = 0.145_rt;
                    costs_heuristic_particles_wt = 0.855_rt;
                    break;
            }
        }
#else // CPU
        costs_heuristic_cells_wt = 0.1_rt;
        costs_heuristic_particles_wt = 0.9_rt;
#endif // AMREX_USE_GPU
    }

    // Allocate field solver objects
#ifdef WARPX_USE_PSATD
    if (WarpX::electromagnetic_solver_id == ElectromagneticSolverAlgo::PSATD) {
        spectral_solver_fp.resize(nlevs_max);
        spectral_solver_cp.resize(nlevs_max);
    }
#endif
    if (WarpX::electromagnetic_solver_id != ElectromagneticSolverAlgo::PSATD) {
        m_fdtd_solver_fp.resize(nlevs_max);
        m_fdtd_solver_cp.resize(nlevs_max);
    }

    // NCI Godfrey filters can have different stencils
    // at different levels (the stencil depends on c*dt/dz)
    nci_godfrey_filter_exeybz.resize(nlevs_max);
    nci_godfrey_filter_bxbyez.resize(nlevs_max);

    // Sanity checks. Must be done after calling the MultiParticleContainer
    // constructor, as it reads additional parameters
    // (e.g., use_fdtd_nci_corr)
    if (WarpX::electromagnetic_solver_id == ElectromagneticSolverAlgo::PSATD) {
        AMREX_ALWAYS_ASSERT(use_fdtd_nci_corr == 0);
        AMREX_ALWAYS_ASSERT(do_subcycling == 0);
    }

    if (WarpX::current_deposition_algo != CurrentDepositionAlgo::Esirkepov) {
        WARPX_ALWAYS_ASSERT_WITH_MESSAGE(
            use_fdtd_nci_corr == 0,
            "The NCI corrector should only be used with Esirkepov deposition");
    }
}

WarpX::~WarpX ()
{
    const int nlevs_max = maxLevel() +1;
    for (int lev = 0; lev < nlevs_max; ++lev) {
        ClearLevel(lev);
    }
}

void
WarpX::ReadParameters ()
{
    // Ensure that geometry.dims is set properly.
    CheckDims();

    {
        ParmParse pp;// Traditionally, max_step and stop_time do not have prefix.
        utils::parser::queryWithParser(pp, "max_step", max_step);
        utils::parser::queryWithParser(pp, "stop_time", stop_time);
        pp.query("authors", authors);
    }

    {
        ParmParse pp_amr("amr");

        pp_amr.query("restart", restart_chkfile);
    }

    {
        ParmParse pp_algo("algo");
        electromagnetic_solver_id = GetAlgorithmInteger(pp_algo, "maxwell_solver");
    }

    {
        ParmParse pp_warpx("warpx");

        //"Synthetic" warning messages may be injected in the Warning Manager via
        // inputfile for debug&testing purposes.
        ablastr::warn_manager::GetWMInstance().debug_read_warnings_from_input(pp_warpx);

        // Set the flag to control if WarpX has to emit a warning message as soon as a warning is recorded
        bool always_warn_immediately = false;
        pp_warpx.query("always_warn_immediately", always_warn_immediately);
        ablastr::warn_manager::GetWMInstance().SetAlwaysWarnImmediately(always_warn_immediately);

        // Set the WarnPriority threshold to decide if WarpX has to abort when a warning is recorded
        if(std::string str_abort_on_warning_threshold = "";
            pp_warpx.query("abort_on_warning_threshold", str_abort_on_warning_threshold)){
            std::optional<ablastr::warn_manager::WarnPriority> abort_on_warning_threshold = std::nullopt;
            if (str_abort_on_warning_threshold == "high")
                abort_on_warning_threshold = ablastr::warn_manager::WarnPriority::high;
            else if (str_abort_on_warning_threshold == "medium" )
                abort_on_warning_threshold = ablastr::warn_manager::WarnPriority::medium;
            else if (str_abort_on_warning_threshold == "low")
                abort_on_warning_threshold = ablastr::warn_manager::WarnPriority::low;
            else {
                Abort(Utils::TextMsg::Err(str_abort_on_warning_threshold
                    +"is not a valid option for warpx.abort_on_warning_threshold (use: low, medium or high)"));
            }
            ablastr::warn_manager::GetWMInstance().SetAbortThreshold(abort_on_warning_threshold);
        }

        std::vector<int> numprocs_in;
        utils::parser::queryArrWithParser(
            pp_warpx, "numprocs", numprocs_in, 0, AMREX_SPACEDIM);

        if (not numprocs_in.empty()) {
            WARPX_ALWAYS_ASSERT_WITH_MESSAGE
                (numprocs_in.size() == AMREX_SPACEDIM,
                 "warpx.numprocs, if specified, must have AMREX_SPACEDIM numbers");
            WARPX_ALWAYS_ASSERT_WITH_MESSAGE
                (ParallelDescriptor::NProcs() == AMREX_D_TERM(numprocs_in[0],
                                                             *numprocs_in[1],
                                                             *numprocs_in[2]),
                 "warpx.numprocs, if specified, its product must be equal to the number of processes");
            for (int idim = 0; idim < AMREX_SPACEDIM; ++idim) {
                numprocs[idim] = numprocs_in[idim];
            }
        }

        using ablastr::utils::SignalHandling;
        std::vector<std::string> signals_in;
        pp_warpx.queryarr("break_signals", signals_in);

#if defined(__linux__) || defined(__APPLE__)
        for (const std::string &str : signals_in) {
            int sig = SignalHandling::parseSignalNameToNumber(str);
            SignalHandling::signal_conf_requests[SignalHandling::SIGNAL_REQUESTS_BREAK][sig] = true;
        }
        signals_in.clear();
#else
        WARPX_ALWAYS_ASSERT_WITH_MESSAGE(signals_in.empty(),
                                         "Signal handling requested in input, but is not supported on this platform");
#endif

        bool have_checkpoint_diagnostic = false;

        ParmParse pp("diagnostics");
        std::vector<std::string> diags_names;
        pp.queryarr("diags_names", diags_names);

        for (const auto &diag : diags_names) {
            ParmParse dd(diag);
            std::string format;
            dd.query("format", format);
            if (format == "checkpoint") {
                have_checkpoint_diagnostic = true;
                break;
            }
        }

        pp_warpx.queryarr("checkpoint_signals", signals_in);
#if defined(__linux__) || defined(__APPLE__)
        for (const std::string &str : signals_in) {
            int sig = SignalHandling::parseSignalNameToNumber(str);
            SignalHandling::signal_conf_requests[SignalHandling::SIGNAL_REQUESTS_CHECKPOINT][sig] = true;
            WARPX_ALWAYS_ASSERT_WITH_MESSAGE(have_checkpoint_diagnostic,
                                             "Signal handling was requested to checkpoint, but no checkpoint diagnostic is configured");
        }
#else
        WARPX_ALWAYS_ASSERT_WITH_MESSAGE(signals_in.empty(),
                                         "Signal handling requested in input, but is not supported on this platform");
#endif

        // set random seed
        std::string random_seed = "default";
        pp_warpx.query("random_seed", random_seed);
        if ( random_seed != "default" ) {
            unsigned long myproc_1 = ParallelDescriptor::MyProc() + 1;
            if ( random_seed == "random" ) {
                std::random_device rd;
                std::uniform_int_distribution<int> dist(2, INT_MAX);
                unsigned long seed = myproc_1 * dist(rd);
                ResetRandomSeed(seed);
            } else if ( std::stoi(random_seed) > 0 ) {
                unsigned long seed = myproc_1 * std::stoul(random_seed);
                ResetRandomSeed(seed);
            } else {
                Abort(Utils::TextMsg::Err(
                    "warpx.random_seed must be \"default\", \"random\" or an integer > 0."));
            }
        }

        utils::parser::queryWithParser(pp_warpx, "cfl", cfl);
        pp_warpx.query("verbose", verbose);
        utils::parser::queryWithParser(pp_warpx, "regrid_int", regrid_int);
        pp_warpx.query("do_subcycling", do_subcycling);
        pp_warpx.query("do_multi_J", do_multi_J);
        if (do_multi_J)
        {
            utils::parser::getWithParser(
                pp_warpx, "do_multi_J_n_depositions", do_multi_J_n_depositions);
        }
        pp_warpx.query("use_hybrid_QED", use_hybrid_QED);
        pp_warpx.query("safe_guard_cells", safe_guard_cells);
        std::vector<std::string> override_sync_intervals_string_vec = {"1"};
        pp_warpx.queryarr("override_sync_intervals", override_sync_intervals_string_vec);
        override_sync_intervals =
            utils::parser::IntervalsParser(override_sync_intervals_string_vec);

        WARPX_ALWAYS_ASSERT_WITH_MESSAGE(do_subcycling != 1 || max_level <= 1,
                                         "Subcycling method 1 only works for 2 levels.");

        ReadBoostedFrameParameters(gamma_boost, beta_boost, boost_direction);

        pp_warpx.query("do_device_synchronize", do_device_synchronize);

        // queryWithParser returns 1 if argument zmax_plasma_to_compute_max_step is
        // specified by the user, 0 otherwise.
        do_compute_max_step_from_zmax = utils::parser::queryWithParser(
            pp_warpx, "zmax_plasma_to_compute_max_step",
            zmax_plasma_to_compute_max_step);

        pp_warpx.query("do_moving_window", do_moving_window);
        if (do_moving_window)
        {
            utils::parser::queryWithParser(
                pp_warpx, "start_moving_window_step", start_moving_window_step);
            utils::parser::queryWithParser(
                pp_warpx, "end_moving_window_step", end_moving_window_step);
            std::string s;
            pp_warpx.get("moving_window_dir", s);
            if (s == "x" || s == "X") {
                moving_window_dir = 0;
            }
#if defined(WARPX_DIM_3D)
            else if (s == "y" || s == "Y") {
                moving_window_dir = 1;
            }
#endif
            else if (s == "z" || s == "Z") {
                moving_window_dir = WARPX_ZINDEX;
            }
            else {
                amrex::Abort(Utils::TextMsg::Err("Unknown moving_window_dir: "+s));
            }

            WARPX_ALWAYS_ASSERT_WITH_MESSAGE(Geom(0).isPeriodic(moving_window_dir) == 0,
                       "The problem must be non-periodic in the moving window direction");

            moving_window_x = geom[0].ProbLo(moving_window_dir);

            utils::parser::getWithParser(
                pp_warpx, "moving_window_v", moving_window_v);
            moving_window_v *= PhysConst::c;
        }

<<<<<<< HEAD
        do_electrostatic = GetAlgorithmInteger(pp_warpx, "do_electrostatic");
=======
        pp_warpx.query("do_back_transformed_diagnostics", do_back_transformed_diagnostics);
        if (do_back_transformed_diagnostics) {

            WARPX_ALWAYS_ASSERT_WITH_MESSAGE(gamma_boost > 1.0,
                   "gamma_boost must be > 1 to use the boosted frame diagnostic.");

            pp_warpx.query("lab_data_directory", lab_data_directory);

            std::string s;
            pp_warpx.get("boost_direction", s);
            WARPX_ALWAYS_ASSERT_WITH_MESSAGE( (s == "z" || s == "Z"),
                   "The boosted frame diagnostic currently only works if the boost is in the z direction.");

            utils::parser::queryWithParser(
                pp_warpx, "num_snapshots_lab", num_snapshots_lab);

            // Read either dz_snapshots_lab or dt_snapshots_lab
            Real dz_snapshots_lab = 0;
            const bool dt_snapshots_specified =
                utils::parser::queryWithParser(pp_warpx, "dt_snapshots_lab", dt_snapshots_lab);
            const bool dz_snapshots_specified =
                utils::parser::queryWithParser(pp_warpx, "dz_snapshots_lab", dz_snapshots_lab);

            WARPX_ALWAYS_ASSERT_WITH_MESSAGE(
                dt_snapshots_specified || dz_snapshots_specified,
                "When using back-transformed diagnostics, user should specify either dz_snapshots_lab or dt_snapshots_lab.");

            if (dz_snapshots_specified){
                dt_snapshots_lab = dz_snapshots_lab/PhysConst::c;
            }

            utils::parser::getWithParser(pp_warpx, "gamma_boost", gamma_boost);

            pp_warpx.query("do_back_transformed_fields", do_back_transformed_fields);

            WARPX_ALWAYS_ASSERT_WITH_MESSAGE(do_moving_window,
                   "The moving window should be on if using the boosted frame diagnostic.");

            pp_warpx.get("moving_window_dir", s);
            WARPX_ALWAYS_ASSERT_WITH_MESSAGE( (s == "z" || s == "Z"),
                   "The boosted frame diagnostic currently only works if the moving window is in the z direction.");
        }

        electrostatic_solver_id = GetAlgorithmInteger(pp_warpx, "do_electrostatic");
        // if an electrostatic solver is used, set the Maxwell solver to None
        if (electrostatic_solver_id != ElectrostaticSolverAlgo::None) {
            electromagnetic_solver_id = ElectromagneticSolverAlgo::None;
        }
>>>>>>> bf535730

#if defined(AMREX_USE_EB) && defined(WARPX_DIM_RZ)
        WARPX_ALWAYS_ASSERT_WITH_MESSAGE(
        electromagnetic_solver_id==ElectromagneticSolverAlgo::None,
        "Currently, the embedded boundary in RZ only works for electrostatic solvers (or no solver).");
#endif

        if (electrostatic_solver_id == ElectrostaticSolverAlgo::LabFrame) {
            // Note that with the relativistic version, these parameters would be
            // input for each species.
            utils::parser::queryWithParser(
                pp_warpx, "self_fields_required_precision", self_fields_required_precision);
            utils::parser::queryWithParser(
                pp_warpx, "self_fields_absolute_tolerance", self_fields_absolute_tolerance);
            utils::parser::queryWithParser(
                pp_warpx, "self_fields_max_iters", self_fields_max_iters);
            pp_warpx.query("self_fields_verbosity", self_fields_verbosity);
        }
        // Parse the input file for domain boundary potentials
        ParmParse pp_boundary("boundary");
        pp_boundary.query("potential_lo_x", m_poisson_boundary_handler.potential_xlo_str);
        pp_boundary.query("potential_hi_x", m_poisson_boundary_handler.potential_xhi_str);
        pp_boundary.query("potential_lo_y", m_poisson_boundary_handler.potential_ylo_str);
        pp_boundary.query("potential_hi_y", m_poisson_boundary_handler.potential_yhi_str);
        pp_boundary.query("potential_lo_z", m_poisson_boundary_handler.potential_zlo_str);
        pp_boundary.query("potential_hi_z", m_poisson_boundary_handler.potential_zhi_str);
        pp_warpx.query("eb_potential(x,y,z,t)", m_poisson_boundary_handler.potential_eb_str);
        m_poisson_boundary_handler.buildParsers();

        utils::parser::queryWithParser(pp_warpx, "const_dt", const_dt);

        // Filter currently not working with FDTD solver in RZ geometry: turn OFF by default
        // (see https://github.com/ECP-WarpX/WarpX/issues/1943)
#ifdef WARPX_DIM_RZ
        if (WarpX::electromagnetic_solver_id != ElectromagneticSolverAlgo::PSATD) WarpX::use_filter = false;
#endif

        // Read filter and fill IntVect filter_npass_each_dir with
        // proper size for AMREX_SPACEDIM
        pp_warpx.query("use_filter", use_filter);
        pp_warpx.query("use_filter_compensation", use_filter_compensation);
        Vector<int> parse_filter_npass_each_dir(AMREX_SPACEDIM,1);
        utils::parser::queryArrWithParser(
            pp_warpx, "filter_npass_each_dir", parse_filter_npass_each_dir, 0, AMREX_SPACEDIM);
        filter_npass_each_dir[0] = parse_filter_npass_each_dir[0];
#if (AMREX_SPACEDIM >= 2)
        filter_npass_each_dir[1] = parse_filter_npass_each_dir[1];
#endif
#if defined(WARPX_DIM_3D)
        filter_npass_each_dir[2] = parse_filter_npass_each_dir[2];
#endif

        // TODO When k-space filtering will be implemented also for Cartesian geometries,
        // this code block will have to be applied in all cases (remove #ifdef condition)
#ifdef WARPX_DIM_RZ
        if (WarpX::electromagnetic_solver_id == ElectromagneticSolverAlgo::PSATD) {
            // With RZ spectral, only use k-space filtering
            use_kspace_filter = use_filter;
            use_filter = false;
        }
        else // FDTD
        {
            // Filter currently not working with FDTD solver in RZ geometry along R
            // (see https://github.com/ECP-WarpX/WarpX/issues/1943)
            WARPX_ALWAYS_ASSERT_WITH_MESSAGE(!use_filter || filter_npass_each_dir[0] == 0,
                "In RZ geometry with FDTD, filtering can only be apply along z. This can be controlled by setting warpx.filter_npass_each_dir");
        }
#endif

        utils::parser::queryWithParser(
            pp_warpx, "num_mirrors", num_mirrors);
        if (num_mirrors>0){
            mirror_z.resize(num_mirrors);
            utils::parser::getArrWithParser(
                pp_warpx, "mirror_z", mirror_z, 0, num_mirrors);
            mirror_z_width.resize(num_mirrors);
            utils::parser::getArrWithParser(
                pp_warpx, "mirror_z_width", mirror_z_width, 0, num_mirrors);
            mirror_z_npoints.resize(num_mirrors);
            utils::parser::getArrWithParser(
                pp_warpx, "mirror_z_npoints", mirror_z_npoints, 0, num_mirrors);
        }

        pp_warpx.query("do_single_precision_comms", do_single_precision_comms);
#ifdef AMREX_USE_FLOAT
        if (do_single_precision_comms) {
            do_single_precision_comms = 0;
            ablastr::warn_manager::WMRecordWarning(
                "comms",
                "Overwrote warpx.do_single_precision_comms to be 0, since WarpX was built in single precision.",
                ablastr::warn_manager::WarnPriority::low);
        }
#endif

        pp_warpx.query("serialize_initial_conditions", serialize_initial_conditions);
        pp_warpx.query("refine_plasma", refine_plasma);
        pp_warpx.query("do_dive_cleaning", do_dive_cleaning);
        pp_warpx.query("do_divb_cleaning", do_divb_cleaning);
        utils::parser::queryWithParser(
            pp_warpx, "n_field_gather_buffer", n_field_gather_buffer);
        utils::parser::queryWithParser(
            pp_warpx, "n_current_deposition_buffer", n_current_deposition_buffer);

        amrex::Real quantum_xi_tmp;
        const auto quantum_xi_is_specified =
            utils::parser::queryWithParser(pp_warpx, "quantum_xi", quantum_xi_tmp);
        if (quantum_xi_is_specified) {
            double const quantum_xi = quantum_xi_tmp;
            quantum_xi_c2 = static_cast<amrex::Real>(quantum_xi * PhysConst::c * PhysConst::c);
        }

        for (int idim = 0; idim < AMREX_SPACEDIM; ++idim) {
            WARPX_ALWAYS_ASSERT_WITH_MESSAGE(
                !(
                    ( WarpX::field_boundary_lo[idim] == FieldBoundaryType::PML &&
                    WarpX::field_boundary_lo[idim] == FieldBoundaryType::Absorbing_SilverMueller ) ||
                    ( WarpX::field_boundary_hi[idim] == FieldBoundaryType::PML &&
                     WarpX::field_boundary_hi[idim] == FieldBoundaryType::Absorbing_SilverMueller )
                ),
                "PML and Silver-Mueller boundary conditions cannot be activated at the same time.");


            if (WarpX::field_boundary_lo[idim] == FieldBoundaryType::Absorbing_SilverMueller ||
                WarpX::field_boundary_hi[idim] == FieldBoundaryType::Absorbing_SilverMueller)
            {
                // SilverMueller is implemented for Yee
                WARPX_ALWAYS_ASSERT_WITH_MESSAGE(
                    electromagnetic_solver_id == ElectromagneticSolverAlgo::Yee,
                    "The Silver-Mueller boundary condition can only be used with the Yee solver.");
            }
        }

        utils::parser::queryWithParser(pp_warpx, "pml_ncell", pml_ncell);
        utils::parser::queryWithParser(pp_warpx, "pml_delta", pml_delta);
        pp_warpx.query("pml_has_particles", pml_has_particles);
        pp_warpx.query("do_pml_j_damping", do_pml_j_damping);
        pp_warpx.query("do_pml_in_domain", do_pml_in_domain);
        pp_warpx.query("do_similar_dm_pml", do_similar_dm_pml);
        // Read `v_particle_pml` in units of the speed of light
        v_particle_pml = 1._rt;
        utils::parser::queryWithParser(pp_warpx, "v_particle_pml", v_particle_pml);
        WARPX_ALWAYS_ASSERT_WITH_MESSAGE(0._rt < v_particle_pml && v_particle_pml <= 1._rt,
            "Input value for the velocity warpx.v_particle_pml of the macroparticle must be in (0,1] (in units of c).");
        // Scale by the speed of light
        v_particle_pml = v_particle_pml * PhysConst::c;

        // Default values of WarpX::do_pml_dive_cleaning and WarpX::do_pml_divb_cleaning:
        // false for FDTD solver, true for PSATD solver.
        if (electromagnetic_solver_id != ElectromagneticSolverAlgo::PSATD)
        {
            do_pml_dive_cleaning = false;
            do_pml_divb_cleaning = false;
        }
        else
        {
            do_pml_dive_cleaning = true;
            do_pml_divb_cleaning = true;
        }

        // If WarpX::do_dive_cleaning = true, set also WarpX::do_pml_dive_cleaning = true
        // (possibly overwritten by users in the input file, see query below)
        if (do_dive_cleaning) do_pml_dive_cleaning = true;

        // If WarpX::do_divb_cleaning = true, set also WarpX::do_pml_divb_cleaning = true
        // (possibly overwritten by users in the input file, see query below)
        // TODO Implement div(B) cleaning in PML with FDTD and remove second if condition
        if (do_divb_cleaning && electromagnetic_solver_id == ElectromagneticSolverAlgo::PSATD) do_pml_divb_cleaning = true;

        // Query input parameters to use div(E) and div(B) cleaning in PMLs
        pp_warpx.query("do_pml_dive_cleaning", do_pml_dive_cleaning);
        pp_warpx.query("do_pml_divb_cleaning", do_pml_divb_cleaning);

        // TODO Implement div(B) cleaning in PML with FDTD and remove ASSERT
        if (electromagnetic_solver_id != ElectromagneticSolverAlgo::PSATD)
        {
            WARPX_ALWAYS_ASSERT_WITH_MESSAGE(
                do_pml_divb_cleaning == false,
                "warpx.do_pml_divb_cleaning = true not implemented for FDTD solver");
        }

        // Divergence cleaning in PMLs for PSATD solver implemented only
        // for both div(E) and div(B) cleaning
        if (electromagnetic_solver_id == ElectromagneticSolverAlgo::PSATD)
        {
            WARPX_ALWAYS_ASSERT_WITH_MESSAGE(
                do_pml_dive_cleaning == do_pml_divb_cleaning,
                "warpx.do_pml_dive_cleaning = "
                + std::to_string(do_pml_dive_cleaning)
                +" and warpx.do_pml_divb_cleaning = "
                + std::to_string(do_pml_divb_cleaning)
                + ": this case is not implemented yet,"
                + " please set both parameters to the same value"
            );
        }

#ifdef WARPX_DIM_RZ
        WARPX_ALWAYS_ASSERT_WITH_MESSAGE( isAnyBoundaryPML() == false || electromagnetic_solver_id == ElectromagneticSolverAlgo::PSATD,
            "PML are not implemented in RZ geometry with FDTD; please set a different boundary condition using boundary.field_lo and boundary.field_hi.");
        WARPX_ALWAYS_ASSERT_WITH_MESSAGE( field_boundary_lo[1] != FieldBoundaryType::PML && field_boundary_hi[1] != FieldBoundaryType::PML,
            "PML are not implemented in RZ geometry along z; please set a different boundary condition using boundary.field_lo and boundary.field_hi.");
#endif

        WARPX_ALWAYS_ASSERT_WITH_MESSAGE(
            (do_pml_j_damping==0)||(do_pml_in_domain==1),
            "J-damping can only be done when PML are inside simulation domain (do_pml_in_domain=1)"
        );

        {
            // Parameters below control all plotfile diagnostics
            bool plotfile_min_max = true;
            pp_warpx.query("plotfile_min_max", plotfile_min_max);
            if (plotfile_min_max) {
                plotfile_headerversion = amrex::VisMF::Header::Version_v1;
            } else {
                plotfile_headerversion = amrex::VisMF::Header::NoFabHeader_v1;
            }
            pp_warpx.query("usesingleread", use_single_read);
            pp_warpx.query("usesinglewrite", use_single_write);
            ParmParse pp_vismf("vismf");
            pp_vismf.add("usesingleread", use_single_read);
            pp_vismf.add("usesinglewrite", use_single_write);
            utils::parser::queryWithParser(pp_warpx, "mffile_nstreams", mffile_nstreams);
            VisMF::SetMFFileInStreams(mffile_nstreams);
            utils::parser::queryWithParser(pp_warpx, "field_io_nfiles", field_io_nfiles);
            VisMF::SetNOutFiles(field_io_nfiles);
            utils::parser::queryWithParser(pp_warpx, "particle_io_nfiles", particle_io_nfiles);
            ParmParse pp_particles("particles");
            pp_particles.add("particles_nfiles", particle_io_nfiles);
        }

        if (maxLevel() > 0) {
            Vector<Real> lo, hi;
            utils::parser::getArrWithParser(pp_warpx, "fine_tag_lo", lo);
            utils::parser::getArrWithParser(pp_warpx, "fine_tag_hi", hi);
            fine_tag_lo = RealVect{lo};
            fine_tag_hi = RealVect{hi};
        }

        pp_warpx.query("do_dynamic_scheduling", do_dynamic_scheduling);

        pp_warpx.query("do_nodal", do_nodal);
        // Use same shape factors in all directions, for gathering
        if (do_nodal) galerkin_interpolation = false;

#ifdef WARPX_DIM_RZ
        // Only needs to be set with WARPX_DIM_RZ, otherwise defaults to 1
        utils::parser::queryWithParser(pp_warpx, "n_rz_azimuthal_modes", n_rz_azimuthal_modes);
        WARPX_ALWAYS_ASSERT_WITH_MESSAGE( n_rz_azimuthal_modes > 0,
            "The number of azimuthal modes (n_rz_azimuthal_modes) must be at least 1");
#endif

        // If true, the current is deposited on a nodal grid and centered onto a staggered grid.
        // Setting warpx.do_current_centering = 1 makes sense only if warpx.do_nodal = 0. Instead,
        // if warpx.do_nodal = 1, Maxwell's equations are solved on a nodal grid and the current
        // should not be centered onto a staggered grid.
        if (WarpX::do_nodal == 0)
        {
            pp_warpx.query("do_current_centering", do_current_centering);
        }

        WARPX_ALWAYS_ASSERT_WITH_MESSAGE(
            maxLevel() == 0 || !do_current_centering,
            "Finite-order centering of currents is not implemented with mesh refinement"
        );
    }

    {
        ParmParse pp_algo("algo");
#ifdef WARPX_DIM_RZ
        WARPX_ALWAYS_ASSERT_WITH_MESSAGE( electromagnetic_solver_id != ElectromagneticSolverAlgo::CKC,
            "algo.maxwell_solver = ckc is not (yet) available for RZ geometry");
#endif
#ifndef WARPX_USE_PSATD
        WARPX_ALWAYS_ASSERT_WITH_MESSAGE( electromagnetic_solver_id != ElectromagneticSolverAlgo::PSATD,
            "algo.maxwell_solver = psatd is not supported because WarpX was built without spectral solvers");
#endif

#ifdef WARPX_DIM_RZ
        WARPX_ALWAYS_ASSERT_WITH_MESSAGE(Geom(0).isPeriodic(0) == 0,
            "The problem must not be periodic in the radial direction");

        // Ensure code aborts if PEC is specified at r=0 for RZ
        if (Geom(0).ProbLo(0) == 0){
            WARPX_ALWAYS_ASSERT_WITH_MESSAGE(
                WarpX::field_boundary_lo[0] == FieldBoundaryType::None,
                "Error : Field boundary at r=0 must be ``none``. \n");
        }

        if (electromagnetic_solver_id == ElectromagneticSolverAlgo::PSATD) {
            // Force do_nodal=true (that is, not staggered) and
            // use same shape factors in all directions, for gathering
            do_nodal = true;
            galerkin_interpolation = false;
        }
#endif

        // note: current_deposition must be set after maxwell_solver is already determined,
        //       because its default depends on the solver selection
        current_deposition_algo = GetAlgorithmInteger(pp_algo, "current_deposition");
        charge_deposition_algo = GetAlgorithmInteger(pp_algo, "charge_deposition");
        particle_pusher_algo = GetAlgorithmInteger(pp_algo, "particle_pusher");

        WARPX_ALWAYS_ASSERT_WITH_MESSAGE(
            current_deposition_algo != CurrentDepositionAlgo::Esirkepov ||
            !do_current_centering,
            "Current centering (nodal deposition) cannot be used with Esirkepov deposition."
            "Please set warpx.do_current_centering = 0 or algo.current_deposition = direct.");

        WARPX_ALWAYS_ASSERT_WITH_MESSAGE(
            WarpX::current_deposition_algo != CurrentDepositionAlgo::Vay ||
            !do_current_centering,
            "Vay deposition not implemented with current centering");

        WARPX_ALWAYS_ASSERT_WITH_MESSAGE(
            WarpX::current_deposition_algo != CurrentDepositionAlgo::Vay ||
            maxLevel() <= 0,
            "Vay deposition not implemented with mesh refinement");

        field_gathering_algo = GetAlgorithmInteger(pp_algo, "field_gathering");
        if (field_gathering_algo == GatheringAlgo::MomentumConserving) {
            // Use same shape factors in all directions, for gathering
            galerkin_interpolation = false;
        }

        em_solver_medium = GetAlgorithmInteger(pp_algo, "em_solver_medium");
        if (em_solver_medium == MediumForEM::Macroscopic ) {
            macroscopic_solver_algo = GetAlgorithmInteger(pp_algo,"macroscopic_sigma_method");
        }

        // Load balancing parameters
        std::vector<std::string> load_balance_intervals_string_vec = {"0"};
        pp_algo.queryarr("load_balance_intervals", load_balance_intervals_string_vec);
        load_balance_intervals = utils::parser::IntervalsParser(
            load_balance_intervals_string_vec);
        pp_algo.query("load_balance_with_sfc", load_balance_with_sfc);
        pp_algo.query("load_balance_knapsack_factor", load_balance_knapsack_factor);
        utils::parser::queryWithParser(pp_algo, "load_balance_efficiency_ratio_threshold",
                        load_balance_efficiency_ratio_threshold);
        load_balance_costs_update_algo = GetAlgorithmInteger(pp_algo, "load_balance_costs_update");
        utils::parser::queryWithParser(
            pp_algo, "costs_heuristic_cells_wt", costs_heuristic_cells_wt);
        utils::parser::queryWithParser(
            pp_algo, "costs_heuristic_particles_wt", costs_heuristic_particles_wt);

        // Parse algo.particle_shape and check that input is acceptable
        // (do this only if there is at least one particle or laser species)
        ParmParse pp_particles("particles");
        std::vector<std::string> species_names;
        pp_particles.queryarr("species_names", species_names);

        ParmParse pp_lasers("lasers");
        std::vector<std::string> lasers_names;
        pp_lasers.queryarr("names", lasers_names);

        std::vector<std::string> sort_intervals_string_vec = {"-1"};
        int particle_shape;
        if (!species_names.empty() || !lasers_names.empty()) {
            if (utils::parser::queryWithParser(pp_algo, "particle_shape", particle_shape)){

                WARPX_ALWAYS_ASSERT_WITH_MESSAGE(
                    (particle_shape >= 1) && (particle_shape <=3),
                    "algo.particle_shape can be only 1, 2, or 3"
                );

                nox = particle_shape;
                noy = particle_shape;
                noz = particle_shape;
            }
            else{
                amrex::Abort(Utils::TextMsg::Err(
                    "algo.particle_shape must be set in the input file:"
                    " please set algo.particle_shape to 1, 2, or 3"));
            }

            if ((maxLevel() > 0) && (particle_shape > 1) && (do_pml_j_damping == 1))
            {
                ablastr::warn_manager::WMRecordWarning("Particles",
                    "When algo.particle_shape > 1,"
                    "some numerical artifact will be present at the interface between coarse and fine patch."
                    "We recommend setting algo.particle_shape = 1 in order to avoid this issue");
            }

            // default sort interval for particles if species or lasers vector is not empty
#ifdef AMREX_USE_GPU
            sort_intervals_string_vec = {"4"};
#else
            sort_intervals_string_vec = {"-1"};
#endif
        }

        amrex::ParmParse pp_warpx("warpx");
        pp_warpx.queryarr("sort_intervals", sort_intervals_string_vec);
        sort_intervals = utils::parser::IntervalsParser(sort_intervals_string_vec);

        Vector<int> vect_sort_bin_size(AMREX_SPACEDIM,1);
        bool sort_bin_size_is_specified =
            utils::parser::queryArrWithParser(
                pp_warpx, "sort_bin_size",
                vect_sort_bin_size, 0, AMREX_SPACEDIM);
        if (sort_bin_size_is_specified){
            for (int i=0; i<AMREX_SPACEDIM; i++)
                sort_bin_size[i] = vect_sort_bin_size[i];
        }
    }

    {
        ParmParse pp_interpolation("interpolation");

        pp_interpolation.query("galerkin_scheme",galerkin_interpolation);

        // Read order of finite-order centering of fields (staggered to nodal).
        // Read this only if warpx.do_nodal = 0. Instead, if warpx.do_nodal = 1,
        // Maxwell's equations are solved on a nodal grid and the electromagnetic
        // forces are gathered from a nodal grid, hence the fields do not need to
        // be centered onto a nodal grid.
        if (WarpX::field_gathering_algo == GatheringAlgo::MomentumConserving &&
            WarpX::do_nodal == 0)
        {
            utils::parser::queryWithParser(
                pp_interpolation, "field_centering_nox", field_centering_nox);
            utils::parser::queryWithParser(
                pp_interpolation, "field_centering_noy", field_centering_noy);
            utils::parser::queryWithParser(
                pp_interpolation, "field_centering_noz", field_centering_noz);
        }

        // Read order of finite-order centering of currents (nodal to staggered)
        if (WarpX::do_current_centering)
        {
            utils::parser::queryWithParser(
                pp_interpolation, "current_centering_nox", current_centering_nox);
            utils::parser::queryWithParser(
                pp_interpolation, "current_centering_noy", current_centering_noy);
            utils::parser::queryWithParser(
                pp_interpolation, "current_centering_noz", current_centering_noz);
        }

        // Finite-order centering is not implemented with mesh refinement
        // (note that when WarpX::do_nodal = 1 finite-order centering is not used anyways)
        if (maxLevel() > 0 && WarpX::do_nodal == 0)
        {
            WARPX_ALWAYS_ASSERT_WITH_MESSAGE(
                field_centering_nox == 2 && field_centering_noy == 2 && field_centering_noz == 2,
                "High-order centering of fields (order > 2) is not implemented with mesh refinement");
        }

        if (WarpX::field_gathering_algo == GatheringAlgo::MomentumConserving &&
            WarpX::do_nodal == 0)
        {
            AllocateCenteringCoefficients(device_field_centering_stencil_coeffs_x,
                                          device_field_centering_stencil_coeffs_y,
                                          device_field_centering_stencil_coeffs_z,
                                          field_centering_nox,
                                          field_centering_noy,
                                          field_centering_noz);
        }

        if (WarpX::do_current_centering)
        {
            AllocateCenteringCoefficients(device_current_centering_stencil_coeffs_x,
                                          device_current_centering_stencil_coeffs_y,
                                          device_current_centering_stencil_coeffs_z,
                                          current_centering_nox,
                                          current_centering_noy,
                                          current_centering_noz);
        }
    }

    if (electromagnetic_solver_id == ElectromagneticSolverAlgo::PSATD)
    {
        ParmParse pp_psatd("psatd");
        pp_psatd.query("periodic_single_box_fft", fft_periodic_single_box);

        std::string nox_str;
        std::string noy_str;
        std::string noz_str;

        pp_psatd.query("nox", nox_str);
        pp_psatd.query("noy", noy_str);
        pp_psatd.query("noz", noz_str);

        if(nox_str == "inf") {
            nox_fft = -1;
        } else {
            utils::parser::queryWithParser(pp_psatd, "nox", nox_fft);
        }
        if(noy_str == "inf") {
            noy_fft = -1;
        } else {
            utils::parser::queryWithParser(pp_psatd, "noy", noy_fft);
        }
        if(noz_str == "inf") {
            noz_fft = -1;
        } else {
            utils::parser::queryWithParser(pp_psatd, "noz", noz_fft);
        }

        if (!fft_periodic_single_box) {
            WARPX_ALWAYS_ASSERT_WITH_MESSAGE(nox_fft > 0, "PSATD order must be finite unless psatd.periodic_single_box_fft is used");
            WARPX_ALWAYS_ASSERT_WITH_MESSAGE(noy_fft > 0, "PSATD order must be finite unless psatd.periodic_single_box_fft is used");
            WARPX_ALWAYS_ASSERT_WITH_MESSAGE(noz_fft > 0, "PSATD order must be finite unless psatd.periodic_single_box_fft is used");
        }

        // Integers that correspond to the time dependency of J (constant, linear)
        // and rho (linear, quadratic) for the PSATD algorithm
        J_in_time = GetAlgorithmInteger(pp_psatd, "J_in_time");
        rho_in_time = GetAlgorithmInteger(pp_psatd, "rho_in_time");

        // Current correction activated by default, unless a charge-conserving
        // current deposition (Esirkepov, Vay) or the div(E) cleaning scheme
        // are used
        current_correction = true;
        if (WarpX::current_deposition_algo == CurrentDepositionAlgo::Esirkepov ||
            WarpX::current_deposition_algo == CurrentDepositionAlgo::Vay ||
            WarpX::do_dive_cleaning)
        {
            current_correction = false;
        }

        // TODO Remove this default when current correction will
        // be implemented for the multi-J algorithm as well.
        if (do_multi_J) current_correction = false;

        pp_psatd.query("current_correction", current_correction);

        if (current_correction == false &&
            current_deposition_algo != CurrentDepositionAlgo::Esirkepov &&
            current_deposition_algo != CurrentDepositionAlgo::Vay)
        {
            ablastr::warn_manager::WMRecordWarning(
                "Algorithms",
                "The chosen current deposition algorithm does not guarantee"
                " charge conservation, and no additional current correction"
                " algorithm is activated in order to compensate for that."
                " Lack of charge conservation may negatively affect the"
                " results of the simulation.",
                ablastr::warn_manager::WarnPriority::low);
        }

        pp_psatd.query("do_time_averaging", fft_do_time_averaging);

        if (WarpX::current_deposition_algo == CurrentDepositionAlgo::Vay)
        {
            WARPX_ALWAYS_ASSERT_WITH_MESSAGE(
                fft_periodic_single_box == false,
                "Option algo.current_deposition=vay must be used with psatd.periodic_single_box_fft=0.");
        }

        if (current_deposition_algo == CurrentDepositionAlgo::Vay)
        {
            WARPX_ALWAYS_ASSERT_WITH_MESSAGE(
                current_correction == false,
                "Options algo.current_deposition=vay and psatd.current_correction=1 cannot be combined together.");
        }

        // Auxiliary: boosted_frame = true if warpx.gamma_boost is set in the inputs
        amrex::ParmParse pp_warpx("warpx");
        const bool boosted_frame = pp_warpx.query("gamma_boost", gamma_boost);

        // Check whether the default Galilean velocity should be used
        bool use_default_v_galilean = false;
        pp_psatd.query("use_default_v_galilean", use_default_v_galilean);

        WARPX_ALWAYS_ASSERT_WITH_MESSAGE(
            !use_default_v_galilean || boosted_frame,
            "psatd.use_default_v_galilean = 1 can be used only if warpx.gamma_boost is also set"
        );

        if (use_default_v_galilean == true && boosted_frame == true)
        {
            m_v_galilean[2] = -std::sqrt(1._rt - 1._rt / (gamma_boost * gamma_boost));
        }
        else
        {
            utils::parser::queryArrWithParser(
                pp_psatd, "v_galilean", m_v_galilean, 0, 3);
        }

        // Check whether the default comoving velocity should be used
        bool use_default_v_comoving = false;
        pp_psatd.query("use_default_v_comoving", use_default_v_comoving);

        WARPX_ALWAYS_ASSERT_WITH_MESSAGE(
            !use_default_v_comoving || boosted_frame,
            "psatd.use_default_v_comoving = 1 can be used only if warpx.gamma_boost is also set"
        );

        if (use_default_v_comoving == true && boosted_frame == true)
        {
            m_v_comoving[2] = -std::sqrt(1._rt - 1._rt / (gamma_boost * gamma_boost));
        }
        else
        {
            utils::parser::queryArrWithParser(
                pp_psatd, "v_comoving", m_v_comoving, 0, 3);
        }

        // Scale the Galilean/comoving velocity by the speed of light
        for (auto& vv : m_v_galilean) vv*= PhysConst::c;
        for (auto& vv : m_v_comoving) vv*= PhysConst::c;

        const auto v_galilean_is_zero =
            std::all_of(m_v_galilean.begin(), m_v_galilean.end(),
            [](const auto& val){return val == 0.;});

        const auto v_comoving_is_zero =
            std::all_of(m_v_comoving.begin(), m_v_comoving.end(),
            [](const auto& val){return val == 0.;});


        // Galilean and comoving algorithms should not be used together
        WARPX_ALWAYS_ASSERT_WITH_MESSAGE(
            v_galilean_is_zero || v_comoving_is_zero,
            "Galilean and comoving algorithms should not be used together"
        );


        if (current_deposition_algo == CurrentDepositionAlgo::Esirkepov) {

            // The comoving PSATD algorithm is not implemented nor tested with Esirkepov current deposition
            WARPX_ALWAYS_ASSERT_WITH_MESSAGE(v_comoving_is_zero,
                "Esirkepov current deposition cannot be used with the comoving PSATD algorithm");

            WARPX_ALWAYS_ASSERT_WITH_MESSAGE(v_galilean_is_zero,
                "Esirkepov current deposition cannot be used with the Galilean algorithm.");
        }

        WARPX_ALWAYS_ASSERT_WITH_MESSAGE(
            (current_deposition_algo != CurrentDepositionAlgo::Vay) ||
            v_galilean_is_zero,
            "Vay current deposition not implemented for Galilean algorithms"
        );

#   ifdef WARPX_DIM_RZ
        update_with_rho = true;
#   else
        if (m_v_galilean[0] == 0. && m_v_galilean[1] == 0. && m_v_galilean[2] == 0. &&
            m_v_comoving[0] == 0. && m_v_comoving[1] == 0. && m_v_comoving[2] == 0.) {
            update_with_rho = (do_dive_cleaning) ? true : false; // standard PSATD
        }
        else {
            update_with_rho = true;  // Galilean PSATD or comoving PSATD
        }
#   endif

        // Overwrite update_with_rho with value set in input file
        pp_psatd.query("update_with_rho", update_with_rho);

        WARPX_ALWAYS_ASSERT_WITH_MESSAGE(
            (!do_dive_cleaning) || update_with_rho,
            "warpx.do_dive_cleaning = 1 not implemented with psatd.update_with_rho = 0"
        );

        WARPX_ALWAYS_ASSERT_WITH_MESSAGE(
            v_comoving_is_zero || update_with_rho,
            "psatd.update_with_rho must be equal to 1 for comoving PSATD"
        );

        if (do_multi_J)
        {
            WARPX_ALWAYS_ASSERT_WITH_MESSAGE(
                v_galilean_is_zero,
                "Multi-J algorithm not implemented with Galilean PSATD"
            );
        }

        if (J_in_time == JInTime::Constant)
        {
            WARPX_ALWAYS_ASSERT_WITH_MESSAGE(
                rho_in_time == RhoInTime::Linear,
                "psatd.J_in_time=constant supports only psatd.rho_in_time=linear");
        }

        if (J_in_time == JInTime::Linear)
        {
            WARPX_ALWAYS_ASSERT_WITH_MESSAGE(
                update_with_rho,
                "psatd.update_with_rho must be set to 1 when psatd.J_in_time=linear");

            WARPX_ALWAYS_ASSERT_WITH_MESSAGE(
                v_galilean_is_zero,
                "psatd.J_in_time=linear not implemented with Galilean PSATD");

            WARPX_ALWAYS_ASSERT_WITH_MESSAGE(
                v_comoving_is_zero,
                "psatd.J_in_time=linear not implemented with comoving PSATD");
        }

        for (int dir = 0; dir < AMREX_SPACEDIM; dir++)
        {
            if (WarpX::field_boundary_lo[dir] == FieldBoundaryType::Damped ||
                WarpX::field_boundary_hi[dir] == FieldBoundaryType::Damped ) {
                WARPX_ALWAYS_ASSERT_WITH_MESSAGE(
                    WarpX::field_boundary_lo[dir] == WarpX::field_boundary_hi[dir],
                    "field boundary in both lo and hi must be set to Damped for PSATD"
                );
            }
        }

        // Fill guard cells with backward FFTs in directions with field damping
        for (int dir = 0; dir < AMREX_SPACEDIM; dir++)
        {
            if (WarpX::field_boundary_lo[dir] == FieldBoundaryType::Damped ||
                WarpX::field_boundary_hi[dir] == FieldBoundaryType::Damped)
            {
                WarpX::m_fill_guards_fields[dir] = 1;
            }
        }

        // Without periodic single box, fill guard cells with backward FFTs,
        // with current correction or Vay deposition
        if (fft_periodic_single_box == false)
        {
            if (current_correction ||
                current_deposition_algo == CurrentDepositionAlgo::Vay)
            {
                WarpX::m_fill_guards_current = amrex::IntVect(1);
            }
        }
    }

    if (electromagnetic_solver_id != ElectromagneticSolverAlgo::PSATD ) {
        for (int idim = 0; idim < AMREX_SPACEDIM; ++idim) {
            WARPX_ALWAYS_ASSERT_WITH_MESSAGE(
                (WarpX::field_boundary_lo[idim] != FieldBoundaryType::Damped) &&
                (WarpX::field_boundary_hi[idim] != FieldBoundaryType::Damped),
                "FieldBoundaryType::Damped is only supported for PSATD"
            );
        }
    }

    // for slice generation //
    {
        ParmParse pp_slice("slice");
        amrex::Vector<Real> slice_lo(AMREX_SPACEDIM);
        amrex::Vector<Real> slice_hi(AMREX_SPACEDIM);
        Vector<int> slice_crse_ratio(AMREX_SPACEDIM);
        // set default slice_crse_ratio //
        for (int idim=0; idim < AMREX_SPACEDIM; ++idim )
        {
            slice_crse_ratio[idim] = 1;
        }
        utils::parser::queryArrWithParser(
        pp_slice, "dom_lo", slice_lo, 0, AMREX_SPACEDIM);
        utils::parser::queryArrWithParser(
        pp_slice, "dom_hi", slice_hi, 0, AMREX_SPACEDIM);
        utils::parser::queryArrWithParser(
        pp_slice, "coarsening_ratio",slice_crse_ratio,0,AMREX_SPACEDIM);
        utils::parser::queryWithParser(
        pp_slice, "plot_int",slice_plot_int);
        slice_realbox.setLo(slice_lo);
        slice_realbox.setHi(slice_hi);
        slice_cr_ratio = IntVect(AMREX_D_DECL(1,1,1));
        for (int idim = 0; idim < AMREX_SPACEDIM; ++idim)
        {
            if (slice_crse_ratio[idim] > 1 ) {
                slice_cr_ratio[idim] = slice_crse_ratio[idim];
            }
        }
    }
}

void
WarpX::BackwardCompatibility ()
{
    // Auxiliary variables
    int backward_int;
    bool backward_bool;
    std::string backward_str;
    amrex::Real backward_Real;

    ParmParse pp_amr("amr");
    WARPX_ALWAYS_ASSERT_WITH_MESSAGE(
        !pp_amr.query("plot_int", backward_int),
        "amr.plot_int is not supported anymore. Please use the new syntax for diagnostics:\n"
        "diagnostics.diags_names = my_diag\n"
        "my_diag.intervals = 10\n"
        "for output every 10 iterations. See documentation for more information"
    );

    WARPX_ALWAYS_ASSERT_WITH_MESSAGE(
        !pp_amr.query("plot_file", backward_str),
        "amr.plot_file is not supported anymore. "
        "Please use the new syntax for diagnostics, see documentation."
    );

    ParmParse pp_warpx("warpx");
    std::vector<std::string> backward_strings;
    WARPX_ALWAYS_ASSERT_WITH_MESSAGE(
        !pp_warpx.queryarr("fields_to_plot", backward_strings),
        "warpx.fields_to_plot is not supported anymore. "
        "Please use the new syntax for diagnostics, see documentation."
    );

    WARPX_ALWAYS_ASSERT_WITH_MESSAGE(
        !pp_warpx.query("plot_finepatch", backward_int),
        "warpx.plot_finepatch is not supported anymore. "
        "Please use the new syntax for diagnostics, see documentation."
    );

    WARPX_ALWAYS_ASSERT_WITH_MESSAGE(
        !pp_warpx.query("plot_crsepatch", backward_int),
        "warpx.plot_crsepatch is not supported anymore. "
        "Please use the new syntax for diagnostics, see documentation."
    );

    WARPX_ALWAYS_ASSERT_WITH_MESSAGE(
        !pp_warpx.queryarr("load_balance_int", backward_strings),
        "warpx.load_balance_int is no longer a valid option. "
        "Please use the renamed option algo.load_balance_intervals instead."
    );

    WARPX_ALWAYS_ASSERT_WITH_MESSAGE(
        !pp_warpx.queryarr("load_balance_intervals", backward_strings),
        "warpx.load_balance_intervals is no longer a valid option. "
        "Please use the renamed option algo.load_balance_intervals instead."
    );

    WARPX_ALWAYS_ASSERT_WITH_MESSAGE(
        !pp_warpx.query("load_balance_efficiency_ratio_threshold", backward_Real),
        "warpx.load_balance_efficiency_ratio_threshold is not supported anymore. "
        "Please use the renamed option algo.load_balance_efficiency_ratio_threshold."
    );

    WARPX_ALWAYS_ASSERT_WITH_MESSAGE(
        !pp_warpx.query("load_balance_with_sfc", backward_int),
        "warpx.load_balance_with_sfc is not supported anymore. "
        "Please use the renamed option algo.load_balance_with_sfc."
    );

    WARPX_ALWAYS_ASSERT_WITH_MESSAGE(
        !pp_warpx.query("load_balance_knapsack_factor", backward_Real),
        "warpx.load_balance_knapsack_factor is not supported anymore. "
        "Please use the renamed option algo.load_balance_knapsack_factor."
    );

    WARPX_ALWAYS_ASSERT_WITH_MESSAGE(
        !pp_warpx.queryarr("override_sync_int", backward_strings),
        "warpx.override_sync_int is no longer a valid option. "
        "Please use the renamed option warpx.override_sync_intervals instead."
    );

    WARPX_ALWAYS_ASSERT_WITH_MESSAGE(
        !pp_warpx.queryarr("sort_int", backward_strings),
        "warpx.sort_int is no longer a valid option. "
        "Please use the renamed option warpx.sort_intervals instead."
    );

    WARPX_ALWAYS_ASSERT_WITH_MESSAGE(
        !pp_warpx.query("use_kspace_filter", backward_int),
        "warpx.use_kspace_filter is not supported anymore. "
        "Please use the flag use_filter, see documentation."
    );

    WARPX_ALWAYS_ASSERT_WITH_MESSAGE(
        !pp_warpx.query("do_pml", backward_int),
        "do_pml is not supported anymore. Please use boundary.field_lo and boundary.field_hi"
        " to set the boundary conditions."
    );

    WARPX_ALWAYS_ASSERT_WITH_MESSAGE(
        !pp_warpx.query("serialize_ics", backward_bool),
        "warpx.serialize_ics is no longer a valid option. "
        "Please use the renamed option warpx.serialize_initial_conditions instead."
    );

    ParmParse pp_interpolation("interpolation");
    WARPX_ALWAYS_ASSERT_WITH_MESSAGE(
        !pp_interpolation.query("nox", backward_int) &&
        !pp_interpolation.query("noy", backward_int) &&
        !pp_interpolation.query("noz", backward_int),
        "interpolation.nox (as well as .noy, .noz) are not supported anymore."
        " Please use the new syntax algo.particle_shape instead"
    );

    ParmParse pp_algo("algo");
    int backward_mw_solver;
    WARPX_ALWAYS_ASSERT_WITH_MESSAGE(
        !pp_algo.query("maxwell_fdtd_solver", backward_mw_solver),
        "algo.maxwell_fdtd_solver is not supported anymore. "
        "Please use the renamed option algo.maxwell_solver");

    ParmParse pp_particles("particles");
    int nspecies;
    if (pp_particles.query("nspecies", nspecies)){
        ablastr::warn_manager::WMRecordWarning("Species",
            "particles.nspecies is ignored. Just use particles.species_names please.",
            ablastr::warn_manager::WarnPriority::low);
    }

    ParmParse pp_collisions("collisions");
    int ncollisions;
    if (pp_collisions.query("ncollisions", ncollisions)){
        ablastr::warn_manager::WMRecordWarning("Collisions",
            "collisions.ncollisions is ignored. Just use particles.collision_names please.",
            ablastr::warn_manager::WarnPriority::low);
    }

    ParmParse pp_lasers("lasers");
    int nlasers;
    if (pp_lasers.query("nlasers", nlasers)){
        ablastr::warn_manager::WMRecordWarning("Laser",
            "lasers.nlasers is ignored. Just use lasers.names please.",
            ablastr::warn_manager::WarnPriority::low);
    }
}

// This is a virtual function.
void
WarpX::MakeNewLevelFromScratch (int lev, Real time, const BoxArray& new_grids,
                                const DistributionMapping& new_dmap)
{
    AllocLevelData(lev, new_grids, new_dmap);
    InitLevelData(lev, time);
}

// This is a virtual function.
void
WarpX::MakeNewLevelFromCoarse (int /*lev*/, amrex::Real /*time*/, const amrex::BoxArray& /*ba*/,
                                         const amrex::DistributionMapping& /*dm*/)
{
    amrex::Abort(Utils::TextMsg::Err("MakeNewLevelFromCoarse: To be implemented"));
}

void
WarpX::ClearLevel (int lev)
{
    for (int i = 0; i < 3; ++i) {
        Efield_aux[lev][i].reset();
        Bfield_aux[lev][i].reset();

        current_fp[lev][i].reset();
        Efield_fp [lev][i].reset();
        Bfield_fp [lev][i].reset();

        current_store[lev][i].reset();

        if (do_current_centering)
        {
            current_fp_nodal[lev][i].reset();
        }

        if (WarpX::current_deposition_algo == CurrentDepositionAlgo::Vay)
        {
            current_fp_vay[lev][i].reset();
        }

        current_cp[lev][i].reset();
        Efield_cp [lev][i].reset();
        Bfield_cp [lev][i].reset();

        Efield_cax[lev][i].reset();
        Bfield_cax[lev][i].reset();
        current_buf[lev][i].reset();
    }

    charge_buf[lev].reset();

    current_buffer_masks[lev].reset();
    gather_buffer_masks[lev].reset();

    F_fp  [lev].reset();
    G_fp  [lev].reset();
    rho_fp[lev].reset();
    phi_fp[lev].reset();
    F_cp  [lev].reset();
    G_cp  [lev].reset();
    rho_cp[lev].reset();

#ifdef WARPX_USE_PSATD
    if (WarpX::electromagnetic_solver_id == ElectromagneticSolverAlgo::PSATD) {
        spectral_solver_fp[lev].reset();
        spectral_solver_cp[lev].reset();
    }
#endif

    costs[lev].reset();
    load_balance_efficiency[lev] = -1;
}

void
WarpX::AllocLevelData (int lev, const BoxArray& ba, const DistributionMapping& dm)
{
    bool aux_is_nodal = (field_gathering_algo == GatheringAlgo::MomentumConserving);

#if   defined(WARPX_DIM_1D_Z)
    amrex::RealVect dx(WarpX::CellSize(lev)[2]);
#elif   defined(WARPX_DIM_XZ) || defined(WARPX_DIM_RZ)
    amrex::RealVect dx = {WarpX::CellSize(lev)[0], WarpX::CellSize(lev)[2]};
#elif defined(WARPX_DIM_3D)
    amrex::RealVect dx = {WarpX::CellSize(lev)[0], WarpX::CellSize(lev)[1], WarpX::CellSize(lev)[2]};
#endif

    // Initialize filter before guard cells manager
    // (needs info on length of filter's stencil)
    if (use_filter)
    {
        InitFilter();
    }

    guard_cells.Init(
        dt[lev],
        dx,
        do_subcycling,
        WarpX::use_fdtd_nci_corr,
        do_nodal,
        do_moving_window,
        moving_window_dir,
        WarpX::nox,
        nox_fft, noy_fft, noz_fft,
        NCIGodfreyFilter::m_stencil_width,
        electromagnetic_solver_id,
        maxLevel(),
        WarpX::m_v_galilean,
        WarpX::m_v_comoving,
        safe_guard_cells,
        WarpX::do_multi_J,
        WarpX::fft_do_time_averaging,
        WarpX::isAnyBoundaryPML(),
        WarpX::do_pml_in_domain,
        WarpX::pml_ncell,
        this->refRatio(),
        use_filter,
        bilinear_filter.stencil_length_each_dir);


#ifdef AMREX_USE_EB
        int max_guard = guard_cells.ng_FieldSolver.max();
        m_field_factory[lev] = amrex::makeEBFabFactory(Geom(lev), ba, dm,
                                                       {max_guard, max_guard, max_guard},
                                                       amrex::EBSupport::full);
#else
        m_field_factory[lev] = std::make_unique<FArrayBoxFactory>();
#endif


    if (mypc->nSpeciesDepositOnMainGrid() && n_current_deposition_buffer == 0) {
        n_current_deposition_buffer = 1;
        // This forces the allocation of buffers and allows the code associated
        // with buffers to run. But the buffer size of `1` is in fact not used,
        // `deposit_on_main_grid` forces all particles (whether or not they
        // are in buffers) to deposition on the main grid.
    }

    if (n_current_deposition_buffer < 0) {
        n_current_deposition_buffer = guard_cells.ng_alloc_J.max();
    }
    if (n_field_gather_buffer < 0) {
        // Field gather buffer should be larger than current deposition buffers
        n_field_gather_buffer = n_current_deposition_buffer + 1;
    }

    AllocLevelMFs(lev, ba, dm, guard_cells.ng_alloc_EB, guard_cells.ng_alloc_J,
                  guard_cells.ng_alloc_Rho, guard_cells.ng_alloc_F, guard_cells.ng_alloc_G, aux_is_nodal);
}

void
WarpX::AllocLevelMFs (int lev, const BoxArray& ba, const DistributionMapping& dm,
                      const IntVect& ngEB, IntVect& ngJ, const IntVect& ngRho,
                      const IntVect& ngF, const IntVect& ngG, const bool aux_is_nodal)
{
    // Declare nodal flags
    IntVect Ex_nodal_flag, Ey_nodal_flag, Ez_nodal_flag;
    IntVect Bx_nodal_flag, By_nodal_flag, Bz_nodal_flag;
    IntVect jx_nodal_flag, jy_nodal_flag, jz_nodal_flag;
    IntVect rho_nodal_flag;
    IntVect phi_nodal_flag;
    amrex::IntVect F_nodal_flag, G_nodal_flag;

    // Set nodal flags
#if   defined(WARPX_DIM_1D_Z)
    // AMReX convention: x = missing dimension, y = missing dimension, z = only dimension
    Ex_nodal_flag = IntVect(1);
    Ey_nodal_flag = IntVect(1);
    Ez_nodal_flag = IntVect(0);
    Bx_nodal_flag = IntVect(0);
    By_nodal_flag = IntVect(0);
    Bz_nodal_flag = IntVect(1);
    jx_nodal_flag = IntVect(1);
    jy_nodal_flag = IntVect(1);
    jz_nodal_flag = IntVect(0);
#elif   defined(WARPX_DIM_XZ) || defined(WARPX_DIM_RZ)
    // AMReX convention: x = first dimension, y = missing dimension, z = second dimension
    Ex_nodal_flag = IntVect(0,1);
    Ey_nodal_flag = IntVect(1,1);
    Ez_nodal_flag = IntVect(1,0);
    Bx_nodal_flag = IntVect(1,0);
    By_nodal_flag = IntVect(0,0);
    Bz_nodal_flag = IntVect(0,1);
    jx_nodal_flag = IntVect(0,1);
    jy_nodal_flag = IntVect(1,1);
    jz_nodal_flag = IntVect(1,0);
#elif defined(WARPX_DIM_3D)
    Ex_nodal_flag = IntVect(0,1,1);
    Ey_nodal_flag = IntVect(1,0,1);
    Ez_nodal_flag = IntVect(1,1,0);
    Bx_nodal_flag = IntVect(1,0,0);
    By_nodal_flag = IntVect(0,1,0);
    Bz_nodal_flag = IntVect(0,0,1);
    jx_nodal_flag = IntVect(0,1,1);
    jy_nodal_flag = IntVect(1,0,1);
    jz_nodal_flag = IntVect(1,1,0);
#endif
    rho_nodal_flag = IntVect( AMREX_D_DECL(1,1,1) );
    phi_nodal_flag = IntVect::TheNodeVector();
    F_nodal_flag = amrex::IntVect::TheNodeVector();
    G_nodal_flag = amrex::IntVect::TheCellVector();

    // Overwrite nodal flags if necessary
    if (do_nodal) {
        Ex_nodal_flag  = IntVect::TheNodeVector();
        Ey_nodal_flag  = IntVect::TheNodeVector();
        Ez_nodal_flag  = IntVect::TheNodeVector();
        Bx_nodal_flag  = IntVect::TheNodeVector();
        By_nodal_flag  = IntVect::TheNodeVector();
        Bz_nodal_flag  = IntVect::TheNodeVector();
        jx_nodal_flag  = IntVect::TheNodeVector();
        jy_nodal_flag  = IntVect::TheNodeVector();
        jz_nodal_flag  = IntVect::TheNodeVector();
        rho_nodal_flag = IntVect::TheNodeVector();
        G_nodal_flag = amrex::IntVect::TheNodeVector();
    }
#ifdef WARPX_DIM_RZ
    if (WarpX::electromagnetic_solver_id == ElectromagneticSolverAlgo::PSATD) {
        // Force cell-centered IndexType in r and z
        Ex_nodal_flag  = IntVect::TheCellVector();
        Ey_nodal_flag  = IntVect::TheCellVector();
        Ez_nodal_flag  = IntVect::TheCellVector();
        Bx_nodal_flag  = IntVect::TheCellVector();
        By_nodal_flag  = IntVect::TheCellVector();
        Bz_nodal_flag  = IntVect::TheCellVector();
        jx_nodal_flag  = IntVect::TheCellVector();
        jy_nodal_flag  = IntVect::TheCellVector();
        jz_nodal_flag  = IntVect::TheCellVector();
        rho_nodal_flag = IntVect::TheCellVector();
        F_nodal_flag = IntVect::TheCellVector();
        G_nodal_flag = IntVect::TheCellVector();
    }

    // With RZ multimode, there is a real and imaginary component
    // for each mode, except mode 0 which is purely real
    // Component 0 is mode 0.
    // Odd components are the real parts.
    // Even components are the imaginary parts.
    ncomps = n_rz_azimuthal_modes*2 - 1;
#endif

    // Set global rho nodal flag to know about rho index type when rho MultiFab is not allocated
    m_rho_nodal_flag = rho_nodal_flag;

    // set human-readable tag for each MultiFab
    auto const tag = [lev]( std::string tagname ) {
        tagname.append("[l=").append(std::to_string(lev)).append("]");
        return MFInfo().SetTag(std::move(tagname));
    };

    //
    // The fine patch
    //
    std::array<Real,3> dx = CellSize(lev);

    Bfield_fp[lev][0] = std::make_unique<MultiFab>(amrex::convert(ba,Bx_nodal_flag),dm,ncomps,ngEB,tag("Bfield_fp[x]"));
    Bfield_fp[lev][1] = std::make_unique<MultiFab>(amrex::convert(ba,By_nodal_flag),dm,ncomps,ngEB,tag("Bfield_fp[y]"));
    Bfield_fp[lev][2] = std::make_unique<MultiFab>(amrex::convert(ba,Bz_nodal_flag),dm,ncomps,ngEB,tag("Bfield_fp[z]"));

    Efield_fp[lev][0] = std::make_unique<MultiFab>(amrex::convert(ba,Ex_nodal_flag),dm,ncomps,ngEB,tag("Efield_fp[x]"));
    Efield_fp[lev][1] = std::make_unique<MultiFab>(amrex::convert(ba,Ey_nodal_flag),dm,ncomps,ngEB,tag("Efield_fp[y]"));
    Efield_fp[lev][2] = std::make_unique<MultiFab>(amrex::convert(ba,Ez_nodal_flag),dm,ncomps,ngEB,tag("Efield_fp[z]"));

    current_fp[lev][0] = std::make_unique<MultiFab>(amrex::convert(ba,jx_nodal_flag),dm,ncomps,ngJ,tag("current_fp[x]"));
    current_fp[lev][1] = std::make_unique<MultiFab>(amrex::convert(ba,jy_nodal_flag),dm,ncomps,ngJ,tag("current_fp[y]"));
    current_fp[lev][2] = std::make_unique<MultiFab>(amrex::convert(ba,jz_nodal_flag),dm,ncomps,ngJ,tag("current_fp[z]"));

    if (do_current_centering)
    {
        amrex::BoxArray const& nodal_ba = amrex::convert(ba, amrex::IntVect::TheNodeVector());
        current_fp_nodal[lev][0] = std::make_unique<MultiFab>(nodal_ba, dm, ncomps, ngJ);
        current_fp_nodal[lev][1] = std::make_unique<MultiFab>(nodal_ba, dm, ncomps, ngJ);
        current_fp_nodal[lev][2] = std::make_unique<MultiFab>(nodal_ba, dm, ncomps, ngJ);
    }

    if (WarpX::current_deposition_algo == CurrentDepositionAlgo::Vay)
    {
        current_fp_vay[lev][0] = std::make_unique<MultiFab>(amrex::convert(ba, rho_nodal_flag),
            dm, ncomps, ngJ, tag("current_fp_vay[x]"));
        current_fp_vay[lev][1] = std::make_unique<MultiFab>(amrex::convert(ba, rho_nodal_flag),
            dm, ncomps, ngJ, tag("current_fp_vay[y]"));
        current_fp_vay[lev][2] = std::make_unique<MultiFab>(amrex::convert(ba, rho_nodal_flag),
            dm, ncomps, ngJ, tag("current_fp_vay[z]"));
    }

    if (fft_do_time_averaging)
    {
        Bfield_avg_fp[lev][0] = std::make_unique<MultiFab>(amrex::convert(ba,Bx_nodal_flag),dm,ncomps,ngEB,tag("Bfield_avg_fp[x]"));
        Bfield_avg_fp[lev][1] = std::make_unique<MultiFab>(amrex::convert(ba,By_nodal_flag),dm,ncomps,ngEB,tag("Bfield_avg_fp[y]"));
        Bfield_avg_fp[lev][2] = std::make_unique<MultiFab>(amrex::convert(ba,Bz_nodal_flag),dm,ncomps,ngEB,tag("Bfield_avg_fp[z]"));

        Efield_avg_fp[lev][0] = std::make_unique<MultiFab>(amrex::convert(ba,Ex_nodal_flag),dm,ncomps,ngEB,tag("Efield_avg_fp[x]"));
        Efield_avg_fp[lev][1] = std::make_unique<MultiFab>(amrex::convert(ba,Ey_nodal_flag),dm,ncomps,ngEB,tag("Efield_avg_fp[y]"));
        Efield_avg_fp[lev][2] = std::make_unique<MultiFab>(amrex::convert(ba,Ez_nodal_flag),dm,ncomps,ngEB,tag("Efield_avg_fp[z]"));
    }

#ifdef AMREX_USE_EB
    constexpr int nc_ls = 1;
    constexpr int ng_ls = 2;
    m_distance_to_eb[lev] = std::make_unique<MultiFab>(amrex::convert(ba, IntVect::TheNodeVector()), dm, nc_ls, ng_ls, tag("m_distance_to_eb"));

    // EB info are needed only at the finest level
    if (lev == maxLevel())
    {
        if (WarpX::electromagnetic_solver_id != ElectromagneticSolverAlgo::PSATD) {
            m_edge_lengths[lev][0] = std::make_unique<MultiFab>(amrex::convert(ba, Ex_nodal_flag), dm, ncomps, guard_cells.ng_FieldSolver, tag("m_edge_lengths[x]"));
            m_edge_lengths[lev][1] = std::make_unique<MultiFab>(amrex::convert(ba, Ey_nodal_flag), dm, ncomps, guard_cells.ng_FieldSolver, tag("m_edge_lengths[y]"));
            m_edge_lengths[lev][2] = std::make_unique<MultiFab>(amrex::convert(ba, Ez_nodal_flag), dm, ncomps, guard_cells.ng_FieldSolver, tag("m_edge_lengths[z]"));
            m_face_areas[lev][0] = std::make_unique<MultiFab>(amrex::convert(ba, Bx_nodal_flag), dm, ncomps, guard_cells.ng_FieldSolver, tag("m_face_areas[x]"));
            m_face_areas[lev][1] = std::make_unique<MultiFab>(amrex::convert(ba, By_nodal_flag), dm, ncomps, guard_cells.ng_FieldSolver, tag("m_face_areas[y]"));
            m_face_areas[lev][2] = std::make_unique<MultiFab>(amrex::convert(ba, Bz_nodal_flag), dm, ncomps, guard_cells.ng_FieldSolver, tag("m_face_areas[z]"));
        }
        if(WarpX::electromagnetic_solver_id == ElectromagneticSolverAlgo::ECT) {
            m_edge_lengths[lev][0] = std::make_unique<MultiFab>(amrex::convert(ba, Ex_nodal_flag), dm, ncomps, guard_cells.ng_FieldSolver, tag("m_edge_lengths[x]"));
            m_edge_lengths[lev][1] = std::make_unique<MultiFab>(amrex::convert(ba, Ey_nodal_flag), dm, ncomps, guard_cells.ng_FieldSolver, tag("m_edge_lengths[y]"));
            m_edge_lengths[lev][2] = std::make_unique<MultiFab>(amrex::convert(ba, Ez_nodal_flag), dm, ncomps, guard_cells.ng_FieldSolver, tag("m_edge_lengths[z]"));
            m_face_areas[lev][0] = std::make_unique<MultiFab>(amrex::convert(ba, Bx_nodal_flag), dm, ncomps, guard_cells.ng_FieldSolver, tag("m_face_areas[x]"));
            m_face_areas[lev][1] = std::make_unique<MultiFab>(amrex::convert(ba, By_nodal_flag), dm, ncomps, guard_cells.ng_FieldSolver, tag("m_face_areas[y]"));
            m_face_areas[lev][2] = std::make_unique<MultiFab>(amrex::convert(ba, Bz_nodal_flag), dm, ncomps, guard_cells.ng_FieldSolver, tag("m_face_areas[z]"));
            m_flag_info_face[lev][0] = std::make_unique<iMultiFab>(amrex::convert(ba, Bx_nodal_flag), dm, ncomps, guard_cells.ng_FieldSolver, tag("m_flag_info_face[x]"));
            m_flag_info_face[lev][1] = std::make_unique<iMultiFab>(amrex::convert(ba, By_nodal_flag), dm, ncomps, guard_cells.ng_FieldSolver, tag("m_flag_info_face[y]"));
            m_flag_info_face[lev][2] = std::make_unique<iMultiFab>(amrex::convert(ba, Bz_nodal_flag), dm, ncomps, guard_cells.ng_FieldSolver, tag("m_flag_info_face[z]"));
            m_flag_ext_face[lev][0] = std::make_unique<iMultiFab>(amrex::convert(ba, Bx_nodal_flag), dm, ncomps, guard_cells.ng_FieldSolver, tag("m_flag_ext_face[x]"));
            m_flag_ext_face[lev][1] = std::make_unique<iMultiFab>(amrex::convert(ba, By_nodal_flag), dm, ncomps, guard_cells.ng_FieldSolver, tag("m_flag_ext_face[y]"));
            m_flag_ext_face[lev][2] = std::make_unique<iMultiFab>(amrex::convert(ba, Bz_nodal_flag), dm, ncomps, guard_cells.ng_FieldSolver, tag("m_flag_ext_face[z]"));
            m_area_mod[lev][0] = std::make_unique<MultiFab>(amrex::convert(ba, Bx_nodal_flag), dm, ncomps, guard_cells.ng_FieldSolver, tag("m_area_mod[x]"));
            m_area_mod[lev][1] = std::make_unique<MultiFab>(amrex::convert(ba, By_nodal_flag), dm, ncomps, guard_cells.ng_FieldSolver, tag("m_area_mod[y]"));
            m_area_mod[lev][2] = std::make_unique<MultiFab>(amrex::convert(ba, Bz_nodal_flag), dm, ncomps, guard_cells.ng_FieldSolver, tag("m_area_mod[z]"));
            m_borrowing[lev][0] = std::make_unique<amrex::LayoutData<FaceInfoBox>>(amrex::convert(ba, Bx_nodal_flag), dm);
            m_borrowing[lev][1] = std::make_unique<amrex::LayoutData<FaceInfoBox>>(amrex::convert(ba, By_nodal_flag), dm);
            m_borrowing[lev][2] = std::make_unique<amrex::LayoutData<FaceInfoBox>>(amrex::convert(ba, Bz_nodal_flag), dm);
            Venl[lev][0] = std::make_unique<MultiFab>(amrex::convert(ba, Bx_nodal_flag), dm, ncomps, guard_cells.ng_FieldSolver, tag("Venl[x]"));
            Venl[lev][1] = std::make_unique<MultiFab>(amrex::convert(ba, By_nodal_flag), dm, ncomps, guard_cells.ng_FieldSolver, tag("Venl[y]"));
            Venl[lev][2] = std::make_unique<MultiFab>(amrex::convert(ba, Bz_nodal_flag), dm, ncomps, guard_cells.ng_FieldSolver, tag("Venl[z]"));

            ECTRhofield[lev][0] = std::make_unique<MultiFab>(amrex::convert(ba, Bx_nodal_flag), dm, ncomps, guard_cells.ng_FieldSolver, tag("ECTRhofield[x]"));
            ECTRhofield[lev][1] = std::make_unique<MultiFab>(amrex::convert(ba, By_nodal_flag), dm, ncomps, guard_cells.ng_FieldSolver, tag("ECTRhofield[y]"));
            ECTRhofield[lev][2] = std::make_unique<MultiFab>(amrex::convert(ba, Bz_nodal_flag), dm, ncomps, guard_cells.ng_FieldSolver, tag("ECTRhofield[z]"));
            ECTRhofield[lev][0]->setVal(0.);
            ECTRhofield[lev][1]->setVal(0.);
            ECTRhofield[lev][2]->setVal(0.);
        }
    }
#endif

    bool deposit_charge = do_dive_cleaning || (electrostatic_solver_id == ElectrostaticSolverAlgo::LabFrame);
    if (WarpX::electromagnetic_solver_id == ElectromagneticSolverAlgo::PSATD) {
        deposit_charge = do_dive_cleaning || update_with_rho || current_correction;
    }
    if (deposit_charge)
    {
        // For the multi-J algorithm we can allocate only one rho component (no distinction between old and new)
        const int rho_ncomps = (WarpX::do_multi_J) ? ncomps : 2*ncomps;
        rho_fp[lev] = std::make_unique<MultiFab>(amrex::convert(ba,rho_nodal_flag),dm,rho_ncomps,ngRho,tag("rho_fp"));
    }

    if (electrostatic_solver_id == ElectrostaticSolverAlgo::LabFrame)
    {
        IntVect ngPhi = IntVect( AMREX_D_DECL(1,1,1) );
        phi_fp[lev] = std::make_unique<MultiFab>(amrex::convert(ba,phi_nodal_flag),dm,ncomps,ngPhi,tag("phi_fp"));
        phi_fp[lev]->setVal(0.);
    }

    if (do_subcycling == 1 && lev == 0)
    {
        current_store[lev][0] = std::make_unique<MultiFab>(amrex::convert(ba,jx_nodal_flag),dm,ncomps,ngJ,tag("current_store[x]"));
        current_store[lev][1] = std::make_unique<MultiFab>(amrex::convert(ba,jy_nodal_flag),dm,ncomps,ngJ,tag("current_store[y]"));
        current_store[lev][2] = std::make_unique<MultiFab>(amrex::convert(ba,jz_nodal_flag),dm,ncomps,ngJ,tag("current_store[z]"));
    }

    if (do_dive_cleaning)
    {
        F_fp[lev] = std::make_unique<MultiFab>(amrex::convert(ba, F_nodal_flag), dm, ncomps, ngF, tag("F_fp"));
    }

    if (do_divb_cleaning)
    {
        G_fp[lev] = std::make_unique<MultiFab>(amrex::convert(ba, G_nodal_flag), dm, ncomps, ngG, tag("G_fp"));
    }

    if (WarpX::electromagnetic_solver_id == ElectromagneticSolverAlgo::PSATD)
    {
        // Allocate and initialize the spectral solver
#ifndef WARPX_USE_PSATD
        WARPX_ALWAYS_ASSERT_WITH_MESSAGE( false,
            "WarpX::AllocLevelMFs: PSATD solver requires WarpX build with spectral solver support.");
#else

        // Check whether the option periodic, single box is valid here
        if (fft_periodic_single_box) {
#   ifdef WARPX_DIM_RZ
            WARPX_ALWAYS_ASSERT_WITH_MESSAGE(
                geom[0].isPeriodic(1)          // domain is periodic in z
                && ba.size() == 1 && lev == 0, // domain is decomposed in a single box
                "The option `psatd.periodic_single_box_fft` can only be used for a periodic domain, decomposed in a single box");
#   else
            WARPX_ALWAYS_ASSERT_WITH_MESSAGE(
                geom[0].isAllPeriodic()        // domain is periodic in all directions
                && ba.size() == 1 && lev == 0, // domain is decomposed in a single box
                "The option `psatd.periodic_single_box_fft` can only be used for a periodic domain, decomposed in a single box");
#   endif
        }
        // Get the cell-centered box
        BoxArray realspace_ba = ba;  // Copy box
        realspace_ba.enclosedCells(); // Make it cell-centered
        // Define spectral solver
#   ifdef WARPX_DIM_RZ
        if ( fft_periodic_single_box == false ) {
            realspace_ba.grow(1, ngEB[1]); // add guard cells only in z
        }
        if (field_boundary_hi[0] == FieldBoundaryType::PML && !do_pml_in_domain) {
            // Extend region that is solved for to include the guard cells
            // which is where the PML boundary is applied.
            realspace_ba.growHi(0, pml_ncell);
        }
        AllocLevelSpectralSolverRZ(spectral_solver_fp,
                                   lev,
                                   realspace_ba,
                                   dm,
                                   dx);
#   else
        if ( fft_periodic_single_box == false ) {
            realspace_ba.grow(ngEB);   // add guard cells
        }
        bool const pml_flag_false = false;
        AllocLevelSpectralSolver(spectral_solver_fp,
                                 lev,
                                 realspace_ba,
                                 dm,
                                 dx,
                                 pml_flag_false);
#   endif
#endif
    } // ElectromagneticSolverAlgo::PSATD
    else {
        m_fdtd_solver_fp[lev] = std::make_unique<FiniteDifferenceSolver>(electromagnetic_solver_id, dx, do_nodal);
    }

    //
    // The Aux patch (i.e., the full solution)
    //
    if (aux_is_nodal and !do_nodal)
    {
        // Create aux multifabs on Nodal Box Array
        BoxArray const nba = amrex::convert(ba,IntVect::TheNodeVector());

        Bfield_aux[lev][0] = std::make_unique<MultiFab>(nba,dm,ncomps,ngEB,tag("Bfield_aux[x]"));
        Bfield_aux[lev][1] = std::make_unique<MultiFab>(nba,dm,ncomps,ngEB,tag("Bfield_aux[y]"));
        Bfield_aux[lev][2] = std::make_unique<MultiFab>(nba,dm,ncomps,ngEB,tag("Bfield_aux[z]"));

        Efield_aux[lev][0] = std::make_unique<MultiFab>(nba,dm,ncomps,ngEB,tag("Efield_aux[x]"));
        Efield_aux[lev][1] = std::make_unique<MultiFab>(nba,dm,ncomps,ngEB,tag("Efield_aux[y]"));
        Efield_aux[lev][2] = std::make_unique<MultiFab>(nba,dm,ncomps,ngEB,tag("Efield_aux[z]"));
    } else if (lev == 0) {
        if (!WarpX::fft_do_time_averaging) {
            // In this case, the aux grid is simply an alias of the fp grid
            Efield_aux[lev][0] = std::make_unique<MultiFab>(*Efield_fp[lev][0], amrex::make_alias, 0, ncomps);
            Efield_aux[lev][1] = std::make_unique<MultiFab>(*Efield_fp[lev][1], amrex::make_alias, 0, ncomps);
            Efield_aux[lev][2] = std::make_unique<MultiFab>(*Efield_fp[lev][2], amrex::make_alias, 0, ncomps);

            Bfield_aux[lev][0] = std::make_unique<MultiFab>(*Bfield_fp[lev][0], amrex::make_alias, 0, ncomps);
            Bfield_aux[lev][1] = std::make_unique<MultiFab>(*Bfield_fp[lev][1], amrex::make_alias, 0, ncomps);
            Bfield_aux[lev][2] = std::make_unique<MultiFab>(*Bfield_fp[lev][2], amrex::make_alias, 0, ncomps);
        } else {
            Efield_aux[lev][0] = std::make_unique<MultiFab>(*Efield_avg_fp[lev][0], amrex::make_alias, 0, ncomps);
            Efield_aux[lev][1] = std::make_unique<MultiFab>(*Efield_avg_fp[lev][1], amrex::make_alias, 0, ncomps);
            Efield_aux[lev][2] = std::make_unique<MultiFab>(*Efield_avg_fp[lev][2], amrex::make_alias, 0, ncomps);

            Bfield_aux[lev][0] = std::make_unique<MultiFab>(*Bfield_avg_fp[lev][0], amrex::make_alias, 0, ncomps);
            Bfield_aux[lev][1] = std::make_unique<MultiFab>(*Bfield_avg_fp[lev][1], amrex::make_alias, 0, ncomps);
            Bfield_aux[lev][2] = std::make_unique<MultiFab>(*Bfield_avg_fp[lev][2], amrex::make_alias, 0, ncomps);
        }
    } else {
        Bfield_aux[lev][0] = std::make_unique<MultiFab>(amrex::convert(ba,Bx_nodal_flag),dm,ncomps,ngEB,tag("Bfield_aux[x]"));
        Bfield_aux[lev][1] = std::make_unique<MultiFab>(amrex::convert(ba,By_nodal_flag),dm,ncomps,ngEB,tag("Bfield_aux[y]"));
        Bfield_aux[lev][2] = std::make_unique<MultiFab>(amrex::convert(ba,Bz_nodal_flag),dm,ncomps,ngEB,tag("Bfield_aux[z]"));

        Efield_aux[lev][0] = std::make_unique<MultiFab>(amrex::convert(ba,Ex_nodal_flag),dm,ncomps,ngEB,tag("Efield_aux[x]"));
        Efield_aux[lev][1] = std::make_unique<MultiFab>(amrex::convert(ba,Ey_nodal_flag),dm,ncomps,ngEB,tag("Efield_aux[y]"));
        Efield_aux[lev][2] = std::make_unique<MultiFab>(amrex::convert(ba,Ez_nodal_flag),dm,ncomps,ngEB,tag("Efield_aux[z]"));
    }

    //
    // The coarse patch
    //
    if (lev > 0)
    {
        BoxArray cba = ba;
        cba.coarsen(refRatio(lev-1));
        std::array<Real,3> cdx = CellSize(lev-1);

        // Create the MultiFabs for B
        Bfield_cp[lev][0] = std::make_unique<MultiFab>(amrex::convert(cba,Bx_nodal_flag),dm,ncomps,ngEB,tag("Bfield_cp[x]"));
        Bfield_cp[lev][1] = std::make_unique<MultiFab>(amrex::convert(cba,By_nodal_flag),dm,ncomps,ngEB,tag("Bfield_cp[y]"));
        Bfield_cp[lev][2] = std::make_unique<MultiFab>(amrex::convert(cba,Bz_nodal_flag),dm,ncomps,ngEB,tag("Bfield_cp[z]"));

        // Create the MultiFabs for E
        Efield_cp[lev][0] = std::make_unique<MultiFab>(amrex::convert(cba,Ex_nodal_flag),dm,ncomps,ngEB,tag("Efield_cp[x]"));
        Efield_cp[lev][1] = std::make_unique<MultiFab>(amrex::convert(cba,Ey_nodal_flag),dm,ncomps,ngEB,tag("Efield_cp[y]"));
        Efield_cp[lev][2] = std::make_unique<MultiFab>(amrex::convert(cba,Ez_nodal_flag),dm,ncomps,ngEB,tag("Efield_cp[z]"));

        if (fft_do_time_averaging)
        {
            Bfield_avg_cp[lev][0] = std::make_unique<MultiFab>(amrex::convert(cba,Bx_nodal_flag),dm,ncomps,ngEB,tag("Bfield_avg_cp[x]"));
            Bfield_avg_cp[lev][1] = std::make_unique<MultiFab>(amrex::convert(cba,By_nodal_flag),dm,ncomps,ngEB,tag("Bfield_avg_cp[y]"));
            Bfield_avg_cp[lev][2] = std::make_unique<MultiFab>(amrex::convert(cba,Bz_nodal_flag),dm,ncomps,ngEB,tag("Bfield_avg_cp[z]"));

            Efield_avg_cp[lev][0] = std::make_unique<MultiFab>(amrex::convert(cba,Ex_nodal_flag),dm,ncomps,ngEB,tag("Efield_avg_cp[x]"));
            Efield_avg_cp[lev][1] = std::make_unique<MultiFab>(amrex::convert(cba,Ey_nodal_flag),dm,ncomps,ngEB,tag("Efield_avg_cp[y]"));
            Efield_avg_cp[lev][2] = std::make_unique<MultiFab>(amrex::convert(cba,Ez_nodal_flag),dm,ncomps,ngEB,tag("Efield_avg_cp[z]"));
        }

        // Create the MultiFabs for the current
        current_cp[lev][0] = std::make_unique<MultiFab>(amrex::convert(cba,jx_nodal_flag),dm,ncomps,ngJ,tag("current_cp[x]"));
        current_cp[lev][1] = std::make_unique<MultiFab>(amrex::convert(cba,jy_nodal_flag),dm,ncomps,ngJ,tag("current_cp[y]"));
        current_cp[lev][2] = std::make_unique<MultiFab>(amrex::convert(cba,jz_nodal_flag),dm,ncomps,ngJ,tag("current_cp[z]"));

        if (deposit_charge) {
            // For the multi-J algorithm we can allocate only one rho component (no distinction between old and new)
            const int rho_ncomps = (WarpX::do_multi_J) ? ncomps : 2*ncomps;
            rho_cp[lev] = std::make_unique<MultiFab>(amrex::convert(cba,rho_nodal_flag),dm,rho_ncomps,ngRho,tag("rho_cp"));
        }

        if (do_dive_cleaning)
        {
            F_cp[lev] = std::make_unique<MultiFab>(amrex::convert(cba,IntVect::TheUnitVector()),dm,ncomps, ngF.max(),tag("F_cp"));
        }

        if (do_divb_cleaning)
        {
            if (do_nodal)
            {
                G_cp[lev] = std::make_unique<MultiFab>(amrex::convert(cba, IntVect::TheUnitVector()),
                                                       dm, ncomps, ngG.max(), tag("G_cp"));
            }
            else // do_nodal = 0
            {
                G_cp[lev] = std::make_unique<MultiFab>(amrex::convert(cba, IntVect::TheZeroVector()),
                                                       dm, ncomps, ngG.max(), tag("G_cp"));
            }
        }

        if (WarpX::electromagnetic_solver_id == ElectromagneticSolverAlgo::PSATD)
        {
            // Allocate and initialize the spectral solver
#ifndef WARPX_USE_PSATD
            WARPX_ALWAYS_ASSERT_WITH_MESSAGE( false,
                "WarpX::AllocLevelMFs: PSATD solver requires WarpX build with spectral solver support.");
#else

            // Get the cell-centered box, with guard cells
            BoxArray c_realspace_ba = cba;// Copy box
            c_realspace_ba.enclosedCells(); // Make it cell-centered
            // Define spectral solver
#ifdef WARPX_DIM_RZ
            c_realspace_ba.grow(1, ngEB[1]); // add guard cells only in z
            if (field_boundary_hi[0] == FieldBoundaryType::PML && !do_pml_in_domain) {
                // Extend region that is solved for to include the guard cells
                // which is where the PML boundary is applied.
                c_realspace_ba.growHi(0, pml_ncell);
            }
            AllocLevelSpectralSolverRZ(spectral_solver_cp,
                                       lev,
                                       c_realspace_ba,
                                       dm,
                                       cdx);
#   else
            c_realspace_ba.grow(ngEB);
            bool const pml_flag_false = false;
            AllocLevelSpectralSolver(spectral_solver_cp,
                                     lev,
                                     c_realspace_ba,
                                     dm,
                                     cdx,
                                     pml_flag_false);
#   endif
#endif
        } // ElectromagneticSolverAlgo::PSATD
        else {
            m_fdtd_solver_cp[lev] = std::make_unique<FiniteDifferenceSolver>(electromagnetic_solver_id, cdx,
                                                                             do_nodal);
        }
    }

    //
    // Copy of the coarse aux
    //
    if (lev > 0 && (n_field_gather_buffer > 0 || n_current_deposition_buffer > 0 ||
                    mypc->nSpeciesGatherFromMainGrid() > 0))
    {
        BoxArray cba = ba;
        cba.coarsen(refRatio(lev-1));

        if (n_field_gather_buffer > 0 || mypc->nSpeciesGatherFromMainGrid() > 0) {
            if (aux_is_nodal) {
                BoxArray const& cnba = amrex::convert(cba,IntVect::TheNodeVector());
                Bfield_cax[lev][0] = std::make_unique<MultiFab>(cnba,dm,ncomps,ngEB,tag("Bfield_cax[x]"));
                Bfield_cax[lev][1] = std::make_unique<MultiFab>(cnba,dm,ncomps,ngEB,tag("Bfield_cax[y]"));
                Bfield_cax[lev][2] = std::make_unique<MultiFab>(cnba,dm,ncomps,ngEB,tag("Bfield_cax[z]"));
                Efield_cax[lev][0] = std::make_unique<MultiFab>(cnba,dm,ncomps,ngEB,tag("Efield_cax[x]"));
                Efield_cax[lev][1] = std::make_unique<MultiFab>(cnba,dm,ncomps,ngEB,tag("Efield_cax[y]"));
                Efield_cax[lev][2] = std::make_unique<MultiFab>(cnba,dm,ncomps,ngEB,tag("Efield_cax[z]"));
            } else {
                // Create the MultiFabs for B
                Bfield_cax[lev][0] = std::make_unique<MultiFab>(amrex::convert(cba,Bx_nodal_flag),dm,ncomps,ngEB,tag("Bfield_cax[x]"));
                Bfield_cax[lev][1] = std::make_unique<MultiFab>(amrex::convert(cba,By_nodal_flag),dm,ncomps,ngEB,tag("Bfield_cax[y]"));
                Bfield_cax[lev][2] = std::make_unique<MultiFab>(amrex::convert(cba,Bz_nodal_flag),dm,ncomps,ngEB,tag("Bfield_cax[z]"));

                // Create the MultiFabs for E
                Efield_cax[lev][0] = std::make_unique<MultiFab>(amrex::convert(cba,Ex_nodal_flag),dm,ncomps,ngEB,tag("Efield_cax[x]"));
                Efield_cax[lev][1] = std::make_unique<MultiFab>(amrex::convert(cba,Ey_nodal_flag),dm,ncomps,ngEB,tag("Efield_cax[y]"));
                Efield_cax[lev][2] = std::make_unique<MultiFab>(amrex::convert(cba,Ez_nodal_flag),dm,ncomps,ngEB,tag("Efield_cax[z]"));
            }

            gather_buffer_masks[lev] = std::make_unique<iMultiFab>(ba, dm, ncomps, 1 );
            // Gather buffer masks have 1 ghost cell, because of the fact
            // that particles may move by more than one cell when using subcycling.
        }

        if (n_current_deposition_buffer > 0) {
            current_buf[lev][0] = std::make_unique<MultiFab>(amrex::convert(cba,jx_nodal_flag),dm,ncomps,ngJ,tag("current_buf[x]"));
            current_buf[lev][1] = std::make_unique<MultiFab>(amrex::convert(cba,jy_nodal_flag),dm,ncomps,ngJ,tag("current_buf[y]"));
            current_buf[lev][2] = std::make_unique<MultiFab>(amrex::convert(cba,jz_nodal_flag),dm,ncomps,ngJ,tag("current_buf[z]"));
            if (rho_cp[lev]) {
                charge_buf[lev] = std::make_unique<MultiFab>(amrex::convert(cba,rho_nodal_flag),dm,2*ncomps,ngRho,tag("charge_buf"));
            }
            current_buffer_masks[lev] = std::make_unique<iMultiFab>(ba, dm, ncomps, 1);
            // Current buffer masks have 1 ghost cell, because of the fact
            // that particles may move by more than one cell when using subcycling.
        }
    }

    if (load_balance_intervals.isActivated())
    {
        costs[lev] = std::make_unique<LayoutData<Real>>(ba, dm);
        load_balance_efficiency[lev] = -1;
    }
}

#ifdef WARPX_USE_PSATD
#   ifdef WARPX_DIM_RZ
/* \brief Allocate spectral Maxwell solver (RZ dimensions) at a level
 *
 * \param[in, out] spectral_solver Vector of pointer to SpectralSolver, to point to allocated spectral Maxwell
 *                                 solver at a given level
 * \param[in] lev                  Level at which to allocate spectral Maxwell solver
 * \param[in] realspace_ba         Box array that corresponds to the decomposition of the fields in real space
 *                                 (cell-centered; includes guard cells)
 * \param[in] dm                   Indicates which MPI proc owns which box, in realspace_ba
 * \param[in] dx                   Cell size along each dimension
 */
void WarpX::AllocLevelSpectralSolverRZ (amrex::Vector<std::unique_ptr<SpectralSolverRZ>>& spectral_solver,
                                        const int lev,
                                        const amrex::BoxArray& realspace_ba,
                                        const amrex::DistributionMapping& dm,
                                        const std::array<Real,3>& dx)
{
    RealVect dx_vect(dx[0], dx[2]);

    amrex::Real solver_dt = dt[lev];
    if (WarpX::do_multi_J) solver_dt /= static_cast<amrex::Real>(WarpX::do_multi_J_n_depositions);

    auto pss = std::make_unique<SpectralSolverRZ>(lev,
                                                  realspace_ba,
                                                  dm,
                                                  n_rz_azimuthal_modes,
                                                  noz_fft,
                                                  do_nodal,
                                                  m_v_galilean,
                                                  dx_vect,
                                                  solver_dt,
                                                  isAnyBoundaryPML(),
                                                  update_with_rho,
                                                  fft_do_time_averaging,
                                                  J_in_time,
                                                  rho_in_time,
                                                  do_dive_cleaning,
                                                  do_divb_cleaning);
    spectral_solver[lev] = std::move(pss);

    if (use_kspace_filter) {
        spectral_solver[lev]->InitFilter(filter_npass_each_dir,
                                         use_filter_compensation);
    }
}
#   else
/* \brief Allocate spectral Maxwell solver at a level
 *
 * \param[in, out] spectral_solver  Vector of pointer to SpectralSolver, to point to allocated spectral Maxwell
 *                                  solver at a given level
 * \param[in] lev                   Level at which to allocate spectral Maxwell solver
 * \param[in] realspace_ba          Box array that corresponds to the decomposition of the fields in real space
 *                                  (cell-centered; includes guard cells)
 * \param[in] dm                    Indicates which MPI proc owns which box, in realspace_ba
 * \param[in] dx                    Cell size along each dimension
 * \param[in] pml_flag              Whether the boxes in which the solver is applied are PML boxes
 */
void WarpX::AllocLevelSpectralSolver (amrex::Vector<std::unique_ptr<SpectralSolver>>& spectral_solver,
                                      const int lev,
                                      const amrex::BoxArray& realspace_ba,
                                      const amrex::DistributionMapping& dm,
                                      const std::array<Real,3>& dx,
                                      const bool pml_flag)
{
#if defined(WARPX_DIM_3D)
    RealVect dx_vect(dx[0], dx[1], dx[2]);
#elif defined(WARPX_DIM_XZ) || defined(WARPX_DIM_RZ)
    RealVect dx_vect(dx[0], dx[2]);
#elif defined(WARPX_DIM_1D_Z)
    RealVect dx_vect(dx[2]);
#endif

    amrex::Real solver_dt = dt[lev];
    if (WarpX::do_multi_J) solver_dt /= static_cast<amrex::Real>(WarpX::do_multi_J_n_depositions);

    auto pss = std::make_unique<SpectralSolver>(lev,
                                                realspace_ba,
                                                dm,
                                                nox_fft,
                                                noy_fft,
                                                noz_fft,
                                                do_nodal,
                                                m_v_galilean,
                                                m_v_comoving,
                                                dx_vect,
                                                solver_dt,
                                                pml_flag,
                                                fft_periodic_single_box,
                                                update_with_rho,
                                                fft_do_time_averaging,
                                                J_in_time,
                                                rho_in_time,
                                                do_dive_cleaning,
                                                do_divb_cleaning);
    spectral_solver[lev] = std::move(pss);
}
#   endif
#endif

std::array<Real,3>
WarpX::CellSize (int lev)
{
    const amrex::Geometry& gm = GetInstance().Geom(lev);
    const Real* dx = gm.CellSize();
#if defined(WARPX_DIM_3D)
    return { dx[0], dx[1], dx[2] };
#elif defined(WARPX_DIM_XZ) || defined(WARPX_DIM_RZ)
    return { dx[0], 1.0, dx[1] };
#else
    return { 1.0, 1.0, dx[0] };
#endif
}

amrex::RealBox
WarpX::getRealBox(const Box& bx, int lev)
{
    const amrex::Geometry& gm = GetInstance().Geom(lev);
    const RealBox grid_box{bx, gm.CellSize(), gm.ProbLo()};
    return( grid_box );
}

std::array<Real,3>
WarpX::LowerCorner(const Box& bx, const int lev, const amrex::Real time_shift_delta)
{
    auto & warpx = GetInstance();
    RealBox grid_box = getRealBox( bx, lev );

    const Real* xyzmin = grid_box.lo();

    amrex::Real cur_time = warpx.gett_new(lev);
    amrex::Real time_shift = (cur_time + time_shift_delta - warpx.time_of_last_gal_shift);
    amrex::Array<amrex::Real,3> galilean_shift = { warpx.m_v_galilean[0]*time_shift,
                                                   warpx.m_v_galilean[1]*time_shift,
                                                   warpx.m_v_galilean[2]*time_shift };

#if defined(WARPX_DIM_3D)
    return { xyzmin[0] + galilean_shift[0], xyzmin[1] + galilean_shift[1], xyzmin[2] + galilean_shift[2] };

#elif defined(WARPX_DIM_XZ) || defined(WARPX_DIM_RZ)
    return { xyzmin[0] + galilean_shift[0], std::numeric_limits<Real>::lowest(), xyzmin[1] + galilean_shift[2] };

#elif defined(WARPX_DIM_1D_Z)
    return { std::numeric_limits<Real>::lowest(), std::numeric_limits<Real>::lowest(), xyzmin[0] + galilean_shift[2] };
#endif
}

std::array<Real,3>
WarpX::UpperCorner(const Box& bx, const int lev, const amrex::Real time_shift_delta)
{
    auto & warpx = GetInstance();
    const RealBox grid_box = getRealBox( bx, lev );

    const Real* xyzmax = grid_box.hi();

    amrex::Real cur_time = warpx.gett_new(lev);
    amrex::Real time_shift = (cur_time + time_shift_delta - warpx.time_of_last_gal_shift);
    amrex::Array<amrex::Real,3> galilean_shift = { warpx.m_v_galilean[0]*time_shift,
                                                   warpx.m_v_galilean[1]*time_shift,
                                                   warpx.m_v_galilean[2]*time_shift };

#if defined(WARPX_DIM_3D)
    return { xyzmax[0] + galilean_shift[0], xyzmax[1] + galilean_shift[1], xyzmax[2] + galilean_shift[2] };

#elif defined(WARPX_DIM_XZ) || defined(WARPX_DIM_RZ)
    return { xyzmax[0] + galilean_shift[0], std::numeric_limits<Real>::max(), xyzmax[1] + galilean_shift[1] };

#elif defined(WARPX_DIM_1D_Z)
    return { std::numeric_limits<Real>::max(), std::numeric_limits<Real>::max(), xyzmax[0] + galilean_shift[0] };
#endif
}

IntVect
WarpX::RefRatio (int lev)
{
    return GetInstance().refRatio(lev);
}

void
WarpX::ComputeDivB (amrex::MultiFab& divB, int const dcomp,
                    const std::array<const amrex::MultiFab* const, 3>& B,
                    const std::array<amrex::Real,3>& dx)
{
    WARPX_ALWAYS_ASSERT_WITH_MESSAGE(!do_nodal,
        "ComputeDivB not implemented with do_nodal."
        "Shouldn't be too hard to make it general with class FiniteDifferenceSolver");

    Real dxinv = 1._rt/dx[0], dyinv = 1._rt/dx[1], dzinv = 1._rt/dx[2];

#ifdef WARPX_DIM_RZ
    const Real rmin = GetInstance().Geom(0).ProbLo(0);
#endif

#ifdef AMREX_USE_OMP
#pragma omp parallel if (Gpu::notInLaunchRegion())
#endif
    for (MFIter mfi(divB, TilingIfNotGPU()); mfi.isValid(); ++mfi)
    {
        const Box& bx = mfi.tilebox();
        amrex::Array4<const amrex::Real> const& Bxfab = B[0]->array(mfi);
        amrex::Array4<const amrex::Real> const& Byfab = B[1]->array(mfi);
        amrex::Array4<const amrex::Real> const& Bzfab = B[2]->array(mfi);
        amrex::Array4<amrex::Real> const& divBfab = divB.array(mfi);

        ParallelFor(bx,
        [=] AMREX_GPU_DEVICE(int i, int j, int k) noexcept
        {
            warpx_computedivb(i, j, k, dcomp, divBfab, Bxfab, Byfab, Bzfab, dxinv, dyinv, dzinv
#ifdef WARPX_DIM_RZ
                              ,rmin
#endif
                              );
        });
    }
}

void
WarpX::ComputeDivB (amrex::MultiFab& divB, int const dcomp,
                    const std::array<const amrex::MultiFab* const, 3>& B,
                    const std::array<amrex::Real,3>& dx, IntVect const ngrow)
{
    WARPX_ALWAYS_ASSERT_WITH_MESSAGE(!do_nodal,
        "ComputeDivB not implemented with do_nodal."
        "Shouldn't be too hard to make it general with class FiniteDifferenceSolver");

    Real dxinv = 1._rt/dx[0], dyinv = 1._rt/dx[1], dzinv = 1._rt/dx[2];

#ifdef WARPX_DIM_RZ
    const Real rmin = GetInstance().Geom(0).ProbLo(0);
#endif

#ifdef AMREX_USE_OMP
#pragma omp parallel if (Gpu::notInLaunchRegion())
#endif
    for (MFIter mfi(divB, TilingIfNotGPU()); mfi.isValid(); ++mfi)
    {
        Box bx = mfi.growntilebox(ngrow);
        amrex::Array4<const amrex::Real> const& Bxfab = B[0]->array(mfi);
        amrex::Array4<const amrex::Real> const& Byfab = B[1]->array(mfi);
        amrex::Array4<const amrex::Real> const& Bzfab = B[2]->array(mfi);
        amrex::Array4<amrex::Real> const& divBfab = divB.array(mfi);

        ParallelFor(bx,
        [=] AMREX_GPU_DEVICE(int i, int j, int k) noexcept
        {
            warpx_computedivb(i, j, k, dcomp, divBfab, Bxfab, Byfab, Bzfab, dxinv, dyinv, dzinv
#ifdef WARPX_DIM_RZ
                              ,rmin
#endif
                              );
        });
    }
}

void
WarpX::ComputeDivE(amrex::MultiFab& divE, const int lev)
{
    if ( WarpX::electromagnetic_solver_id == ElectromagneticSolverAlgo::PSATD ) {
#ifdef WARPX_USE_PSATD
        spectral_solver_fp[lev]->ComputeSpectralDivE( lev, Efield_aux[lev], divE );
#else
        amrex::Abort(Utils::TextMsg::Err(
            "ComputeDivE: PSATD requested but not compiled"));
#endif
    } else {
        m_fdtd_solver_fp[lev]->ComputeDivE( Efield_aux[lev], divE );
    }
}

#if (defined WARPX_DIM_RZ) && (defined WARPX_USE_PSATD)
PML_RZ*
WarpX::GetPML_RZ (int lev)
{
    if (pml_rz[lev]) {
        // This should check if pml was initialized
        return pml_rz[lev].get();
    } else {
        return nullptr;
    }
}
#endif

PML*
WarpX::GetPML (int lev)
{
    if (do_pml) {
        // This should check if pml was initialized
        return pml[lev].get();
    } else {
        return nullptr;
    }
}

std::vector< bool >
WarpX::getPMLdirections() const
{
    std::vector< bool > dirsWithPML( 6, false );
#if AMREX_SPACEDIM!=3
    dirsWithPML.resize( 4 );
#endif
    if( do_pml )
    {
        for( int i = 0; i < static_cast<int>(dirsWithPML.size()) / 2; ++i )
        {
            dirsWithPML.at( 2u*i      ) = bool(do_pml_Lo[0][i]); // on level 0
            dirsWithPML.at( 2u*i + 1u ) = bool(do_pml_Hi[0][i]); // on level 0
        }
    }
    return dirsWithPML;
}

amrex::LayoutData<amrex::Real>*
WarpX::getCosts (int lev)
{
    if (m_instance)
    {
        return m_instance->costs[lev].get();
    } else
    {
        return nullptr;
    }
}

void
WarpX::BuildBufferMasks ()
{
    for (int lev = 1; lev <= maxLevel(); ++lev)
    {
        for (int ipass = 0; ipass < 2; ++ipass)
        {
            int ngbuffer = (ipass == 0) ? n_current_deposition_buffer : n_field_gather_buffer;
            iMultiFab* bmasks = (ipass == 0) ? current_buffer_masks[lev].get() : gather_buffer_masks[lev].get();
            if (bmasks)
            {
                const IntVect ngtmp = ngbuffer + bmasks->nGrowVect();
                iMultiFab tmp(bmasks->boxArray(), bmasks->DistributionMap(), 1, ngtmp);
                const int covered = 1;
                const int notcovered = 0;
                const int physbnd = 1;
                const int interior = 1;
                const Box& dom = Geom(lev).Domain();
                const amrex::Periodicity& period = Geom(lev).periodicity();
                tmp.BuildMask(dom, period, covered, notcovered, physbnd, interior);
#ifdef AMREX_USE_OMP
#pragma omp parallel if (amrex::Gpu::notInLaunchRegion())
#endif
                for (MFIter mfi(*bmasks, true); mfi.isValid(); ++mfi)
                {
                    const Box tbx = mfi.growntilebox();
                    BuildBufferMasksInBox( tbx, (*bmasks)[mfi], tmp[mfi], ngbuffer );
                }
            }
        }
    }
}

/**
 * \brief Build buffer mask within given FArrayBox
 *
 * \param tbx         Current FArrayBox
 * \param buffer_mask Buffer mask to be set
 * \param guard_mask  Guard mask used to set buffer_mask
 * \param ng          Number of guard cells
 */
void
WarpX::BuildBufferMasksInBox ( const amrex::Box tbx, amrex::IArrayBox &buffer_mask,
                               const amrex::IArrayBox &guard_mask, const int ng )
{
    bool setnull;
    const amrex::Dim3 lo = amrex::lbound( tbx );
    const amrex::Dim3 hi = amrex::ubound( tbx );
    Array4<int> msk = buffer_mask.array();
    Array4<int const> gmsk = guard_mask.array();
#if defined(WARPX_DIM_1D_Z)
    int k = lo.z;
    int j = lo.y;
    for (int i = lo.x; i <= hi.x; ++i) {
        setnull = false;
        // If gmsk=0 for any neighbor within ng cells, current cell is in the buffer region
        for (int ii = i-ng; ii <= i+ng; ++ii) {
            if ( gmsk(ii,j,k) == 0 ) setnull = true;
        }
        if ( setnull ) msk(i,j,k) = 0;
        else           msk(i,j,k) = 1;
    }
#elif defined(WARPX_DIM_XZ) || defined(WARPX_DIM_RZ)
    int k = lo.z;
    for     (int j = lo.y; j <= hi.y; ++j) {
        for (int i = lo.x; i <= hi.x; ++i) {
            setnull = false;
            // If gmsk=0 for any neighbor within ng cells, current cell is in the buffer region
            for     (int jj = j-ng; jj <= j+ng; ++jj) {
                for (int ii = i-ng; ii <= i+ng; ++ii) {
                    if ( gmsk(ii,jj,k) == 0 ) setnull = true;
                }
            }
            if ( setnull ) msk(i,j,k) = 0;
            else           msk(i,j,k) = 1;
        }
    }
#elif defined(WARPX_DIM_3D)
    for         (int k = lo.z; k <= hi.z; ++k) {
        for     (int j = lo.y; j <= hi.y; ++j) {
            for (int i = lo.x; i <= hi.x; ++i) {
                setnull = false;
                // If gmsk=0 for any neighbor within ng cells, current cell is in the buffer region
                for         (int kk = k-ng; kk <= k+ng; ++kk) {
                    for     (int jj = j-ng; jj <= j+ng; ++jj) {
                        for (int ii = i-ng; ii <= i+ng; ++ii) {
                            if ( gmsk(ii,jj,kk) == 0 ) setnull = true;
                        }
                    }
                }
                if ( setnull ) msk(i,j,k) = 0;
                else           msk(i,j,k) = 1;
            }
        }
    }
#endif
}

amrex::Vector<amrex::Real> WarpX::getFornbergStencilCoefficients(const int n_order, const bool nodal)
{
    AMREX_ALWAYS_ASSERT_WITH_MESSAGE(n_order % 2 == 0, "n_order must be even");

    const int m = n_order / 2;
    amrex::Vector<amrex::Real> coeffs;
    coeffs.resize(m);

    // There are closed-form formula for these coefficients, but they result in
    // an overflow when evaluated numerically. One way to avoid the overflow is
    // to calculate the coefficients by recurrence.

    // Coefficients for nodal (centered) finite-difference approximation
    if (nodal == true)
    {
       // First coefficient
       coeffs.at(0) = m * 2. / (m+1);
       // Other coefficients by recurrence
       for (int n = 1; n < m; n++)
       {
           coeffs.at(n) = - (m-n) * 1. / (m+n+1) * coeffs.at(n-1);
       }
    }
    // Coefficients for staggered finite-difference approximation
    else
    {
       Real prod = 1.;
       for (int k = 1; k < m+1; k++)
       {
           prod *= (m + k) / (4. * k);
       }
       // First coefficient
       coeffs.at(0) = 4 * m * prod * prod;
       // Other coefficients by recurrence
       for (int n = 1; n < m; n++)
       {
           coeffs.at(n) = - ((2*n-1) * (m-n)) * 1. / ((2*n+1) * (m+n)) * coeffs.at(n-1);
       }
    }

    return coeffs;
}

void WarpX::ReorderFornbergCoefficients (amrex::Vector<amrex::Real>& ordered_coeffs,
                                         amrex::Vector<amrex::Real>& unordered_coeffs,
                                         const int order)
{
    const int n = order / 2;
    for (int i = 0; i < n; i++) {
        ordered_coeffs[i] = unordered_coeffs[n-1-i];
    }
    for (int i = n; i < order; i++) {
        ordered_coeffs[i] = unordered_coeffs[i-n];
    }
}

void WarpX::AllocateCenteringCoefficients (amrex::Gpu::DeviceVector<amrex::Real>& device_centering_stencil_coeffs_x,
                                           amrex::Gpu::DeviceVector<amrex::Real>& device_centering_stencil_coeffs_y,
                                           amrex::Gpu::DeviceVector<amrex::Real>& device_centering_stencil_coeffs_z,
                                           const int centering_nox,
                                           const int centering_noy,
                                           const int centering_noz)
{
    // Vectors of Fornberg stencil coefficients
    amrex::Vector<amrex::Real> Fornberg_stencil_coeffs_x;
    amrex::Vector<amrex::Real> Fornberg_stencil_coeffs_y;
    amrex::Vector<amrex::Real> Fornberg_stencil_coeffs_z;

    // Host vectors of stencil coefficients used for finite-order centering
    amrex::Vector<amrex::Real> host_centering_stencil_coeffs_x;
    amrex::Vector<amrex::Real> host_centering_stencil_coeffs_y;
    amrex::Vector<amrex::Real> host_centering_stencil_coeffs_z;

    Fornberg_stencil_coeffs_x = getFornbergStencilCoefficients(centering_nox, false);
    Fornberg_stencil_coeffs_y = getFornbergStencilCoefficients(centering_noy, false);
    Fornberg_stencil_coeffs_z = getFornbergStencilCoefficients(centering_noz, false);

    host_centering_stencil_coeffs_x.resize(centering_nox);
    host_centering_stencil_coeffs_y.resize(centering_noy);
    host_centering_stencil_coeffs_z.resize(centering_noz);

    // Re-order Fornberg stencil coefficients:
    // example for order 6: (c_0,c_1,c_2) becomes (c_2,c_1,c_0,c_0,c_1,c_2)
    ReorderFornbergCoefficients(host_centering_stencil_coeffs_x,
                                Fornberg_stencil_coeffs_x, centering_nox);
    ReorderFornbergCoefficients(host_centering_stencil_coeffs_y,
                                Fornberg_stencil_coeffs_y, centering_noy);
    ReorderFornbergCoefficients(host_centering_stencil_coeffs_z,
                                Fornberg_stencil_coeffs_z, centering_noz);

    // Device vectors of stencil coefficients used for finite-order centering

    device_centering_stencil_coeffs_x.resize(host_centering_stencil_coeffs_x.size());
    amrex::Gpu::copyAsync(amrex::Gpu::hostToDevice,
                          host_centering_stencil_coeffs_x.begin(),
                          host_centering_stencil_coeffs_x.end(),
                          device_centering_stencil_coeffs_x.begin());

    device_centering_stencil_coeffs_y.resize(host_centering_stencil_coeffs_y.size());
    amrex::Gpu::copyAsync(amrex::Gpu::hostToDevice,
                          host_centering_stencil_coeffs_y.begin(),
                          host_centering_stencil_coeffs_y.end(),
                          device_centering_stencil_coeffs_y.begin());

    device_centering_stencil_coeffs_z.resize(host_centering_stencil_coeffs_z.size());
    amrex::Gpu::copyAsync(amrex::Gpu::hostToDevice,
                          host_centering_stencil_coeffs_z.begin(),
                          host_centering_stencil_coeffs_z.end(),
                          device_centering_stencil_coeffs_z.begin());

    amrex::Gpu::synchronize();
}

const iMultiFab*
WarpX::CurrentBufferMasks (int lev)
{
    return GetInstance().getCurrentBufferMasks(lev);
}

const iMultiFab*
WarpX::GatherBufferMasks (int lev)
{
    return GetInstance().getGatherBufferMasks(lev);
}

void
WarpX::StoreCurrent (int lev)
{
    for (int idim = 0; idim < 3; ++idim) {
        if (current_store[lev][idim]) {
            MultiFab::Copy(*current_store[lev][idim], *current_fp[lev][idim],
                           0, 0, 1, current_store[lev][idim]->nGrowVect());
        }
    }
}

void
WarpX::RestoreCurrent (int lev)
{
    for (int idim = 0; idim < 3; ++idim) {
        if (current_store[lev][idim]) {
            std::swap(current_fp[lev][idim], current_store[lev][idim]);
        }
    }
}

bool
WarpX::isAnyBoundaryPML()
{
    for (int idim = 0; idim < AMREX_SPACEDIM; ++idim) {
        if ( WarpX::field_boundary_lo[idim] == FieldBoundaryType::PML) return true;
        if ( WarpX::field_boundary_hi[idim] == FieldBoundaryType::PML) return true;
    }
    return false;
}<|MERGE_RESOLUTION|>--- conflicted
+++ resolved
@@ -631,58 +631,11 @@
             moving_window_v *= PhysConst::c;
         }
 
-<<<<<<< HEAD
-        do_electrostatic = GetAlgorithmInteger(pp_warpx, "do_electrostatic");
-=======
-        pp_warpx.query("do_back_transformed_diagnostics", do_back_transformed_diagnostics);
-        if (do_back_transformed_diagnostics) {
-
-            WARPX_ALWAYS_ASSERT_WITH_MESSAGE(gamma_boost > 1.0,
-                   "gamma_boost must be > 1 to use the boosted frame diagnostic.");
-
-            pp_warpx.query("lab_data_directory", lab_data_directory);
-
-            std::string s;
-            pp_warpx.get("boost_direction", s);
-            WARPX_ALWAYS_ASSERT_WITH_MESSAGE( (s == "z" || s == "Z"),
-                   "The boosted frame diagnostic currently only works if the boost is in the z direction.");
-
-            utils::parser::queryWithParser(
-                pp_warpx, "num_snapshots_lab", num_snapshots_lab);
-
-            // Read either dz_snapshots_lab or dt_snapshots_lab
-            Real dz_snapshots_lab = 0;
-            const bool dt_snapshots_specified =
-                utils::parser::queryWithParser(pp_warpx, "dt_snapshots_lab", dt_snapshots_lab);
-            const bool dz_snapshots_specified =
-                utils::parser::queryWithParser(pp_warpx, "dz_snapshots_lab", dz_snapshots_lab);
-
-            WARPX_ALWAYS_ASSERT_WITH_MESSAGE(
-                dt_snapshots_specified || dz_snapshots_specified,
-                "When using back-transformed diagnostics, user should specify either dz_snapshots_lab or dt_snapshots_lab.");
-
-            if (dz_snapshots_specified){
-                dt_snapshots_lab = dz_snapshots_lab/PhysConst::c;
-            }
-
-            utils::parser::getWithParser(pp_warpx, "gamma_boost", gamma_boost);
-
-            pp_warpx.query("do_back_transformed_fields", do_back_transformed_fields);
-
-            WARPX_ALWAYS_ASSERT_WITH_MESSAGE(do_moving_window,
-                   "The moving window should be on if using the boosted frame diagnostic.");
-
-            pp_warpx.get("moving_window_dir", s);
-            WARPX_ALWAYS_ASSERT_WITH_MESSAGE( (s == "z" || s == "Z"),
-                   "The boosted frame diagnostic currently only works if the moving window is in the z direction.");
-        }
-
         electrostatic_solver_id = GetAlgorithmInteger(pp_warpx, "do_electrostatic");
         // if an electrostatic solver is used, set the Maxwell solver to None
         if (electrostatic_solver_id != ElectrostaticSolverAlgo::None) {
             electromagnetic_solver_id = ElectromagneticSolverAlgo::None;
         }
->>>>>>> bf535730
 
 #if defined(AMREX_USE_EB) && defined(WARPX_DIM_RZ)
         WARPX_ALWAYS_ASSERT_WITH_MESSAGE(
