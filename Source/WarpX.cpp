--- conflicted
+++ resolved
@@ -1408,19 +1408,4 @@
 #else
     return std::string("Unknown");
 #endif
-<<<<<<< HEAD
-}
-
-void
-WarpX::FieldGather ()
-{
-    for (int lev = 0; lev <= finest_level; ++lev) {
-        mypc->FieldGather(lev,
-                          *Efield_aux[lev][0],*Efield_aux[lev][1],*Efield_aux[lev][2],
-                          *Bfield_aux[lev][0],*Bfield_aux[lev][1],*Bfield_aux[lev][2],
-                          *Efield_avg_aux[lev][0],*Efield_avg_aux[lev][1],*Efield_avg_aux[lev][2],
-                          *Bfield_avg_aux[lev][0],*Bfield_avg_aux[lev][1],*Bfield_avg_aux[lev][2]);
-    }
-=======
->>>>>>> 14be1c8d
 }