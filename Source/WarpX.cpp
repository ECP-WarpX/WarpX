/* Copyright 2016-2020 Andrew Myers, Ann Almgren, Aurore Blelly
 * Axel Huebl, Burlen Loring, David Grote
 * Glenn Richardson, Jean-Luc Vay, Junmin Gu
 * Mathieu Lobet, Maxence Thevenet, Michael Rowan
 * Remi Lehe, Revathi Jambunathan, Weiqun Zhang
 * Yinjian Zhao, levinem
 *
 * This file is part of WarpX.
 *
 * License: BSD-3-Clause-LBNL
 */
#include "WarpX.H"

#include "BoundaryConditions/PML.H"
#include "Diagnostics/MultiDiagnostics.H"
#include "Diagnostics/ReducedDiags/MultiReducedDiags.H"
#include "EmbeddedBoundary/WarpXFaceInfoBox.H"
#include "FieldSolver/FiniteDifferenceSolver/FiniteDifferenceSolver.H"
#include "FieldSolver/FiniteDifferenceSolver/MacroscopicProperties/MacroscopicProperties.H"
#include "FieldSolver/FiniteDifferenceSolver/HybridPICModel/HybridPICModel.H"
#ifdef WARPX_USE_PSATD
#   include "FieldSolver/SpectralSolver/SpectralKSpace.H"
#   ifdef WARPX_DIM_RZ
#       include "FieldSolver/SpectralSolver/SpectralSolverRZ.H"
#       include "BoundaryConditions/PML_RZ.H"
#   else
#       include "FieldSolver/SpectralSolver/SpectralSolver.H"
#   endif // RZ ifdef
#endif // use PSATD ifdef
#include "FieldSolver/WarpX_FDTD.H"
#include "Filter/NCIGodfreyFilter.H"
#include "Particles/MultiParticleContainer.H"
#include "Particles/ParticleBoundaryBuffer.H"
#include "AcceleratorLattice/AcceleratorLattice.H"
#include "Utils/TextMsg.H"
#include "Utils/WarpXAlgorithmSelection.H"
#include "Utils/WarpXConst.H"
#include "Utils/WarpXProfilerWrapper.H"
#include "Utils/WarpXUtil.H"

#include <ablastr/utils/SignalHandling.H>
#include <ablastr/warn_manager/WarnManager.H>

#ifdef AMREX_USE_SENSEI_INSITU
#   include <AMReX_AmrMeshInSituBridge.H>
#endif
#include <AMReX_Array4.H>
#include <AMReX_BLassert.H>
#include <AMReX_Box.H>
#include <AMReX_BoxArray.H>
#include <AMReX_Dim3.H>
#ifdef AMREX_USE_EB
#   include <AMReX_EBFabFactory.H>
#   include <AMReX_EBSupport.H>
#endif
#include <AMReX_FArrayBox.H>
#include <AMReX_FabArray.H>
#include <AMReX_FabFactory.H>
#include <AMReX_Geometry.H>
#include <AMReX_GpuControl.H>
#include <AMReX_GpuDevice.H>
#include <AMReX_GpuLaunch.H>
#include <AMReX_GpuQualifiers.H>
#include <AMReX_IArrayBox.H>
#include <AMReX_LayoutData.H>
#include <AMReX_MFIter.H>
#include <AMReX_MakeType.H>
#include <AMReX_MultiFab.H>
#include <AMReX_ParallelDescriptor.H>
#include <AMReX_ParmParse.H>
#include <AMReX_Print.H>
#include <AMReX_Random.H>
#include <AMReX_SPACE.H>
#include <AMReX_iMultiFab.H>

#include <algorithm>
#include <cmath>
#include <limits>
#include <optional>
#include <random>
#include <string>
#include <utility>

using namespace amrex;

Vector<Real> WarpX::E_external_grid(3, 0.0);
Vector<Real> WarpX::B_external_grid(3, 0.0);

std::string WarpX::authors = "";
std::string WarpX::B_ext_grid_s = "default";
std::string WarpX::E_ext_grid_s = "default";
bool WarpX::add_external_E_field = false;
bool WarpX::add_external_B_field = false;

// Parser for B_external on the grid
std::string WarpX::str_Bx_ext_grid_function;
std::string WarpX::str_By_ext_grid_function;
std::string WarpX::str_Bz_ext_grid_function;
// Parser for E_external on the grid
std::string WarpX::str_Ex_ext_grid_function;
std::string WarpX::str_Ey_ext_grid_function;
std::string WarpX::str_Ez_ext_grid_function;

int WarpX::do_moving_window = 0;
int WarpX::start_moving_window_step = 0;
int WarpX::end_moving_window_step = -1;
int WarpX::moving_window_dir = -1;
Real WarpX::moving_window_v = std::numeric_limits<amrex::Real>::max();

bool WarpX::fft_do_time_averaging = false;

amrex::IntVect WarpX::m_fill_guards_fields  = amrex::IntVect(0);
amrex::IntVect WarpX::m_fill_guards_current = amrex::IntVect(0);

Real WarpX::quantum_xi_c2 = PhysConst::xi_c2;
Real WarpX::gamma_boost = 1._rt;
Real WarpX::beta_boost = 0._rt;
Vector<int> WarpX::boost_direction = {0,0,0};
bool WarpX::do_compute_max_step_from_zmax = false;
bool WarpX::compute_max_step_from_btd = false;
Real WarpX::zmax_plasma_to_compute_max_step = 0._rt;
Real WarpX::zmin_domain_boost_step_0 = 0._rt;

short WarpX::current_deposition_algo;
short WarpX::charge_deposition_algo;
short WarpX::field_gathering_algo;
short WarpX::particle_pusher_algo;
short WarpX::electromagnetic_solver_id;
short WarpX::evolve_scheme;
int WarpX::max_picard_iterations = 1;
Real WarpX::picard_iteration_tolerance = 1.e-10;
short WarpX::psatd_solution_type;
short WarpX::J_in_time;
short WarpX::rho_in_time;
short WarpX::load_balance_costs_update_algo;
bool WarpX::do_dive_cleaning = false;
bool WarpX::do_divb_cleaning = false;
int WarpX::em_solver_medium;
int WarpX::macroscopic_solver_algo;
bool WarpX::do_single_precision_comms = false;

bool WarpX::do_shared_mem_charge_deposition = false;
bool WarpX::do_shared_mem_current_deposition = false;
#if defined(WARPX_DIM_3D)
amrex::IntVect WarpX::shared_tilesize(AMREX_D_DECL(6,6,8));
#elif (AMREX_SPACEDIM == 2)
amrex::IntVect WarpX::shared_tilesize(AMREX_D_DECL(14,14,0));
#else
//Have not experimented with good tilesize here because expect use case to be low
amrex::IntVect WarpX::shared_tilesize(AMREX_D_DECL(1,1,1));
#endif
int WarpX::shared_mem_current_tpb = 128;

amrex::Vector<int> WarpX::field_boundary_lo(AMREX_SPACEDIM,0);
amrex::Vector<int> WarpX::field_boundary_hi(AMREX_SPACEDIM,0);
amrex::Vector<ParticleBoundaryType> WarpX::particle_boundary_lo(AMREX_SPACEDIM,ParticleBoundaryType::Absorbing);
amrex::Vector<ParticleBoundaryType> WarpX::particle_boundary_hi(AMREX_SPACEDIM,ParticleBoundaryType::Absorbing);

bool WarpX::do_current_centering = false;

int WarpX::n_rz_azimuthal_modes = 1;
int WarpX::ncomps = 1;

// This will be overwritten by setting nox = noy = noz = algo.particle_shape
int WarpX::nox = 0;
int WarpX::noy = 0;
int WarpX::noz = 0;

// Order of finite-order centering of fields (staggered to nodal)
int WarpX::field_centering_nox = 2;
int WarpX::field_centering_noy = 2;
int WarpX::field_centering_noz = 2;

// Order of finite-order centering of currents (nodal to staggered)
int WarpX::current_centering_nox = 2;
int WarpX::current_centering_noy = 2;
int WarpX::current_centering_noz = 2;

bool WarpX::use_fdtd_nci_corr = false;
bool WarpX::galerkin_interpolation = true;

bool WarpX::verboncoeur_axis_correction = true;

bool WarpX::use_filter = true;
bool WarpX::use_kspace_filter       = true;
bool WarpX::use_filter_compensation = false;

bool WarpX::serialize_initial_conditions = false;
bool WarpX::refine_plasma     = false;

int WarpX::num_mirrors = 0;

utils::parser::IntervalsParser WarpX::sort_intervals;
amrex::IntVect WarpX::sort_bin_size(AMREX_D_DECL(1,1,1));

#if defined(AMREX_USE_CUDA)
bool WarpX::sort_particles_for_deposition = true;
#else
bool WarpX::sort_particles_for_deposition = false;
#endif

amrex::IntVect WarpX::sort_idx_type(AMREX_D_DECL(0,0,0));

bool WarpX::do_dynamic_scheduling = true;

int WarpX::electrostatic_solver_id;
Real WarpX::self_fields_required_precision = 1.e-11_rt;
Real WarpX::self_fields_absolute_tolerance = 0.0_rt;
int WarpX::self_fields_max_iters = 200;
int WarpX::self_fields_verbosity = 2;

bool WarpX::do_subcycling = false;
bool WarpX::do_multi_J = false;
int WarpX::do_multi_J_n_depositions;
bool WarpX::safe_guard_cells = 0;

std::map<std::string, amrex::MultiFab *> WarpX::multifab_map;
std::map<std::string, amrex::iMultiFab *> WarpX::imultifab_map;

IntVect WarpX::filter_npass_each_dir(1);

int WarpX::n_field_gather_buffer = -1;
int WarpX::n_current_deposition_buffer = -1;

short WarpX::grid_type;
amrex::IntVect m_rho_nodal_flag;

int WarpX::do_similar_dm_pml = 1;

#ifdef AMREX_USE_GPU
bool WarpX::do_device_synchronize = true;
#else
bool WarpX::do_device_synchronize = false;
#endif

WarpX* WarpX::m_instance = nullptr;

WarpX&
WarpX::GetInstance ()
{
    if (!m_instance) {
        m_instance = new WarpX();
    }
    return *m_instance;
}

void
WarpX::ResetInstance ()
{
    delete m_instance;
    m_instance = nullptr;
}

WarpX::WarpX ()
{
    m_instance = this;

    ReadParameters();

    BackwardCompatibility();

    InitEB();

    ablastr::utils::SignalHandling::InitSignalHandling();

    // Geometry on all levels has been defined already.
    // No valid BoxArray and DistributionMapping have been defined.
    // But the arrays for them have been resized.

    const int nlevs_max = maxLevel() + 1;

    istep.resize(nlevs_max, 0);
    nsubsteps.resize(nlevs_max, 1);
#if 0
    // no subcycling yet
    for (int lev = 1; lev < nlevs_max; ++lev) {
        nsubsteps[lev] = MaxRefRatio(lev-1);
    }
#endif

    t_new.resize(nlevs_max, 0.0);
    t_old.resize(nlevs_max, std::numeric_limits<Real>::lowest());
    dt.resize(nlevs_max, std::numeric_limits<Real>::max());

    // Loop over species and set current injection position per species
    mypc = std::make_unique<MultiParticleContainer>(this);
    const int n_species = mypc->nSpecies();
    for (int i=0; i<n_species; i++)
    {
        WarpXParticleContainer& pc = mypc->GetParticleContainer(i);

        // Storing injection position for all species, regardless of whether
        // they are continuously injected, since it makes looping over the
        // elements of current_injection_position easier elsewhere in the code.
        if (moving_window_v > 0._rt)
        {
            // Inject particles continuously from the right end of the box
            pc.m_current_injection_position = geom[0].ProbHi(moving_window_dir);
        }
        else if (moving_window_v < 0._rt)
        {
            // Inject particles continuously from the left end of the box
            pc.m_current_injection_position = geom[0].ProbLo(moving_window_dir);
        }
    }

    // Particle Boundary Buffer (i.e., scraped particles on boundary)
    m_particle_boundary_buffer = std::make_unique<ParticleBoundaryBuffer>();

    // Diagnostics
    multi_diags = std::make_unique<MultiDiagnostics>();

    /** create object for reduced diagnostics */
    reduced_diags = std::make_unique<MultiReducedDiags>();

    Efield_aux.resize(nlevs_max);
    Bfield_aux.resize(nlevs_max);

    F_fp.resize(nlevs_max);
    G_fp.resize(nlevs_max);
    rho_fp.resize(nlevs_max);
    phi_fp.resize(nlevs_max);
    current_fp.resize(nlevs_max);
    Efield_fp.resize(nlevs_max);
    Bfield_fp.resize(nlevs_max);

    // Only allocate vector potential arrays when using the Magnetostatic Solver
    if (electrostatic_solver_id == ElectrostaticSolverAlgo::LabFrameElectroMagnetostatic)
    {
        vector_potential_fp_nodal.resize(nlevs_max);
        vector_potential_grad_buf_e_stag.resize(nlevs_max);
        vector_potential_grad_buf_b_stag.resize(nlevs_max);
    }

    if (fft_do_time_averaging)
    {
        Efield_avg_fp.resize(nlevs_max);
        Bfield_avg_fp.resize(nlevs_max);
    }

    // Same as Bfield_fp/Efield_fp for reading external field data
    Bfield_fp_external.resize(1);
    Efield_fp_external.resize(1);

    m_edge_lengths.resize(nlevs_max);
    m_face_areas.resize(nlevs_max);
    m_distance_to_eb.resize(nlevs_max);
    m_flag_info_face.resize(nlevs_max);
    m_flag_ext_face.resize(nlevs_max);
    m_borrowing.resize(nlevs_max);
    m_area_mod.resize(nlevs_max);

    ECTRhofield.resize(nlevs_max);
    Venl.resize(nlevs_max);

    current_store.resize(nlevs_max);

    if (do_current_centering)
    {
        current_fp_nodal.resize(nlevs_max);
    }

    if (WarpX::current_deposition_algo == CurrentDepositionAlgo::Vay)
    {
        current_fp_vay.resize(nlevs_max);
    }

    if (WarpX::electromagnetic_solver_id == ElectromagneticSolverAlgo::HybridPIC)
    {
        // Create hybrid-PIC model object if needed
        m_hybrid_pic_model = std::make_unique<HybridPICModel>(nlevs_max);
    }

    F_cp.resize(nlevs_max);
    G_cp.resize(nlevs_max);
    rho_cp.resize(nlevs_max);
    current_cp.resize(nlevs_max);
    Efield_cp.resize(nlevs_max);
    Bfield_cp.resize(nlevs_max);

    if (fft_do_time_averaging)
    {
        Efield_avg_cp.resize(nlevs_max);
        Bfield_avg_cp.resize(nlevs_max);
    }

    Efield_cax.resize(nlevs_max);
    Bfield_cax.resize(nlevs_max);
    current_buffer_masks.resize(nlevs_max);
    gather_buffer_masks.resize(nlevs_max);
    current_buf.resize(nlevs_max);
    charge_buf.resize(nlevs_max);

    pml.resize(nlevs_max);
#if (defined WARPX_DIM_RZ) && (defined WARPX_USE_PSATD)
    pml_rz.resize(nlevs_max);
#endif

    do_pml_Lo.resize(nlevs_max);
    do_pml_Hi.resize(nlevs_max);

    costs.resize(nlevs_max);
    load_balance_efficiency.resize(nlevs_max);

    m_field_factory.resize(nlevs_max);

    if (em_solver_medium == MediumForEM::Macroscopic) {
        // create object for macroscopic solver
        m_macroscopic_properties = std::make_unique<MacroscopicProperties>();
    }

    // Set default values for particle and cell weights for costs update;
    // Default values listed here for the case AMREX_USE_GPU are determined
    // from single-GPU tests on Summit.
    if (costs_heuristic_cells_wt<=0. && costs_heuristic_particles_wt<=0.
        && WarpX::load_balance_costs_update_algo==LoadBalanceCostsUpdateAlgo::Heuristic)
    {
#ifdef AMREX_USE_GPU
        if (WarpX::electromagnetic_solver_id == ElectromagneticSolverAlgo::PSATD) {
            switch (WarpX::nox)
            {
                case 1:
                    costs_heuristic_cells_wt = 0.575_rt;
                    costs_heuristic_particles_wt = 0.425_rt;
                    break;
                case 2:
                    costs_heuristic_cells_wt = 0.405_rt;
                    costs_heuristic_particles_wt = 0.595_rt;
                    break;
                case 3:
                    costs_heuristic_cells_wt = 0.250_rt;
                    costs_heuristic_particles_wt = 0.750_rt;
                    break;
            }
        } else { // FDTD
            switch (WarpX::nox)
            {
                case 1:
                    costs_heuristic_cells_wt = 0.401_rt;
                    costs_heuristic_particles_wt = 0.599_rt;
                    break;
                case 2:
                    costs_heuristic_cells_wt = 0.268_rt;
                    costs_heuristic_particles_wt = 0.732_rt;
                    break;
                case 3:
                    costs_heuristic_cells_wt = 0.145_rt;
                    costs_heuristic_particles_wt = 0.855_rt;
                    break;
            }
        }
#else // CPU
        costs_heuristic_cells_wt = 0.1_rt;
        costs_heuristic_particles_wt = 0.9_rt;
#endif // AMREX_USE_GPU
    }

    // Allocate field solver objects
#ifdef WARPX_USE_PSATD
    if (WarpX::electromagnetic_solver_id == ElectromagneticSolverAlgo::PSATD) {
        spectral_solver_fp.resize(nlevs_max);
        spectral_solver_cp.resize(nlevs_max);
    }
#endif
    if (WarpX::electromagnetic_solver_id != ElectromagneticSolverAlgo::PSATD) {
        m_fdtd_solver_fp.resize(nlevs_max);
        m_fdtd_solver_cp.resize(nlevs_max);
    }

    // NCI Godfrey filters can have different stencils
    // at different levels (the stencil depends on c*dt/dz)
    nci_godfrey_filter_exeybz.resize(nlevs_max);
    nci_godfrey_filter_bxbyez.resize(nlevs_max);

    // Sanity checks. Must be done after calling the MultiParticleContainer
    // constructor, as it reads additional parameters
    // (e.g., use_fdtd_nci_corr)
    if (WarpX::electromagnetic_solver_id == ElectromagneticSolverAlgo::PSATD) {
        AMREX_ALWAYS_ASSERT(use_fdtd_nci_corr == 0);
        AMREX_ALWAYS_ASSERT(do_subcycling == 0);
    }

    if (WarpX::current_deposition_algo != CurrentDepositionAlgo::Esirkepov) {
        WARPX_ALWAYS_ASSERT_WITH_MESSAGE(
            use_fdtd_nci_corr == 0,
            "The NCI corrector should only be used with Esirkepov deposition");
    }

    m_accelerator_lattice.resize(nlevs_max);

}

WarpX::~WarpX ()
{
    const int nlevs_max = maxLevel() +1;
    for (int lev = 0; lev < nlevs_max; ++lev) {
        ClearLevel(lev);
    }
}

void
WarpX::ReadParameters ()
{
    // Ensure that geometry.dims is set properly.
    CheckDims();

    {
        const ParmParse pp;// Traditionally, max_step and stop_time do not have prefix.
        utils::parser::queryWithParser(pp, "max_step", max_step);
        utils::parser::queryWithParser(pp, "stop_time", stop_time);
        pp.query("authors", authors);
    }

    {
        const ParmParse pp_amr("amr");

        pp_amr.query("restart", restart_chkfile);
    }

    {
        const ParmParse pp_algo("algo");
        electromagnetic_solver_id = GetAlgorithmInteger(pp_algo, "maxwell_solver");
    }

    {
        const ParmParse pp_warpx("warpx");

        //"Synthetic" warning messages may be injected in the Warning Manager via
        // inputfile for debug&testing purposes.
        ablastr::warn_manager::GetWMInstance().debug_read_warnings_from_input(pp_warpx);

        // Set the flag to control if WarpX has to emit a warning message as soon as a warning is recorded
        bool always_warn_immediately = false;
        pp_warpx.query("always_warn_immediately", always_warn_immediately);
        ablastr::warn_manager::GetWMInstance().SetAlwaysWarnImmediately(always_warn_immediately);

        // Set the WarnPriority threshold to decide if WarpX has to abort when a warning is recorded
        if(std::string str_abort_on_warning_threshold = "";
            pp_warpx.query("abort_on_warning_threshold", str_abort_on_warning_threshold)){
            std::optional<ablastr::warn_manager::WarnPriority> abort_on_warning_threshold = std::nullopt;
            if (str_abort_on_warning_threshold == "high")
                abort_on_warning_threshold = ablastr::warn_manager::WarnPriority::high;
            else if (str_abort_on_warning_threshold == "medium" )
                abort_on_warning_threshold = ablastr::warn_manager::WarnPriority::medium;
            else if (str_abort_on_warning_threshold == "low")
                abort_on_warning_threshold = ablastr::warn_manager::WarnPriority::low;
            else {
                WARPX_ABORT_WITH_MESSAGE(str_abort_on_warning_threshold
                    +"is not a valid option for warpx.abort_on_warning_threshold (use: low, medium or high)");
            }
            ablastr::warn_manager::GetWMInstance().SetAbortThreshold(abort_on_warning_threshold);
        }

        std::vector<int> numprocs_in;
        utils::parser::queryArrWithParser(
            pp_warpx, "numprocs", numprocs_in, 0, AMREX_SPACEDIM);

        if (not numprocs_in.empty()) {
#ifdef WARPX_DIM_RZ
            if (electromagnetic_solver_id == ElectromagneticSolverAlgo::PSATD) {
                WARPX_ALWAYS_ASSERT_WITH_MESSAGE(numprocs_in[0] == 1,
                    "Domain decomposition in RZ with spectral solvers works only along z direction");
            }
#endif
            WARPX_ALWAYS_ASSERT_WITH_MESSAGE
                (numprocs_in.size() == AMREX_SPACEDIM,
                 "warpx.numprocs, if specified, must have AMREX_SPACEDIM numbers");
            WARPX_ALWAYS_ASSERT_WITH_MESSAGE
                (ParallelDescriptor::NProcs() == AMREX_D_TERM(numprocs_in[0],
                                                             *numprocs_in[1],
                                                             *numprocs_in[2]),
                 "warpx.numprocs, if specified, its product must be equal to the number of processes");
            for (int idim = 0; idim < AMREX_SPACEDIM; ++idim) {
                numprocs[idim] = numprocs_in[idim];
            }
        }

        using ablastr::utils::SignalHandling;
        std::vector<std::string> signals_in;
        pp_warpx.queryarr("break_signals", signals_in);

#if defined(__linux__) || defined(__APPLE__)
        for (const std::string &str : signals_in) {
            const int sig = SignalHandling::parseSignalNameToNumber(str);
            SignalHandling::signal_conf_requests[SignalHandling::SIGNAL_REQUESTS_BREAK][sig] = true;
        }
        signals_in.clear();
#else
        WARPX_ALWAYS_ASSERT_WITH_MESSAGE(signals_in.empty(),
                                         "Signal handling requested in input, but is not supported on this platform");
#endif

        bool have_checkpoint_diagnostic = false;

        const ParmParse pp("diagnostics");
        std::vector<std::string> diags_names;
        pp.queryarr("diags_names", diags_names);

        for (const auto &diag : diags_names) {
            const ParmParse dd(diag);
            std::string format;
            dd.query("format", format);
            if (format == "checkpoint") {
                have_checkpoint_diagnostic = true;
                break;
            }
        }

        pp_warpx.queryarr("checkpoint_signals", signals_in);
#if defined(__linux__) || defined(__APPLE__)
        for (const std::string &str : signals_in) {
            const int sig = SignalHandling::parseSignalNameToNumber(str);
            SignalHandling::signal_conf_requests[SignalHandling::SIGNAL_REQUESTS_CHECKPOINT][sig] = true;
            WARPX_ALWAYS_ASSERT_WITH_MESSAGE(have_checkpoint_diagnostic,
                                             "Signal handling was requested to checkpoint, but no checkpoint diagnostic is configured");
        }
#else
        WARPX_ALWAYS_ASSERT_WITH_MESSAGE(signals_in.empty(),
                                         "Signal handling requested in input, but is not supported on this platform");
#endif

        // set random seed
        std::string random_seed = "default";
        pp_warpx.query("random_seed", random_seed);
        if ( random_seed != "default" ) {
            const unsigned long myproc_1 = ParallelDescriptor::MyProc() + 1;
            if ( random_seed == "random" ) {
                std::random_device rd;
                std::uniform_int_distribution<int> dist(2, INT_MAX);
                const unsigned long cpu_seed = myproc_1 * dist(rd);
                const unsigned long gpu_seed = myproc_1 * dist(rd);
                ResetRandomSeed(cpu_seed, gpu_seed);
            } else if ( std::stoi(random_seed) > 0 ) {
                const unsigned long nprocs = ParallelDescriptor::NProcs();
                const unsigned long seed_long = std::stoul(random_seed);
                const unsigned long cpu_seed = myproc_1 * seed_long;
                const unsigned long gpu_seed = (myproc_1 + nprocs) * seed_long;
                ResetRandomSeed(cpu_seed, gpu_seed);
            } else {
                WARPX_ABORT_WITH_MESSAGE(
                    "warpx.random_seed must be \"default\", \"random\" or an integer > 0.");
            }
        }

        utils::parser::queryWithParser(pp_warpx, "cfl", cfl);
        pp_warpx.query("verbose", verbose);
        utils::parser::queryWithParser(pp_warpx, "regrid_int", regrid_int);
        pp_warpx.query("do_subcycling", do_subcycling);
        pp_warpx.query("do_multi_J", do_multi_J);
        if (do_multi_J)
        {
            utils::parser::getWithParser(
                pp_warpx, "do_multi_J_n_depositions", do_multi_J_n_depositions);
        }
        pp_warpx.query("use_hybrid_QED", use_hybrid_QED);
        pp_warpx.query("safe_guard_cells", safe_guard_cells);
        std::vector<std::string> override_sync_intervals_string_vec = {"1"};
        pp_warpx.queryarr("override_sync_intervals", override_sync_intervals_string_vec);
        override_sync_intervals =
            utils::parser::IntervalsParser(override_sync_intervals_string_vec);

        WARPX_ALWAYS_ASSERT_WITH_MESSAGE(do_subcycling != 1 || max_level <= 1,
                                         "Subcycling method 1 only works for 2 levels.");

        ReadBoostedFrameParameters(gamma_boost, beta_boost, boost_direction);

        pp_warpx.query("do_device_synchronize", do_device_synchronize);

        // queryWithParser returns 1 if argument zmax_plasma_to_compute_max_step is
        // specified by the user, 0 otherwise.
        do_compute_max_step_from_zmax = utils::parser::queryWithParser(
            pp_warpx, "zmax_plasma_to_compute_max_step",
            zmax_plasma_to_compute_max_step);

        pp_warpx.query("compute_max_step_from_btd",
            compute_max_step_from_btd);

        pp_warpx.query("do_moving_window", do_moving_window);
        if (do_moving_window)
        {
            utils::parser::queryWithParser(
                pp_warpx, "start_moving_window_step", start_moving_window_step);
            utils::parser::queryWithParser(
                pp_warpx, "end_moving_window_step", end_moving_window_step);
            std::string s;
            pp_warpx.get("moving_window_dir", s);

            if (s == "z" || s == "Z") {
                moving_window_dir = WARPX_ZINDEX;
            }
#if defined(WARPX_DIM_3D)
            else if (s == "y" || s == "Y") {
                moving_window_dir = 1;
            }
#endif
#if defined(WARPX_DIM_XZ) || defined(WARPX_DIM_3D)
            else if (s == "x" || s == "X") {
                moving_window_dir = 0;
            }
#endif

            else {
                WARPX_ABORT_WITH_MESSAGE("Unknown moving_window_dir: "+s);
            }

            WARPX_ALWAYS_ASSERT_WITH_MESSAGE(Geom(0).isPeriodic(moving_window_dir) == 0,
                       "The problem must be non-periodic in the moving window direction");

            moving_window_x = geom[0].ProbLo(moving_window_dir);

            utils::parser::getWithParser(
                pp_warpx, "moving_window_v", moving_window_v);
            moving_window_v *= PhysConst::c;
        }

        pp_warpx.query("B_ext_grid_init_style", WarpX::B_ext_grid_s);
        pp_warpx.query("E_ext_grid_init_style", WarpX::E_ext_grid_s);

        if (WarpX::B_ext_grid_s == "read_from_file")
        {
            WARPX_ALWAYS_ASSERT_WITH_MESSAGE(max_level == 0,
                                             "External field reading is not implemented for more than one level");
            add_external_B_field = true;
        }
        if (WarpX::E_ext_grid_s == "read_from_file")
        {
            WARPX_ALWAYS_ASSERT_WITH_MESSAGE(max_level == 0,
                                             "External field reading is not implemented for more than one level");
            add_external_E_field = true;
        }

        electrostatic_solver_id = GetAlgorithmInteger(pp_warpx, "do_electrostatic");
        // if an electrostatic solver is used, set the Maxwell solver to None
        if (electrostatic_solver_id != ElectrostaticSolverAlgo::None) {
            electromagnetic_solver_id = ElectromagneticSolverAlgo::None;
        }

#if defined(AMREX_USE_EB) && defined(WARPX_DIM_RZ)
        WARPX_ALWAYS_ASSERT_WITH_MESSAGE(
        electromagnetic_solver_id==ElectromagneticSolverAlgo::None,
        "Currently, the embedded boundary in RZ only works for electrostatic solvers (or no solver).");
#endif

        if (electrostatic_solver_id == ElectrostaticSolverAlgo::LabFrame ||
            electrostatic_solver_id == ElectrostaticSolverAlgo::LabFrameElectroMagnetostatic)
        {
            // Note that with the relativistic version, these parameters would be
            // input for each species.
            utils::parser::queryWithParser(
                pp_warpx, "self_fields_required_precision", self_fields_required_precision);
            utils::parser::queryWithParser(
                pp_warpx, "self_fields_absolute_tolerance", self_fields_absolute_tolerance);
            utils::parser::queryWithParser(
                pp_warpx, "self_fields_max_iters", self_fields_max_iters);
            pp_warpx.query("self_fields_verbosity", self_fields_verbosity);
        }
        // Parse the input file for domain boundary potentials
        const ParmParse pp_boundary("boundary");
        pp_boundary.query("potential_lo_x", m_poisson_boundary_handler.potential_xlo_str);
        pp_boundary.query("potential_hi_x", m_poisson_boundary_handler.potential_xhi_str);
        pp_boundary.query("potential_lo_y", m_poisson_boundary_handler.potential_ylo_str);
        pp_boundary.query("potential_hi_y", m_poisson_boundary_handler.potential_yhi_str);
        pp_boundary.query("potential_lo_z", m_poisson_boundary_handler.potential_zlo_str);
        pp_boundary.query("potential_hi_z", m_poisson_boundary_handler.potential_zhi_str);
        pp_warpx.query("eb_potential(x,y,z,t)", m_poisson_boundary_handler.potential_eb_str);
        m_poisson_boundary_handler.buildParsers();
#ifdef WARPX_DIM_RZ
        pp_boundary.query("verboncoeur_axis_correction", verboncoeur_axis_correction);
#endif

        utils::parser::queryWithParser(pp_warpx, "const_dt", m_const_dt);

        // Filter currently not working with FDTD solver in RZ geometry: turn OFF by default
        // (see https://github.com/ECP-WarpX/WarpX/issues/1943)
#ifdef WARPX_DIM_RZ
        if (WarpX::electromagnetic_solver_id != ElectromagneticSolverAlgo::PSATD) WarpX::use_filter = false;
#endif

        // Read filter and fill IntVect filter_npass_each_dir with
        // proper size for AMREX_SPACEDIM
        pp_warpx.query("use_filter", use_filter);
        pp_warpx.query("use_filter_compensation", use_filter_compensation);
        Vector<int> parse_filter_npass_each_dir(AMREX_SPACEDIM,1);
        utils::parser::queryArrWithParser(
            pp_warpx, "filter_npass_each_dir", parse_filter_npass_each_dir, 0, AMREX_SPACEDIM);
        filter_npass_each_dir[0] = parse_filter_npass_each_dir[0];
#if (AMREX_SPACEDIM >= 2)
        filter_npass_each_dir[1] = parse_filter_npass_each_dir[1];
#endif
#if defined(WARPX_DIM_3D)
        filter_npass_each_dir[2] = parse_filter_npass_each_dir[2];
#endif

        // TODO When k-space filtering will be implemented also for Cartesian geometries,
        // this code block will have to be applied in all cases (remove #ifdef condition)
#ifdef WARPX_DIM_RZ
        if (WarpX::electromagnetic_solver_id == ElectromagneticSolverAlgo::PSATD) {
            // With RZ spectral, only use k-space filtering
            use_kspace_filter = use_filter;
            use_filter = false;
        }
        else // FDTD
        {
            // Filter currently not working with FDTD solver in RZ geometry along R
            // (see https://github.com/ECP-WarpX/WarpX/issues/1943)
            WARPX_ALWAYS_ASSERT_WITH_MESSAGE(!use_filter || filter_npass_each_dir[0] == 0,
                "In RZ geometry with FDTD, filtering can only be apply along z. This can be controlled by setting warpx.filter_npass_each_dir");
        }
#endif

        utils::parser::queryWithParser(
            pp_warpx, "num_mirrors", num_mirrors);
        if (num_mirrors>0){
            mirror_z.resize(num_mirrors);
            utils::parser::getArrWithParser(
                pp_warpx, "mirror_z", mirror_z, 0, num_mirrors);
            mirror_z_width.resize(num_mirrors);
            utils::parser::getArrWithParser(
                pp_warpx, "mirror_z_width", mirror_z_width, 0, num_mirrors);
            mirror_z_npoints.resize(num_mirrors);
            utils::parser::getArrWithParser(
                pp_warpx, "mirror_z_npoints", mirror_z_npoints, 0, num_mirrors);
        }

        pp_warpx.query("do_single_precision_comms", do_single_precision_comms);
#ifdef AMREX_USE_FLOAT
        if (do_single_precision_comms) {
            do_single_precision_comms = 0;
            ablastr::warn_manager::WMRecordWarning(
                "comms",
                "Overwrote warpx.do_single_precision_comms to be 0, since WarpX was built in single precision.",
                ablastr::warn_manager::WarnPriority::low);
        }
#endif
        pp_warpx.query("do_shared_mem_charge_deposition", do_shared_mem_charge_deposition);
        pp_warpx.query("do_shared_mem_current_deposition", do_shared_mem_current_deposition);
#if !(defined(AMREX_USE_HIP) || defined(AMREX_USE_CUDA))
        WARPX_ALWAYS_ASSERT_WITH_MESSAGE(!do_shared_mem_current_deposition,
                "requested shared memory for current deposition, but shared memory is only available for CUDA or HIP");
#endif
        pp_warpx.query("shared_mem_current_tpb", shared_mem_current_tpb);

        // initialize the shared tilesize
        Vector<int> vect_shared_tilesize(AMREX_SPACEDIM, 1);
        const bool shared_tilesize_is_specified = utils::parser::queryArrWithParser(pp_warpx, "shared_tilesize",
                                                            vect_shared_tilesize, 0, AMREX_SPACEDIM);
        if (shared_tilesize_is_specified){
            for (int i=0; i<AMREX_SPACEDIM; i++)
                shared_tilesize[i] = vect_shared_tilesize[i];
        }

        pp_warpx.query("serialize_initial_conditions", serialize_initial_conditions);
        pp_warpx.query("refine_plasma", refine_plasma);
        pp_warpx.query("do_dive_cleaning", do_dive_cleaning);
        pp_warpx.query("do_divb_cleaning", do_divb_cleaning);
        utils::parser::queryWithParser(
            pp_warpx, "n_field_gather_buffer", n_field_gather_buffer);
        utils::parser::queryWithParser(
            pp_warpx, "n_current_deposition_buffer", n_current_deposition_buffer);

        amrex::Real quantum_xi_tmp;
        const auto quantum_xi_is_specified =
            utils::parser::queryWithParser(pp_warpx, "quantum_xi", quantum_xi_tmp);
        if (quantum_xi_is_specified) {
            double const quantum_xi = quantum_xi_tmp;
            quantum_xi_c2 = static_cast<amrex::Real>(quantum_xi * PhysConst::c * PhysConst::c);
        }

        for (int idim = 0; idim < AMREX_SPACEDIM; ++idim) {
            WARPX_ALWAYS_ASSERT_WITH_MESSAGE(
                !(
                    ( WarpX::field_boundary_lo[idim] == FieldBoundaryType::PML &&
                    WarpX::field_boundary_lo[idim] == FieldBoundaryType::Absorbing_SilverMueller ) ||
                    ( WarpX::field_boundary_hi[idim] == FieldBoundaryType::PML &&
                     WarpX::field_boundary_hi[idim] == FieldBoundaryType::Absorbing_SilverMueller )
                ),
                "PML and Silver-Mueller boundary conditions cannot be activated at the same time.");


            if (WarpX::field_boundary_lo[idim] == FieldBoundaryType::Absorbing_SilverMueller ||
                WarpX::field_boundary_hi[idim] == FieldBoundaryType::Absorbing_SilverMueller)
            {
                // SilverMueller is implemented for Yee
                WARPX_ALWAYS_ASSERT_WITH_MESSAGE(
                    electromagnetic_solver_id == ElectromagneticSolverAlgo::Yee,
                    "The Silver-Mueller boundary condition can only be used with the Yee solver.");
            }
        }

        utils::parser::queryWithParser(pp_warpx, "pml_ncell", pml_ncell);
        utils::parser::queryWithParser(pp_warpx, "pml_delta", pml_delta);
        pp_warpx.query("pml_has_particles", pml_has_particles);
        pp_warpx.query("do_pml_j_damping", do_pml_j_damping);
        pp_warpx.query("do_pml_in_domain", do_pml_in_domain);
        pp_warpx.query("do_similar_dm_pml", do_similar_dm_pml);
        // Read `v_particle_pml` in units of the speed of light
        v_particle_pml = 1._rt;
        utils::parser::queryWithParser(pp_warpx, "v_particle_pml", v_particle_pml);
        WARPX_ALWAYS_ASSERT_WITH_MESSAGE(0._rt < v_particle_pml && v_particle_pml <= 1._rt,
            "Input value for the velocity warpx.v_particle_pml of the macroparticle must be in (0,1] (in units of c).");
        // Scale by the speed of light
        v_particle_pml = v_particle_pml * PhysConst::c;

        // Default values of WarpX::do_pml_dive_cleaning and WarpX::do_pml_divb_cleaning:
        // true for Cartesian PSATD solver, false otherwise
        do_pml_dive_cleaning = false;
        do_pml_divb_cleaning = false;
#ifndef WARPX_DIM_RZ
        if (electromagnetic_solver_id == ElectromagneticSolverAlgo::PSATD)
        {
            do_pml_dive_cleaning = true;
            do_pml_divb_cleaning = true;
        }

        // If WarpX::do_dive_cleaning = true, set also WarpX::do_pml_dive_cleaning = true
        // (possibly overwritten by users in the input file, see query below)
        if (do_dive_cleaning) do_pml_dive_cleaning = true;

        // If WarpX::do_divb_cleaning = true, set also WarpX::do_pml_divb_cleaning = true
        // (possibly overwritten by users in the input file, see query below)
        // TODO Implement div(B) cleaning in PML with FDTD and remove second if condition
        if (do_divb_cleaning && electromagnetic_solver_id == ElectromagneticSolverAlgo::PSATD) do_pml_divb_cleaning = true;
#endif

        // Query input parameters to use div(E) and div(B) cleaning in PMLs
        pp_warpx.query("do_pml_dive_cleaning", do_pml_dive_cleaning);
        pp_warpx.query("do_pml_divb_cleaning", do_pml_divb_cleaning);

        // TODO Implement div(B) cleaning in PML with FDTD and remove ASSERT
        if (electromagnetic_solver_id != ElectromagneticSolverAlgo::PSATD)
        {
            WARPX_ALWAYS_ASSERT_WITH_MESSAGE(
                do_pml_divb_cleaning == false,
                "warpx.do_pml_divb_cleaning = true not implemented for FDTD solver");
        }

        // Divergence cleaning in PMLs for PSATD solver implemented only
        // for both div(E) and div(B) cleaning
        if (electromagnetic_solver_id == ElectromagneticSolverAlgo::PSATD)
        {
            WARPX_ALWAYS_ASSERT_WITH_MESSAGE(
                do_pml_dive_cleaning == do_pml_divb_cleaning,
                "warpx.do_pml_dive_cleaning = "
                + std::to_string(do_pml_dive_cleaning)
                +" and warpx.do_pml_divb_cleaning = "
                + std::to_string(do_pml_divb_cleaning)
                + ": this case is not implemented yet,"
                + " please set both parameters to the same value"
            );
        }

#ifdef WARPX_DIM_RZ
        WARPX_ALWAYS_ASSERT_WITH_MESSAGE( isAnyBoundaryPML() == false || electromagnetic_solver_id == ElectromagneticSolverAlgo::PSATD,
            "PML are not implemented in RZ geometry with FDTD; please set a different boundary condition using boundary.field_lo and boundary.field_hi.");
        WARPX_ALWAYS_ASSERT_WITH_MESSAGE( field_boundary_lo[1] != FieldBoundaryType::PML && field_boundary_hi[1] != FieldBoundaryType::PML,
            "PML are not implemented in RZ geometry along z; please set a different boundary condition using boundary.field_lo and boundary.field_hi.");
        WARPX_ALWAYS_ASSERT_WITH_MESSAGE( (do_pml_dive_cleaning == false && do_pml_divb_cleaning == false),
            "do_pml_dive_cleaning and do_pml_divb_cleaning are not implemented in RZ geometry." );
#endif

        WARPX_ALWAYS_ASSERT_WITH_MESSAGE(
            (do_pml_j_damping==0)||(do_pml_in_domain==1),
            "J-damping can only be done when PML are inside simulation domain (do_pml_in_domain=1)"
        );

        {
            // Parameters below control all plotfile diagnostics
            bool plotfile_min_max = true;
            pp_warpx.query("plotfile_min_max", plotfile_min_max);
            if (plotfile_min_max) {
                plotfile_headerversion = amrex::VisMF::Header::Version_v1;
            } else {
                plotfile_headerversion = amrex::VisMF::Header::NoFabHeader_v1;
            }
            pp_warpx.query("usesingleread", use_single_read);
            pp_warpx.query("usesinglewrite", use_single_write);
            ParmParse pp_vismf("vismf");
            pp_vismf.add("usesingleread", use_single_read);
            pp_vismf.add("usesinglewrite", use_single_write);
            utils::parser::queryWithParser(pp_warpx, "mffile_nstreams", mffile_nstreams);
            VisMF::SetMFFileInStreams(mffile_nstreams);
            utils::parser::queryWithParser(pp_warpx, "field_io_nfiles", field_io_nfiles);
            VisMF::SetNOutFiles(field_io_nfiles);
            utils::parser::queryWithParser(pp_warpx, "particle_io_nfiles", particle_io_nfiles);
            ParmParse pp_particles("particles");
            pp_particles.add("particles_nfiles", particle_io_nfiles);
        }

        if (maxLevel() > 0) {
            Vector<Real> lo, hi;
            utils::parser::getArrWithParser(pp_warpx, "fine_tag_lo", lo);
            utils::parser::getArrWithParser(pp_warpx, "fine_tag_hi", hi);
            fine_tag_lo = RealVect{lo};
            fine_tag_hi = RealVect{hi};
        }

        pp_warpx.query("do_dynamic_scheduling", do_dynamic_scheduling);

        // Integer that corresponds to the type of grid used in the simulation
        // (collocated, staggered, hybrid)
        grid_type = GetAlgorithmInteger(pp_warpx, "grid_type");

        // Use same shape factors in all directions, for gathering
        if (grid_type == GridType::Collocated) galerkin_interpolation = false;

#ifdef WARPX_DIM_RZ
        // Only needs to be set with WARPX_DIM_RZ, otherwise defaults to 1
        utils::parser::queryWithParser(pp_warpx, "n_rz_azimuthal_modes", n_rz_azimuthal_modes);
        WARPX_ALWAYS_ASSERT_WITH_MESSAGE( n_rz_azimuthal_modes > 0,
            "The number of azimuthal modes (n_rz_azimuthal_modes) must be at least 1");
#endif

        // Set default parameters with hybrid grid (parsed later below)
        if (grid_type == GridType::Hybrid)
        {
            // Finite-order centering of fields (staggered to nodal)
            // Default field gathering algorithm will be set below
            field_centering_nox = 8;
            field_centering_noy = 8;
            field_centering_noz = 8;
            // Finite-order centering of currents (nodal to staggered)
            do_current_centering = true;
            current_centering_nox = 8;
            current_centering_noy = 8;
            current_centering_noz = 8;
        }

        // If true, the current is deposited on a nodal grid and centered onto
        // a staggered grid. Setting warpx.do_current_centering=1 makes sense
        // only if warpx.grid_type=hybrid. Instead, if warpx.grid_type=nodal or
        // warpx.grid_type=staggered, Maxwell's equations are solved either on a
        // collocated grid or on a staggered grid without current centering.
        pp_warpx.query("do_current_centering", do_current_centering);
        if (do_current_centering)
        {
            WARPX_ALWAYS_ASSERT_WITH_MESSAGE(
                grid_type == GridType::Hybrid,
                "warpx.do_current_centering=1 can be used only with warpx.grid_type=hybrid");

            utils::parser::queryWithParser(
                pp_warpx, "current_centering_nox", current_centering_nox);
            utils::parser::queryWithParser(
                pp_warpx, "current_centering_noy", current_centering_noy);
            utils::parser::queryWithParser(
                pp_warpx, "current_centering_noz", current_centering_noz);

            AllocateCenteringCoefficients(device_current_centering_stencil_coeffs_x,
                                          device_current_centering_stencil_coeffs_y,
                                          device_current_centering_stencil_coeffs_z,
                                          current_centering_nox,
                                          current_centering_noy,
                                          current_centering_noz,
                                          grid_type);
        }

        WARPX_ALWAYS_ASSERT_WITH_MESSAGE(
            maxLevel() == 0 || !do_current_centering,
            "Finite-order centering of currents is not implemented with mesh refinement"
        );
    }

    {
        const ParmParse pp_algo("algo");
#ifdef WARPX_DIM_RZ
        WARPX_ALWAYS_ASSERT_WITH_MESSAGE( electromagnetic_solver_id != ElectromagneticSolverAlgo::CKC,
            "algo.maxwell_solver = ckc is not (yet) available for RZ geometry");
#endif
#ifndef WARPX_USE_PSATD
        WARPX_ALWAYS_ASSERT_WITH_MESSAGE( electromagnetic_solver_id != ElectromagneticSolverAlgo::PSATD,
            "algo.maxwell_solver = psatd is not supported because WarpX was built without spectral solvers");
#endif

#ifdef WARPX_DIM_RZ
        WARPX_ALWAYS_ASSERT_WITH_MESSAGE(Geom(0).isPeriodic(0) == 0,
            "The problem must not be periodic in the radial direction");

        // Ensure code aborts if PEC is specified at r=0 for RZ
        if (Geom(0).ProbLo(0) == 0){
            WARPX_ALWAYS_ASSERT_WITH_MESSAGE(
                WarpX::field_boundary_lo[0] == FieldBoundaryType::None,
                "Error : Field boundary at r=0 must be ``none``. \n");
        }

        if (electromagnetic_solver_id == ElectromagneticSolverAlgo::PSATD) {
            // Force grid_type=collocated (neither staggered nor hybrid)
            // and use same shape factors in all directions for gathering
            grid_type = GridType::Collocated;
            galerkin_interpolation = false;
        }
#endif

        // note: current_deposition must be set after maxwell_solver is already determined,
        //       because its default depends on the solver selection
        current_deposition_algo = GetAlgorithmInteger(pp_algo, "current_deposition");
        charge_deposition_algo = GetAlgorithmInteger(pp_algo, "charge_deposition");
        particle_pusher_algo = GetAlgorithmInteger(pp_algo, "particle_pusher");
        evolve_scheme = GetAlgorithmInteger(pp_algo, "evolve_scheme");
        pp_algo.query("max_picard_iterations", max_picard_iterations);
        pp_algo.query("picard_iteration_tolerance", picard_iteration_tolerance);

        WARPX_ALWAYS_ASSERT_WITH_MESSAGE(
            current_deposition_algo != CurrentDepositionAlgo::Esirkepov ||
            !do_current_centering,
            "Current centering (nodal deposition) cannot be used with Esirkepov deposition."
            "Please set warpx.do_current_centering = 0 or algo.current_deposition = direct.");

        WARPX_ALWAYS_ASSERT_WITH_MESSAGE(
            WarpX::current_deposition_algo != CurrentDepositionAlgo::Vay ||
            !do_current_centering,
            "Vay deposition not implemented with current centering");

        WARPX_ALWAYS_ASSERT_WITH_MESSAGE(
            WarpX::current_deposition_algo != CurrentDepositionAlgo::Vay ||
            maxLevel() <= 0,
            "Vay deposition not implemented with mesh refinement");

        if (WarpX::current_deposition_algo == CurrentDepositionAlgo::Vay) {
            WARPX_ALWAYS_ASSERT_WITH_MESSAGE(
                electromagnetic_solver_id == ElectromagneticSolverAlgo::PSATD,
                "Vay deposition is implemented only for PSATD");
        }

        if (WarpX::current_deposition_algo == CurrentDepositionAlgo::Vay) {
            WARPX_ALWAYS_ASSERT_WITH_MESSAGE(
                do_multi_J == false,
                "Vay deposition not implemented with multi-J algorithm");
        }

        // Query algo.field_gathering from input, set field_gathering_algo to
        // "default" if not found (default defined in Utils/WarpXAlgorithmSelection.cpp)
        field_gathering_algo = GetAlgorithmInteger(pp_algo, "field_gathering");

        // Set default field gathering algorithm for hybrid grids (momentum-conserving)
        std::string tmp_algo;
        // - algo.field_gathering not found in the input
        // - field_gathering_algo set to "default" above
        //   (default defined in Utils/WarpXAlgorithmSelection.cpp)
        // - reset default value here for hybrid grids
        if (pp_algo.query("field_gathering", tmp_algo) == false)
        {
            if (grid_type == GridType::Hybrid)
            {
                field_gathering_algo = GatheringAlgo::MomentumConserving;
            }
        }
        // - algo.field_gathering found in the input
        // - field_gathering_algo read above and set to user-defined value
        else
        {
            if (grid_type == GridType::Hybrid)
            {
                WARPX_ALWAYS_ASSERT_WITH_MESSAGE(
                    field_gathering_algo == GatheringAlgo::MomentumConserving,
                    "Hybrid grid (warpx.grid_type=hybrid) should be used only with "
                    "momentum-conserving field gathering algorithm "
                    "(algo.field_gathering=momentum-conserving)");
            }
        }

        // Use same shape factors in all directions, for gathering
        if (field_gathering_algo == GatheringAlgo::MomentumConserving) galerkin_interpolation = false;

        em_solver_medium = GetAlgorithmInteger(pp_algo, "em_solver_medium");
        if (em_solver_medium == MediumForEM::Macroscopic ) {
            macroscopic_solver_algo = GetAlgorithmInteger(pp_algo,"macroscopic_sigma_method");
        }

        // Load balancing parameters
        std::vector<std::string> load_balance_intervals_string_vec = {"0"};
        pp_algo.queryarr("load_balance_intervals", load_balance_intervals_string_vec);
        load_balance_intervals = utils::parser::IntervalsParser(
            load_balance_intervals_string_vec);
        pp_algo.query("load_balance_with_sfc", load_balance_with_sfc);
        // Knapsack factor only used with non-SFC strategy
        if (!load_balance_with_sfc)
            pp_algo.query("load_balance_knapsack_factor", load_balance_knapsack_factor);
        utils::parser::queryWithParser(pp_algo, "load_balance_efficiency_ratio_threshold",
                        load_balance_efficiency_ratio_threshold);
        load_balance_costs_update_algo = GetAlgorithmInteger(pp_algo, "load_balance_costs_update");
        if (WarpX::load_balance_costs_update_algo==LoadBalanceCostsUpdateAlgo::Heuristic) {
            utils::parser::queryWithParser(
                pp_algo, "costs_heuristic_cells_wt", costs_heuristic_cells_wt);
            utils::parser::queryWithParser(
                pp_algo, "costs_heuristic_particles_wt", costs_heuristic_particles_wt);
        }
#   ifndef WARPX_USE_GPUCLOCK
        WARPX_ALWAYS_ASSERT_WITH_MESSAGE(WarpX::load_balance_costs_update_algo!=LoadBalanceCostsUpdateAlgo::GpuClock,
            "`algo.load_balance_costs_update = gpuclock` requires to compile with `-DWarpX_GPUCLOCK=ON`.");
#   endif // !WARPX_USE_GPUCLOCK

        // Parse algo.particle_shape and check that input is acceptable
        // (do this only if there is at least one particle or laser species)
        const ParmParse pp_particles("particles");
        std::vector<std::string> species_names;
        pp_particles.queryarr("species_names", species_names);

        const ParmParse pp_lasers("lasers");
        std::vector<std::string> lasers_names;
        pp_lasers.queryarr("names", lasers_names);

#ifdef WARPX_DIM_RZ
        // Here we check if the simulation includes laser and the number of
        // azimuthal modes is less than 2.
        // In that case we should throw a specific warning since
        // representation of a laser pulse in cylindrical coordinates
        // requires at least 2 azimuthal modes
        if (lasers_names.size() > 0 && n_rz_azimuthal_modes < 2) {
            ablastr::warn_manager::WMRecordWarning("Laser",
            "Laser pulse representation in RZ requires at least 2 azimuthal modes",
            ablastr::warn_manager::WarnPriority::high);
        }
#endif

        std::vector<std::string> sort_intervals_string_vec = {"-1"};
        int particle_shape;
        if (!species_names.empty() || !lasers_names.empty()) {
            if (utils::parser::queryWithParser(pp_algo, "particle_shape", particle_shape)){

                WARPX_ALWAYS_ASSERT_WITH_MESSAGE(
                    (particle_shape >= 1) && (particle_shape <=3),
                    "algo.particle_shape can be only 1, 2, or 3"
                );

                nox = particle_shape;
                noy = particle_shape;
                noz = particle_shape;
            }
            else{
                WARPX_ABORT_WITH_MESSAGE(
                    "algo.particle_shape must be set in the input file:"
                    " please set algo.particle_shape to 1, 2, or 3");
            }

            if ((maxLevel() > 0) && (particle_shape > 1) && (do_pml_j_damping == 1))
            {
                ablastr::warn_manager::WMRecordWarning("Particles",
                    "When algo.particle_shape > 1,"
                    "some numerical artifact will be present at the interface between coarse and fine patch."
                    "We recommend setting algo.particle_shape = 1 in order to avoid this issue");
            }

            // default sort interval for particles if species or lasers vector is not empty
#ifdef AMREX_USE_GPU
            sort_intervals_string_vec = {"4"};
#else
            sort_intervals_string_vec = {"-1"};
#endif
        }

        const amrex::ParmParse pp_warpx("warpx");
        pp_warpx.queryarr("sort_intervals", sort_intervals_string_vec);
        sort_intervals = utils::parser::IntervalsParser(sort_intervals_string_vec);

        Vector<int> vect_sort_bin_size(AMREX_SPACEDIM,1);
        const bool sort_bin_size_is_specified =
            utils::parser::queryArrWithParser(
                pp_warpx, "sort_bin_size",
                vect_sort_bin_size, 0, AMREX_SPACEDIM);
        if (sort_bin_size_is_specified){
            for (int i=0; i<AMREX_SPACEDIM; i++)
                sort_bin_size[i] = vect_sort_bin_size[i];
        }

        pp_warpx.query("sort_particles_for_deposition",sort_particles_for_deposition);
        Vector<int> vect_sort_idx_type(AMREX_SPACEDIM,0);
        const bool sort_idx_type_is_specified =
            utils::parser::queryArrWithParser(
                pp_warpx, "sort_idx_type",
                vect_sort_idx_type, 0, AMREX_SPACEDIM);
        if (sort_idx_type_is_specified){
            for (int i=0; i<AMREX_SPACEDIM; i++)
                sort_idx_type[i] = vect_sort_idx_type[i];
        }

    }

    {
        const ParmParse pp_interpolation("interpolation");

        pp_interpolation.query("galerkin_scheme",galerkin_interpolation);
    }

    {
        const ParmParse pp_warpx("warpx");

        // If warpx.grid_type=staggered or warpx.grid_type=hybrid,
        // and algo.field_gathering=momentum-conserving, the fields are solved
        // on a staggered grid and centered onto a nodal grid for gathering.
        // Instead, if warpx.grid_type=collocated, the momentum-conserving and
        // energy conserving field gathering algorithms are equivalent (forces
        // gathered from the collocated grid) and no fields centering occurs.
        if (WarpX::field_gathering_algo == GatheringAlgo::MomentumConserving &&
            WarpX::grid_type != GridType::Collocated)
        {
            utils::parser::queryWithParser(
                pp_warpx, "field_centering_nox", field_centering_nox);
            utils::parser::queryWithParser(
                pp_warpx, "field_centering_noy", field_centering_noy);
            utils::parser::queryWithParser(
                pp_warpx, "field_centering_noz", field_centering_noz);

            AllocateCenteringCoefficients(device_field_centering_stencil_coeffs_x,
                                          device_field_centering_stencil_coeffs_y,
                                          device_field_centering_stencil_coeffs_z,
                                          field_centering_nox,
                                          field_centering_noy,
                                          field_centering_noz,
                                          grid_type);
        }

        // Finite-order centering is not implemented with mesh refinement
        // (note that when warpx.grid_type=collocated, finite-order centering is not used anyways)
        if (maxLevel() > 0 && WarpX::grid_type != GridType::Collocated)
        {
            WARPX_ALWAYS_ASSERT_WITH_MESSAGE(
                field_centering_nox == 2 && field_centering_noy == 2 && field_centering_noz == 2,
                "High-order centering of fields (order > 2) is not implemented with mesh refinement");
        }
    }

    if (electromagnetic_solver_id == ElectromagneticSolverAlgo::PSATD)
    {
        const ParmParse pp_psatd("psatd");
        pp_psatd.query("periodic_single_box_fft", fft_periodic_single_box);

        std::string nox_str;
        std::string noy_str;
        std::string noz_str;

        pp_psatd.query("nox", nox_str);
        pp_psatd.query("noy", noy_str);
        pp_psatd.query("noz", noz_str);

        if(nox_str == "inf") {
            nox_fft = -1;
        } else {
            utils::parser::queryWithParser(pp_psatd, "nox", nox_fft);
        }
        if(noy_str == "inf") {
            noy_fft = -1;
        } else {
            utils::parser::queryWithParser(pp_psatd, "noy", noy_fft);
        }
        if(noz_str == "inf") {
            noz_fft = -1;
        } else {
            utils::parser::queryWithParser(pp_psatd, "noz", noz_fft);
        }

        if (!fft_periodic_single_box) {
            WARPX_ALWAYS_ASSERT_WITH_MESSAGE(nox_fft > 0, "PSATD order must be finite unless psatd.periodic_single_box_fft is used");
            WARPX_ALWAYS_ASSERT_WITH_MESSAGE(noy_fft > 0, "PSATD order must be finite unless psatd.periodic_single_box_fft is used");
            WARPX_ALWAYS_ASSERT_WITH_MESSAGE(noz_fft > 0, "PSATD order must be finite unless psatd.periodic_single_box_fft is used");
        }

        // Integer that corresponds to the order of the PSATD solution
        // (whether the PSATD equations are derived from first-order or
        // second-order solution)
        psatd_solution_type = GetAlgorithmInteger(pp_psatd, "solution_type");

        // Integers that correspond to the time dependency of J (constant, linear)
        // and rho (linear, quadratic) for the PSATD algorithm
        J_in_time = GetAlgorithmInteger(pp_psatd, "J_in_time");
        rho_in_time = GetAlgorithmInteger(pp_psatd, "rho_in_time");

        if (psatd_solution_type != PSATDSolutionType::FirstOrder || do_multi_J == false)
        {
            WARPX_ALWAYS_ASSERT_WITH_MESSAGE(
                rho_in_time == RhoInTime::Linear,
                "psatd.rho_in_time=constant not yet implemented, "
                "except for psatd.solution_type=first-order and warpx.do_multi_J=1");
        }

        // Current correction activated by default, unless a charge-conserving
        // current deposition (Esirkepov, Vay) or the div(E) cleaning scheme
        // are used
        current_correction = true;
        if (WarpX::current_deposition_algo == CurrentDepositionAlgo::Esirkepov ||
            WarpX::current_deposition_algo == CurrentDepositionAlgo::Vay ||
            WarpX::do_dive_cleaning)
        {
            current_correction = false;
        }

        // TODO Remove this default when current correction will
        // be implemented for the multi-J algorithm as well.
        if (do_multi_J) current_correction = false;

        pp_psatd.query("current_correction", current_correction);

        if (current_correction == false &&
            current_deposition_algo != CurrentDepositionAlgo::Esirkepov &&
            current_deposition_algo != CurrentDepositionAlgo::Vay)
        {
            ablastr::warn_manager::WMRecordWarning(
                "Algorithms",
                "The chosen current deposition algorithm does not guarantee"
                " charge conservation, and no additional current correction"
                " algorithm is activated in order to compensate for that."
                " Lack of charge conservation may negatively affect the"
                " results of the simulation.",
                ablastr::warn_manager::WarnPriority::low);
        }

        pp_psatd.query("do_time_averaging", fft_do_time_averaging);

        if (WarpX::current_deposition_algo == CurrentDepositionAlgo::Vay)
        {
            WARPX_ALWAYS_ASSERT_WITH_MESSAGE(
                fft_periodic_single_box == false,
                "Option algo.current_deposition=vay must be used with psatd.periodic_single_box_fft=0.");
        }

        if (current_deposition_algo == CurrentDepositionAlgo::Vay)
        {
            WARPX_ALWAYS_ASSERT_WITH_MESSAGE(
                current_correction == false,
                "Options algo.current_deposition=vay and psatd.current_correction=1 cannot be combined together.");
        }

        // Auxiliary: boosted_frame = true if warpx.gamma_boost is set in the inputs
        const amrex::ParmParse pp_warpx("warpx");
        const bool boosted_frame = pp_warpx.query("gamma_boost", gamma_boost);

        // Check whether the default Galilean velocity should be used
        bool use_default_v_galilean = false;
        pp_psatd.query("use_default_v_galilean", use_default_v_galilean);

        WARPX_ALWAYS_ASSERT_WITH_MESSAGE(
            !use_default_v_galilean || boosted_frame,
            "psatd.use_default_v_galilean = 1 can be used only if warpx.gamma_boost is also set"
        );

        if (use_default_v_galilean == true && boosted_frame == true)
        {
            m_v_galilean[2] = -std::sqrt(1._rt - 1._rt / (gamma_boost * gamma_boost));
        }
        else
        {
            utils::parser::queryArrWithParser(
                pp_psatd, "v_galilean", m_v_galilean, 0, 3);
        }

        // Check whether the default comoving velocity should be used
        bool use_default_v_comoving = false;
        pp_psatd.query("use_default_v_comoving", use_default_v_comoving);

        WARPX_ALWAYS_ASSERT_WITH_MESSAGE(
            !use_default_v_comoving || boosted_frame,
            "psatd.use_default_v_comoving = 1 can be used only if warpx.gamma_boost is also set"
        );

        if (use_default_v_comoving == true && boosted_frame == true)
        {
            m_v_comoving[2] = -std::sqrt(1._rt - 1._rt / (gamma_boost * gamma_boost));
        }
        else
        {
            utils::parser::queryArrWithParser(
                pp_psatd, "v_comoving", m_v_comoving, 0, 3);
        }

        // Scale the Galilean/comoving velocity by the speed of light
        for (auto& vv : m_v_galilean) vv*= PhysConst::c;
        for (auto& vv : m_v_comoving) vv*= PhysConst::c;

        const auto v_galilean_is_zero =
            std::all_of(m_v_galilean.begin(), m_v_galilean.end(),
            [](const auto& val){return val == 0.;});

        const auto v_comoving_is_zero =
            std::all_of(m_v_comoving.begin(), m_v_comoving.end(),
            [](const auto& val){return val == 0.;});


        // Galilean and comoving algorithms should not be used together
        WARPX_ALWAYS_ASSERT_WITH_MESSAGE(
            v_galilean_is_zero || v_comoving_is_zero,
            "Galilean and comoving algorithms should not be used together"
        );


        if (current_deposition_algo == CurrentDepositionAlgo::Esirkepov) {

            // The comoving PSATD algorithm is not implemented nor tested with Esirkepov current deposition
            WARPX_ALWAYS_ASSERT_WITH_MESSAGE(v_comoving_is_zero,
                "Esirkepov current deposition cannot be used with the comoving PSATD algorithm");

            WARPX_ALWAYS_ASSERT_WITH_MESSAGE(v_galilean_is_zero,
                "Esirkepov current deposition cannot be used with the Galilean algorithm.");
        }

        WARPX_ALWAYS_ASSERT_WITH_MESSAGE(
            (current_deposition_algo != CurrentDepositionAlgo::Vay) ||
            v_galilean_is_zero,
            "Vay current deposition not implemented for Galilean algorithms"
        );

#   ifdef WARPX_DIM_RZ
        update_with_rho = true;
#   else
        if (m_v_galilean[0] == 0. && m_v_galilean[1] == 0. && m_v_galilean[2] == 0. &&
            m_v_comoving[0] == 0. && m_v_comoving[1] == 0. && m_v_comoving[2] == 0.) {
            update_with_rho = (do_dive_cleaning) ? true : false; // standard PSATD
        }
        else {
            update_with_rho = true;  // Galilean PSATD or comoving PSATD
        }
#   endif

        // Overwrite update_with_rho with value set in input file
        pp_psatd.query("update_with_rho", update_with_rho);

        WARPX_ALWAYS_ASSERT_WITH_MESSAGE(
            (!do_dive_cleaning) || update_with_rho,
            "warpx.do_dive_cleaning = 1 not implemented with psatd.update_with_rho = 0"
        );

        WARPX_ALWAYS_ASSERT_WITH_MESSAGE(
            v_comoving_is_zero || update_with_rho,
            "psatd.update_with_rho must be equal to 1 for comoving PSATD"
        );

        if (do_multi_J)
        {
            WARPX_ALWAYS_ASSERT_WITH_MESSAGE(
                v_galilean_is_zero,
                "Multi-J algorithm not implemented with Galilean PSATD"
            );
        }

        if (J_in_time == JInTime::Linear)
        {
            WARPX_ALWAYS_ASSERT_WITH_MESSAGE(
                update_with_rho,
                "psatd.update_with_rho must be set to 1 when psatd.J_in_time=linear");

            WARPX_ALWAYS_ASSERT_WITH_MESSAGE(
                v_galilean_is_zero,
                "psatd.J_in_time=linear not implemented with Galilean PSATD");

            WARPX_ALWAYS_ASSERT_WITH_MESSAGE(
                v_comoving_is_zero,
                "psatd.J_in_time=linear not implemented with comoving PSATD");

            WARPX_ALWAYS_ASSERT_WITH_MESSAGE(
                !current_correction,
                "psatd.current_correction=1 not implemented with psatd.J_in_time=linear");

            WARPX_ALWAYS_ASSERT_WITH_MESSAGE(
                current_deposition_algo != CurrentDepositionAlgo::Vay,
                "algo.current_deposition=vay not implemented with psatd.J_in_time=linear");
        }

        for (int dir = 0; dir < AMREX_SPACEDIM; dir++)
        {
            if (WarpX::field_boundary_lo[dir] == FieldBoundaryType::Damped ||
                WarpX::field_boundary_hi[dir] == FieldBoundaryType::Damped ) {
                WARPX_ALWAYS_ASSERT_WITH_MESSAGE(
                    WarpX::field_boundary_lo[dir] == WarpX::field_boundary_hi[dir],
                    "field boundary in both lo and hi must be set to Damped for PSATD"
                );
            }
        }

        // Fill guard cells with backward FFTs in directions with field damping
        for (int dir = 0; dir < AMREX_SPACEDIM; dir++)
        {
            if (WarpX::field_boundary_lo[dir] == FieldBoundaryType::Damped ||
                WarpX::field_boundary_hi[dir] == FieldBoundaryType::Damped)
            {
                WarpX::m_fill_guards_fields[dir] = 1;
            }
        }

        // Without periodic single box, fill guard cells with backward FFTs,
        // with current correction or Vay deposition
        if (fft_periodic_single_box == false)
        {
            if (current_correction ||
                current_deposition_algo == CurrentDepositionAlgo::Vay)
            {
                WarpX::m_fill_guards_current = amrex::IntVect(1);
            }
        }
    }

    if (electromagnetic_solver_id != ElectromagneticSolverAlgo::PSATD ) {
        for (int idim = 0; idim < AMREX_SPACEDIM; ++idim) {
            WARPX_ALWAYS_ASSERT_WITH_MESSAGE(
                (WarpX::field_boundary_lo[idim] != FieldBoundaryType::Damped) &&
                (WarpX::field_boundary_hi[idim] != FieldBoundaryType::Damped),
                "FieldBoundaryType::Damped is only supported for PSATD"
            );
        }
    }

    // for slice generation //
    {
        const ParmParse pp_slice("slice");
        amrex::Vector<Real> slice_lo(AMREX_SPACEDIM);
        amrex::Vector<Real> slice_hi(AMREX_SPACEDIM);
        Vector<int> slice_crse_ratio(AMREX_SPACEDIM);
        // set default slice_crse_ratio //
        for (int idim=0; idim < AMREX_SPACEDIM; ++idim )
        {
            slice_crse_ratio[idim] = 1;
        }
        utils::parser::queryArrWithParser(
        pp_slice, "dom_lo", slice_lo, 0, AMREX_SPACEDIM);
        utils::parser::queryArrWithParser(
        pp_slice, "dom_hi", slice_hi, 0, AMREX_SPACEDIM);
        utils::parser::queryArrWithParser(
        pp_slice, "coarsening_ratio",slice_crse_ratio,0,AMREX_SPACEDIM);
        utils::parser::queryWithParser(
        pp_slice, "plot_int",slice_plot_int);
        slice_realbox.setLo(slice_lo);
        slice_realbox.setHi(slice_hi);
        slice_cr_ratio = IntVect(AMREX_D_DECL(1,1,1));
        for (int idim = 0; idim < AMREX_SPACEDIM; ++idim)
        {
            if (slice_crse_ratio[idim] > 1 ) {
                slice_cr_ratio[idim] = slice_crse_ratio[idim];
            }
        }
    }
}

void
WarpX::BackwardCompatibility ()
{
    // Auxiliary variables
    int backward_int;
    bool backward_bool;
    std::string backward_str;
    amrex::Real backward_Real;

    const ParmParse pp_amr("amr");
    WARPX_ALWAYS_ASSERT_WITH_MESSAGE(
        !pp_amr.query("plot_int", backward_int),
        "amr.plot_int is not supported anymore. Please use the new syntax for diagnostics:\n"
        "diagnostics.diags_names = my_diag\n"
        "my_diag.intervals = 10\n"
        "for output every 10 iterations. See documentation for more information"
    );

    WARPX_ALWAYS_ASSERT_WITH_MESSAGE(
        !pp_amr.query("plot_file", backward_str),
        "amr.plot_file is not supported anymore. "
        "Please use the new syntax for diagnostics, see documentation."
    );

    const ParmParse pp_warpx("warpx");
    std::vector<std::string> backward_strings;
    WARPX_ALWAYS_ASSERT_WITH_MESSAGE(
        !pp_warpx.queryarr("fields_to_plot", backward_strings),
        "warpx.fields_to_plot is not supported anymore. "
        "Please use the new syntax for diagnostics, see documentation."
    );

    WARPX_ALWAYS_ASSERT_WITH_MESSAGE(
        !pp_warpx.query("plot_finepatch", backward_int),
        "warpx.plot_finepatch is not supported anymore. "
        "Please use the new syntax for diagnostics, see documentation."
    );

    WARPX_ALWAYS_ASSERT_WITH_MESSAGE(
        !pp_warpx.query("plot_crsepatch", backward_int),
        "warpx.plot_crsepatch is not supported anymore. "
        "Please use the new syntax for diagnostics, see documentation."
    );

    WARPX_ALWAYS_ASSERT_WITH_MESSAGE(
        !pp_warpx.queryarr("load_balance_int", backward_strings),
        "warpx.load_balance_int is no longer a valid option. "
        "Please use the renamed option algo.load_balance_intervals instead."
    );

    WARPX_ALWAYS_ASSERT_WITH_MESSAGE(
        !pp_warpx.queryarr("load_balance_intervals", backward_strings),
        "warpx.load_balance_intervals is no longer a valid option. "
        "Please use the renamed option algo.load_balance_intervals instead."
    );

    WARPX_ALWAYS_ASSERT_WITH_MESSAGE(
        !pp_warpx.query("load_balance_efficiency_ratio_threshold", backward_Real),
        "warpx.load_balance_efficiency_ratio_threshold is not supported anymore. "
        "Please use the renamed option algo.load_balance_efficiency_ratio_threshold."
    );

    WARPX_ALWAYS_ASSERT_WITH_MESSAGE(
        !pp_warpx.query("load_balance_with_sfc", backward_int),
        "warpx.load_balance_with_sfc is not supported anymore. "
        "Please use the renamed option algo.load_balance_with_sfc."
    );

    WARPX_ALWAYS_ASSERT_WITH_MESSAGE(
        !pp_warpx.query("load_balance_knapsack_factor", backward_Real),
        "warpx.load_balance_knapsack_factor is not supported anymore. "
        "Please use the renamed option algo.load_balance_knapsack_factor."
    );

    WARPX_ALWAYS_ASSERT_WITH_MESSAGE(
        !pp_warpx.queryarr("override_sync_int", backward_strings),
        "warpx.override_sync_int is no longer a valid option. "
        "Please use the renamed option warpx.override_sync_intervals instead."
    );

    WARPX_ALWAYS_ASSERT_WITH_MESSAGE(
        !pp_warpx.queryarr("sort_int", backward_strings),
        "warpx.sort_int is no longer a valid option. "
        "Please use the renamed option warpx.sort_intervals instead."
    );

    WARPX_ALWAYS_ASSERT_WITH_MESSAGE(
        !pp_warpx.query("do_nodal", backward_int),
        "warpx.do_nodal is not supported anymore. "
        "Please use the flag warpx.grid_type instead."
    );

    WARPX_ALWAYS_ASSERT_WITH_MESSAGE(
        !pp_warpx.query("use_kspace_filter", backward_int),
        "warpx.use_kspace_filter is not supported anymore. "
        "Please use the flag use_filter, see documentation."
    );

    WARPX_ALWAYS_ASSERT_WITH_MESSAGE(
        !pp_warpx.query("do_pml", backward_int),
        "do_pml is not supported anymore. Please use boundary.field_lo and boundary.field_hi"
        " to set the boundary conditions."
    );

    WARPX_ALWAYS_ASSERT_WITH_MESSAGE(
        !pp_warpx.query("serialize_ics", backward_bool),
        "warpx.serialize_ics is no longer a valid option. "
        "Please use the renamed option warpx.serialize_initial_conditions instead."
    );

    WARPX_ALWAYS_ASSERT_WITH_MESSAGE(
        !pp_warpx.query("do_back_transformed_diagnostics", backward_int),
        "Legacy back-transformed diagnostics are not supported anymore. "
        "Please use the new syntax for back-transformed diagnostics, see documentation."
    );

    WARPX_ALWAYS_ASSERT_WITH_MESSAGE(
        !pp_warpx.query("lab_data_directory", backward_str),
        "Legacy back-transformed diagnostics are not supported anymore. "
        "Please use the new syntax for back-transformed diagnostics, see documentation."
    );

    WARPX_ALWAYS_ASSERT_WITH_MESSAGE(
        !pp_warpx.query("num_snapshots_lab", backward_int),
        "Legacy back-transformed diagnostics are not supported anymore. "
        "Please use the new syntax for back-transformed diagnostics, see documentation."
    );

    WARPX_ALWAYS_ASSERT_WITH_MESSAGE(
        !pp_warpx.query("dt_snapshots_lab", backward_Real),
        "Legacy back-transformed diagnostics are not supported anymore. "
        "Please use the new syntax for back-transformed diagnostics, see documentation."
    );

    WARPX_ALWAYS_ASSERT_WITH_MESSAGE(
        !pp_warpx.query("dz_snapshots_lab", backward_Real),
        "Legacy back-transformed diagnostics are not supported anymore. "
        "Please use the new syntax for back-transformed diagnostics, see documentation."
    );

    WARPX_ALWAYS_ASSERT_WITH_MESSAGE(
        !pp_warpx.query("do_back_transformed_fields", backward_int),
        "Legacy back-transformed diagnostics are not supported anymore. "
        "Please use the new syntax for back-transformed diagnostics, see documentation."
    );

    WARPX_ALWAYS_ASSERT_WITH_MESSAGE(
        !pp_warpx.query("buffer_size", backward_int),
        "Legacy back-transformed diagnostics are not supported anymore. "
        "Please use the new syntax for back-transformed diagnostics, see documentation."
    );

    const ParmParse pp_slice("slice");

    WARPX_ALWAYS_ASSERT_WITH_MESSAGE(
        !pp_slice.query("num_slice_snapshots_lab", backward_int),
        "Legacy back-transformed diagnostics are not supported anymore. "
        "Please use the new syntax for back-transformed diagnostics, see documentation."
    );

    WARPX_ALWAYS_ASSERT_WITH_MESSAGE(
        !pp_slice.query("dt_slice_snapshots_lab", backward_Real),
        "Legacy back-transformed diagnostics are not supported anymore. "
        "Please use the new syntax for back-transformed diagnostics, see documentation."
    );

    WARPX_ALWAYS_ASSERT_WITH_MESSAGE(
        !pp_slice.query("particle_slice_width_lab", backward_Real),
        "Legacy back-transformed diagnostics are not supported anymore. "
        "Please use the new syntax for back-transformed diagnostics, see documentation."
    );

    const ParmParse pp_interpolation("interpolation");
    WARPX_ALWAYS_ASSERT_WITH_MESSAGE(
        !pp_interpolation.query("nox", backward_int) &&
        !pp_interpolation.query("noy", backward_int) &&
        !pp_interpolation.query("noz", backward_int),
        "interpolation.nox (as well as .noy, .noz) are not supported anymore."
        " Please use the new syntax algo.particle_shape instead"
    );

    const ParmParse pp_algo("algo");
    int backward_mw_solver;
    WARPX_ALWAYS_ASSERT_WITH_MESSAGE(
        !pp_algo.query("maxwell_fdtd_solver", backward_mw_solver),
        "algo.maxwell_fdtd_solver is not supported anymore. "
        "Please use the renamed option algo.maxwell_solver");

    const ParmParse pp_particles("particles");
    int nspecies;
    if (pp_particles.query("nspecies", nspecies)){
        ablastr::warn_manager::WMRecordWarning("Species",
            "particles.nspecies is ignored. Just use particles.species_names please.",
            ablastr::warn_manager::WarnPriority::low);
    }

    std::vector<std::string> backward_sp_names;
    pp_particles.queryarr("species_names", backward_sp_names);
    for(const std::string& speciesiter : backward_sp_names){
        const ParmParse pp_species(speciesiter);
        std::vector<amrex::Real> backward_vel;
        std::stringstream ssspecies;

        ssspecies << "'" << speciesiter << ".multiple_particles_vel_<x,y,z>'";
        ssspecies << " are not supported anymore. ";
        ssspecies << "Please use the renamed variables ";
        ssspecies << "'" << speciesiter << ".multiple_particles_u<x,y,z>' .";
        WARPX_ALWAYS_ASSERT_WITH_MESSAGE(
            !pp_species.queryarr("multiple_particles_vel_x", backward_vel) &&
            !pp_species.queryarr("multiple_particles_vel_y", backward_vel) &&
            !pp_species.queryarr("multiple_particles_vel_z", backward_vel),
            ssspecies.str());

        ssspecies.str("");
        ssspecies.clear();
        ssspecies << "'" << speciesiter << ".single_particle_vel'";
        ssspecies << " is not supported anymore. ";
        ssspecies << "Please use the renamed variable ";
        ssspecies << "'" << speciesiter << ".single_particle_u' .";
        WARPX_ALWAYS_ASSERT_WITH_MESSAGE(
            !pp_species.queryarr("single_particle_vel", backward_vel),
            ssspecies.str());
    }

    const ParmParse pp_collisions("collisions");
    int ncollisions;
    if (pp_collisions.query("ncollisions", ncollisions)){
        ablastr::warn_manager::WMRecordWarning("Collisions",
            "collisions.ncollisions is ignored. Just use particles.collision_names please.",
            ablastr::warn_manager::WarnPriority::low);
    }

    const ParmParse pp_lasers("lasers");
    int nlasers;
    if (pp_lasers.query("nlasers", nlasers)){
        ablastr::warn_manager::WMRecordWarning("Laser",
            "lasers.nlasers is ignored. Just use lasers.names please.",
            ablastr::warn_manager::WarnPriority::low);
    }
}

// This is a virtual function.
void
WarpX::MakeNewLevelFromScratch (int lev, Real time, const BoxArray& new_grids,
                                const DistributionMapping& new_dmap)
{
    AllocLevelData(lev, new_grids, new_dmap);
    InitLevelData(lev, time);
}

// This is a virtual function.
void
WarpX::MakeNewLevelFromCoarse (int /*lev*/, amrex::Real /*time*/, const amrex::BoxArray& /*ba*/,
                                         const amrex::DistributionMapping& /*dm*/)
{
    WARPX_ABORT_WITH_MESSAGE("MakeNewLevelFromCoarse: To be implemented");
}

void
WarpX::ClearLevel (int lev)
{
    for (int i = 0; i < 3; ++i) {
        Efield_aux[lev][i].reset();
        Bfield_aux[lev][i].reset();

        current_fp[lev][i].reset();
        Efield_fp [lev][i].reset();
        Bfield_fp [lev][i].reset();

        current_store[lev][i].reset();

        if (do_current_centering)
        {
            current_fp_nodal[lev][i].reset();
        }

        if (WarpX::current_deposition_algo == CurrentDepositionAlgo::Vay)
        {
            current_fp_vay[lev][i].reset();
        }

        if (electrostatic_solver_id == ElectrostaticSolverAlgo::LabFrameElectroMagnetostatic)
        {
            vector_potential_fp_nodal[lev][i].reset();
            vector_potential_grad_buf_e_stag[lev][i].reset();
            vector_potential_grad_buf_b_stag[lev][i].reset();
        }

        current_cp[lev][i].reset();
        Efield_cp [lev][i].reset();
        Bfield_cp [lev][i].reset();

        Efield_cax[lev][i].reset();
        Bfield_cax[lev][i].reset();
        current_buf[lev][i].reset();
    }

    if (WarpX::electromagnetic_solver_id == ElectromagneticSolverAlgo::HybridPIC)
    {
        m_hybrid_pic_model->ClearLevel(lev);
    }

    charge_buf[lev].reset();

    current_buffer_masks[lev].reset();
    gather_buffer_masks[lev].reset();

    F_fp  [lev].reset();
    G_fp  [lev].reset();
    rho_fp[lev].reset();
    phi_fp[lev].reset();
    F_cp  [lev].reset();
    G_cp  [lev].reset();
    rho_cp[lev].reset();

#ifdef WARPX_USE_PSATD
    if (WarpX::electromagnetic_solver_id == ElectromagneticSolverAlgo::PSATD) {
        spectral_solver_fp[lev].reset();
        spectral_solver_cp[lev].reset();
    }
#endif

    costs[lev].reset();
    load_balance_efficiency[lev] = -1;
}

void
WarpX::AllocLevelData (int lev, const BoxArray& ba, const DistributionMapping& dm)
{
    const bool aux_is_nodal = ((field_gathering_algo == GatheringAlgo::MomentumConserving) &&
                               (evolve_scheme != EvolveScheme::ImplicitPicard));

#if   defined(WARPX_DIM_1D_Z)
    const amrex::RealVect dx(WarpX::CellSize(lev)[2]);
#elif   defined(WARPX_DIM_XZ) || defined(WARPX_DIM_RZ)
    const amrex::RealVect dx = {WarpX::CellSize(lev)[0], WarpX::CellSize(lev)[2]};
#elif defined(WARPX_DIM_3D)
    const amrex::RealVect dx = {WarpX::CellSize(lev)[0], WarpX::CellSize(lev)[1], WarpX::CellSize(lev)[2]};
#endif

    // Initialize filter before guard cells manager
    // (needs info on length of filter's stencil)
    if (use_filter)
    {
        InitFilter();
    }

    guard_cells.Init(
        dt[lev],
        dx,
        do_subcycling,
        WarpX::use_fdtd_nci_corr,
        grid_type,
        do_moving_window,
        moving_window_dir,
        WarpX::nox,
        nox_fft, noy_fft, noz_fft,
        NCIGodfreyFilter::m_stencil_width,
        electromagnetic_solver_id,
        maxLevel(),
        WarpX::m_v_galilean,
        WarpX::m_v_comoving,
        safe_guard_cells,
        WarpX::do_multi_J,
        WarpX::fft_do_time_averaging,
        WarpX::isAnyBoundaryPML(),
        WarpX::do_pml_in_domain,
        WarpX::pml_ncell,
        this->refRatio(),
        use_filter,
        bilinear_filter.stencil_length_each_dir);


#ifdef AMREX_USE_EB
        int max_guard = guard_cells.ng_FieldSolver.max();
        m_field_factory[lev] = amrex::makeEBFabFactory(Geom(lev), ba, dm,
                                                       {max_guard, max_guard, max_guard},
                                                       amrex::EBSupport::full);
#else
        m_field_factory[lev] = std::make_unique<FArrayBoxFactory>();
#endif


    if (mypc->nSpeciesDepositOnMainGrid() && n_current_deposition_buffer == 0) {
        n_current_deposition_buffer = 1;
        // This forces the allocation of buffers and allows the code associated
        // with buffers to run. But the buffer size of `1` is in fact not used,
        // `deposit_on_main_grid` forces all particles (whether or not they
        // are in buffers) to deposition on the main grid.
    }

    if (n_current_deposition_buffer < 0) {
        n_current_deposition_buffer = guard_cells.ng_alloc_J.max();
    }
    if (n_field_gather_buffer < 0) {
        // Field gather buffer should be larger than current deposition buffers
        n_field_gather_buffer = n_current_deposition_buffer + 1;
    }

    AllocLevelMFs(lev, ba, dm, guard_cells.ng_alloc_EB, guard_cells.ng_alloc_J,
                  guard_cells.ng_alloc_Rho, guard_cells.ng_alloc_F, guard_cells.ng_alloc_G, aux_is_nodal);

    if (evolve_scheme == EvolveScheme::ImplicitPicard) {
        EvolveImplicitPicardInit(lev);
    }

    m_accelerator_lattice[lev] = std::make_unique<AcceleratorLattice>();
    m_accelerator_lattice[lev]->InitElementFinder(lev, ba, dm);

}

void
WarpX::AllocLevelMFs (int lev, const BoxArray& ba, const DistributionMapping& dm,
                      const IntVect& ngEB, IntVect& ngJ, const IntVect& ngRho,
                      const IntVect& ngF, const IntVect& ngG, const bool aux_is_nodal)
{
    // Declare nodal flags
    IntVect Ex_nodal_flag, Ey_nodal_flag, Ez_nodal_flag;
    IntVect Bx_nodal_flag, By_nodal_flag, Bz_nodal_flag;
    IntVect jx_nodal_flag, jy_nodal_flag, jz_nodal_flag;
    IntVect rho_nodal_flag;
    IntVect phi_nodal_flag;
    amrex::IntVect F_nodal_flag, G_nodal_flag;

    // Set nodal flags
#if   defined(WARPX_DIM_1D_Z)
    // AMReX convention: x = missing dimension, y = missing dimension, z = only dimension
    Ex_nodal_flag = IntVect(1);
    Ey_nodal_flag = IntVect(1);
    Ez_nodal_flag = IntVect(0);
    Bx_nodal_flag = IntVect(0);
    By_nodal_flag = IntVect(0);
    Bz_nodal_flag = IntVect(1);
    jx_nodal_flag = IntVect(1);
    jy_nodal_flag = IntVect(1);
    jz_nodal_flag = IntVect(0);
#elif   defined(WARPX_DIM_XZ) || defined(WARPX_DIM_RZ)
    // AMReX convention: x = first dimension, y = missing dimension, z = second dimension
    Ex_nodal_flag = IntVect(0,1);
    Ey_nodal_flag = IntVect(1,1);
    Ez_nodal_flag = IntVect(1,0);
    Bx_nodal_flag = IntVect(1,0);
    By_nodal_flag = IntVect(0,0);
    Bz_nodal_flag = IntVect(0,1);
    jx_nodal_flag = IntVect(0,1);
    jy_nodal_flag = IntVect(1,1);
    jz_nodal_flag = IntVect(1,0);
#elif defined(WARPX_DIM_3D)
    Ex_nodal_flag = IntVect(0,1,1);
    Ey_nodal_flag = IntVect(1,0,1);
    Ez_nodal_flag = IntVect(1,1,0);
    Bx_nodal_flag = IntVect(1,0,0);
    By_nodal_flag = IntVect(0,1,0);
    Bz_nodal_flag = IntVect(0,0,1);
    jx_nodal_flag = IntVect(0,1,1);
    jy_nodal_flag = IntVect(1,0,1);
    jz_nodal_flag = IntVect(1,1,0);
#endif
    if (electrostatic_solver_id == ElectrostaticSolverAlgo::LabFrameElectroMagnetostatic)
    {
        jx_nodal_flag  = IntVect::TheNodeVector();
        jy_nodal_flag  = IntVect::TheNodeVector();
        jz_nodal_flag  = IntVect::TheNodeVector();
        ngJ = ngRho;
    }
    rho_nodal_flag = IntVect( AMREX_D_DECL(1,1,1) );
    phi_nodal_flag = IntVect::TheNodeVector();
    F_nodal_flag = amrex::IntVect::TheNodeVector();
    G_nodal_flag = amrex::IntVect::TheCellVector();

    // Overwrite nodal flags if necessary
    if (grid_type == GridType::Collocated) {
        Ex_nodal_flag  = IntVect::TheNodeVector();
        Ey_nodal_flag  = IntVect::TheNodeVector();
        Ez_nodal_flag  = IntVect::TheNodeVector();
        Bx_nodal_flag  = IntVect::TheNodeVector();
        By_nodal_flag  = IntVect::TheNodeVector();
        Bz_nodal_flag  = IntVect::TheNodeVector();
        jx_nodal_flag  = IntVect::TheNodeVector();
        jy_nodal_flag  = IntVect::TheNodeVector();
        jz_nodal_flag  = IntVect::TheNodeVector();
        rho_nodal_flag = IntVect::TheNodeVector();
        G_nodal_flag = amrex::IntVect::TheNodeVector();
    }
#ifdef WARPX_DIM_RZ
    if (WarpX::electromagnetic_solver_id == ElectromagneticSolverAlgo::PSATD) {
        // Force cell-centered IndexType in r and z
        Ex_nodal_flag  = IntVect::TheCellVector();
        Ey_nodal_flag  = IntVect::TheCellVector();
        Ez_nodal_flag  = IntVect::TheCellVector();
        Bx_nodal_flag  = IntVect::TheCellVector();
        By_nodal_flag  = IntVect::TheCellVector();
        Bz_nodal_flag  = IntVect::TheCellVector();
        jx_nodal_flag  = IntVect::TheCellVector();
        jy_nodal_flag  = IntVect::TheCellVector();
        jz_nodal_flag  = IntVect::TheCellVector();
        rho_nodal_flag = IntVect::TheCellVector();
        F_nodal_flag = IntVect::TheCellVector();
        G_nodal_flag = IntVect::TheCellVector();
    }

    // With RZ multimode, there is a real and imaginary component
    // for each mode, except mode 0 which is purely real
    // Component 0 is mode 0.
    // Odd components are the real parts.
    // Even components are the imaginary parts.
    ncomps = n_rz_azimuthal_modes*2 - 1;
#endif

    // Set global rho nodal flag to know about rho index type when rho MultiFab is not allocated
    m_rho_nodal_flag = rho_nodal_flag;

    //
    // The fine patch
    //
    const std::array<Real,3> dx = CellSize(lev);

    AllocInitMultiFab(Bfield_fp[lev][0], amrex::convert(ba, Bx_nodal_flag), dm, ncomps, ngEB, lev, "Bfield_fp[x]");
    AllocInitMultiFab(Bfield_fp[lev][1], amrex::convert(ba, By_nodal_flag), dm, ncomps, ngEB, lev, "Bfield_fp[y]");
    AllocInitMultiFab(Bfield_fp[lev][2], amrex::convert(ba, Bz_nodal_flag), dm, ncomps, ngEB, lev, "Bfield_fp[z]");

    AllocInitMultiFab(Efield_fp[lev][0], amrex::convert(ba, Ex_nodal_flag), dm, ncomps, ngEB, lev, "Efield_fp[x]");
    AllocInitMultiFab(Efield_fp[lev][1], amrex::convert(ba, Ey_nodal_flag), dm, ncomps, ngEB, lev, "Efield_fp[y]");
    AllocInitMultiFab(Efield_fp[lev][2], amrex::convert(ba, Ez_nodal_flag), dm, ncomps, ngEB, lev, "Efield_fp[z]");

    AllocInitMultiFab(current_fp[lev][0], amrex::convert(ba, jx_nodal_flag), dm, ncomps, ngJ, lev, "current_fp[x]", 0.0_rt);
    AllocInitMultiFab(current_fp[lev][1], amrex::convert(ba, jy_nodal_flag), dm, ncomps, ngJ, lev, "current_fp[y]", 0.0_rt);
    AllocInitMultiFab(current_fp[lev][2], amrex::convert(ba, jz_nodal_flag), dm, ncomps, ngJ, lev, "current_fp[z]", 0.0_rt);

    // Match external field MultiFabs to fine patch
    if (add_external_B_field) {
        AllocInitMultiFab(Bfield_fp_external[lev][0], amrex::convert(ba, Bx_nodal_flag), dm, ncomps, ngEB, lev, "Bfield_fp_external[x]");
        AllocInitMultiFab(Bfield_fp_external[lev][1], amrex::convert(ba, By_nodal_flag), dm, ncomps, ngEB, lev, "Bfield_fp_external[y]");
        AllocInitMultiFab(Bfield_fp_external[lev][2], amrex::convert(ba, Bz_nodal_flag), dm, ncomps, ngEB, lev, "Bfield_fp_external[z]");
    }
    if (add_external_E_field) {
        AllocInitMultiFab(Efield_fp_external[lev][0], amrex::convert(ba, Ex_nodal_flag), dm, ncomps, ngEB, lev, "Efield_fp_external[x]");
        AllocInitMultiFab(Efield_fp_external[lev][1], amrex::convert(ba, Ey_nodal_flag), dm, ncomps, ngEB, lev, "Efield_fp_external[y]");
        AllocInitMultiFab(Efield_fp_external[lev][2], amrex::convert(ba, Ez_nodal_flag), dm, ncomps, ngEB, lev, "Efield_fp_external[z]");
    }

    if (do_current_centering)
    {
        amrex::BoxArray const& nodal_ba = amrex::convert(ba, amrex::IntVect::TheNodeVector());
        AllocInitMultiFab(current_fp_nodal[lev][0], nodal_ba, dm, ncomps, ngJ, lev, "current_fp_nodal[x]", 0.0_rt);
        AllocInitMultiFab(current_fp_nodal[lev][1], nodal_ba, dm, ncomps, ngJ, lev, "current_fp_nodal[y]", 0.0_rt);
        AllocInitMultiFab(current_fp_nodal[lev][2], nodal_ba, dm, ncomps, ngJ, lev, "current_fp_nodal[z]", 0.0_rt);
    }

    if (WarpX::current_deposition_algo == CurrentDepositionAlgo::Vay)
    {
        AllocInitMultiFab(current_fp_vay[lev][0], amrex::convert(ba, rho_nodal_flag), dm, ncomps, ngJ, lev, "current_fp_vay[x]", 0.0_rt);
        AllocInitMultiFab(current_fp_vay[lev][1], amrex::convert(ba, rho_nodal_flag), dm, ncomps, ngJ, lev, "current_fp_vay[y]", 0.0_rt);
        AllocInitMultiFab(current_fp_vay[lev][2], amrex::convert(ba, rho_nodal_flag), dm, ncomps, ngJ, lev, "current_fp_vay[z]", 0.0_rt);
    }

    if (electrostatic_solver_id == ElectrostaticSolverAlgo::LabFrameElectroMagnetostatic)
    {
        AllocInitMultiFab(vector_potential_fp_nodal[lev][0], amrex::convert(ba, rho_nodal_flag),
            dm, ncomps, ngRho, lev, "vector_potential_fp_nodal[x]", 0.0_rt);
        AllocInitMultiFab(vector_potential_fp_nodal[lev][1], amrex::convert(ba, rho_nodal_flag),
            dm, ncomps, ngRho, lev, "vector_potential_fp_nodal[y]", 0.0_rt);
        AllocInitMultiFab(vector_potential_fp_nodal[lev][2], amrex::convert(ba, rho_nodal_flag),
            dm, ncomps, ngRho, lev, "vector_potential_fp_nodal[z]", 0.0_rt);

        AllocInitMultiFab(vector_potential_grad_buf_e_stag[lev][0], amrex::convert(ba, Ex_nodal_flag),
            dm, ncomps, ngEB, lev, "vector_potential_grad_buf_e_stag[x]", 0.0_rt);
        AllocInitMultiFab(vector_potential_grad_buf_e_stag[lev][1], amrex::convert(ba, Ey_nodal_flag),
            dm, ncomps, ngEB, lev, "vector_potential_grad_buf_e_stag[y]", 0.0_rt);
        AllocInitMultiFab(vector_potential_grad_buf_e_stag[lev][2], amrex::convert(ba, Ez_nodal_flag),
            dm, ncomps, ngEB, lev, "vector_potential_grad_buf_e_stag[z]", 0.0_rt);

        AllocInitMultiFab(vector_potential_grad_buf_b_stag[lev][0], amrex::convert(ba, Bx_nodal_flag),
            dm, ncomps, ngEB, lev, "vector_potential_grad_buf_b_stag[x]", 0.0_rt);
        AllocInitMultiFab(vector_potential_grad_buf_b_stag[lev][1], amrex::convert(ba, By_nodal_flag),
            dm, ncomps, ngEB, lev, "vector_potential_grad_buf_b_stag[y]", 0.0_rt);
        AllocInitMultiFab(vector_potential_grad_buf_b_stag[lev][2], amrex::convert(ba, Bz_nodal_flag),
            dm, ncomps, ngEB, lev, "vector_potential_grad_buf_b_stag[z]", 0.0_rt);
    }

    // Allocate extra multifabs needed by the kinetic-fluid hybrid algorithm.
    if (WarpX::electromagnetic_solver_id == ElectromagneticSolverAlgo::HybridPIC)
    {
        m_hybrid_pic_model->AllocateLevelMFs(
            lev, ba, dm, ncomps, ngJ, ngRho, jx_nodal_flag, jy_nodal_flag,
            jz_nodal_flag, rho_nodal_flag
        );
    }

    if (fft_do_time_averaging)
    {
        AllocInitMultiFab(Bfield_avg_fp[lev][0], amrex::convert(ba, Bx_nodal_flag), dm, ncomps, ngEB, lev, "Bfield_avg_fp[x]");
        AllocInitMultiFab(Bfield_avg_fp[lev][1], amrex::convert(ba, By_nodal_flag), dm, ncomps, ngEB, lev, "Bfield_avg_fp[y]");
        AllocInitMultiFab(Bfield_avg_fp[lev][2], amrex::convert(ba, Bz_nodal_flag), dm, ncomps, ngEB, lev, "Bfield_avg_fp[z]");

        AllocInitMultiFab(Efield_avg_fp[lev][0], amrex::convert(ba, Ex_nodal_flag), dm, ncomps, ngEB, lev, "Efield_avg_fp[x]");
        AllocInitMultiFab(Efield_avg_fp[lev][1], amrex::convert(ba, Ey_nodal_flag), dm, ncomps, ngEB, lev, "Efield_avg_fp[y]");
        AllocInitMultiFab(Efield_avg_fp[lev][2], amrex::convert(ba, Ez_nodal_flag), dm, ncomps, ngEB, lev, "Efield_avg_fp[z]");
    }

#ifdef AMREX_USE_EB
    constexpr int nc_ls = 1;
    amrex::IntVect ng_ls(2);
    AllocInitMultiFab(m_distance_to_eb[lev], amrex::convert(ba, IntVect::TheNodeVector()), dm, nc_ls, ng_ls, lev, "m_distance_to_eb");

    // EB info are needed only at the finest level
    if (lev == maxLevel())
    {
        if (WarpX::electromagnetic_solver_id != ElectromagneticSolverAlgo::PSATD) {
            AllocInitMultiFab(m_edge_lengths[lev][0], amrex::convert(ba, Ex_nodal_flag), dm, ncomps, guard_cells.ng_FieldSolver, lev, "m_edge_lengths[x]");
            AllocInitMultiFab(m_edge_lengths[lev][1], amrex::convert(ba, Ey_nodal_flag), dm, ncomps, guard_cells.ng_FieldSolver, lev, "m_edge_lengths[y]");
            AllocInitMultiFab(m_edge_lengths[lev][2], amrex::convert(ba, Ez_nodal_flag), dm, ncomps, guard_cells.ng_FieldSolver, lev, "m_edge_lengths[z]");
            AllocInitMultiFab(m_face_areas[lev][0], amrex::convert(ba, Bx_nodal_flag), dm, ncomps, guard_cells.ng_FieldSolver, lev, "m_face_areas[x]");
            AllocInitMultiFab(m_face_areas[lev][1], amrex::convert(ba, By_nodal_flag), dm, ncomps, guard_cells.ng_FieldSolver, lev, "m_face_areas[y]");
            AllocInitMultiFab(m_face_areas[lev][2], amrex::convert(ba, Bz_nodal_flag), dm, ncomps, guard_cells.ng_FieldSolver, lev, "m_face_areas[z]");
        }
        if(WarpX::electromagnetic_solver_id == ElectromagneticSolverAlgo::ECT) {
            AllocInitMultiFab(m_edge_lengths[lev][0], amrex::convert(ba, Ex_nodal_flag), dm, ncomps, guard_cells.ng_FieldSolver, lev, "m_edge_lengths[x]");
            AllocInitMultiFab(m_edge_lengths[lev][1], amrex::convert(ba, Ey_nodal_flag), dm, ncomps, guard_cells.ng_FieldSolver, lev, "m_edge_lengths[y]");
            AllocInitMultiFab(m_edge_lengths[lev][2], amrex::convert(ba, Ez_nodal_flag), dm, ncomps, guard_cells.ng_FieldSolver, lev, "m_edge_lengths[z]");
            AllocInitMultiFab(m_face_areas[lev][0], amrex::convert(ba, Bx_nodal_flag), dm, ncomps, guard_cells.ng_FieldSolver, lev, "m_face_areas[x]");
            AllocInitMultiFab(m_face_areas[lev][1], amrex::convert(ba, By_nodal_flag), dm, ncomps, guard_cells.ng_FieldSolver, lev, "m_face_areas[y]");
            AllocInitMultiFab(m_face_areas[lev][2], amrex::convert(ba, Bz_nodal_flag), dm, ncomps, guard_cells.ng_FieldSolver, lev, "m_face_areas[z]");
            AllocInitMultiFab(m_flag_info_face[lev][0], amrex::convert(ba, Bx_nodal_flag), dm, ncomps, guard_cells.ng_FieldSolver, lev, "m_flag_info_face[x]");
            AllocInitMultiFab(m_flag_info_face[lev][1], amrex::convert(ba, By_nodal_flag), dm, ncomps, guard_cells.ng_FieldSolver, lev, "m_flag_info_face[y]");
            AllocInitMultiFab(m_flag_info_face[lev][2], amrex::convert(ba, Bz_nodal_flag), dm, ncomps, guard_cells.ng_FieldSolver, lev, "m_flag_info_face[z]");
            AllocInitMultiFab(m_flag_ext_face[lev][0], amrex::convert(ba, Bx_nodal_flag), dm, ncomps, guard_cells.ng_FieldSolver, lev, "m_flag_ext_face[x]");
            AllocInitMultiFab(m_flag_ext_face[lev][1], amrex::convert(ba, By_nodal_flag), dm, ncomps, guard_cells.ng_FieldSolver, lev, "m_flag_ext_face[y]");
            AllocInitMultiFab(m_flag_ext_face[lev][2], amrex::convert(ba, Bz_nodal_flag), dm, ncomps, guard_cells.ng_FieldSolver, lev, "m_flag_ext_face[z]");
            AllocInitMultiFab(m_area_mod[lev][0], amrex::convert(ba, Bx_nodal_flag), dm, ncomps, guard_cells.ng_FieldSolver, lev, "m_area_mod[x]");
            AllocInitMultiFab(m_area_mod[lev][1], amrex::convert(ba, By_nodal_flag), dm, ncomps, guard_cells.ng_FieldSolver, lev, "m_area_mod[y]");
            AllocInitMultiFab(m_area_mod[lev][2], amrex::convert(ba, Bz_nodal_flag), dm, ncomps, guard_cells.ng_FieldSolver, lev, "m_area_mod[z]");
            m_borrowing[lev][0] = std::make_unique<amrex::LayoutData<FaceInfoBox>>(amrex::convert(ba, Bx_nodal_flag), dm);
            m_borrowing[lev][1] = std::make_unique<amrex::LayoutData<FaceInfoBox>>(amrex::convert(ba, By_nodal_flag), dm);
            m_borrowing[lev][2] = std::make_unique<amrex::LayoutData<FaceInfoBox>>(amrex::convert(ba, Bz_nodal_flag), dm);
            AllocInitMultiFab(Venl[lev][0], amrex::convert(ba, Bx_nodal_flag), dm, ncomps, guard_cells.ng_FieldSolver, lev, "Venl[x]");
            AllocInitMultiFab(Venl[lev][1], amrex::convert(ba, By_nodal_flag), dm, ncomps, guard_cells.ng_FieldSolver, lev, "Venl[y]");
            AllocInitMultiFab(Venl[lev][2], amrex::convert(ba, Bz_nodal_flag), dm, ncomps, guard_cells.ng_FieldSolver, lev, "Venl[z]");

            AllocInitMultiFab(ECTRhofield[lev][0], amrex::convert(ba, Bx_nodal_flag), dm, ncomps, guard_cells.ng_FieldSolver, lev, "ECTRhofield[x]", 0.0_rt);
            AllocInitMultiFab(ECTRhofield[lev][1], amrex::convert(ba, By_nodal_flag), dm, ncomps, guard_cells.ng_FieldSolver, lev, "ECTRhofield[y]", 0.0_rt);
            AllocInitMultiFab(ECTRhofield[lev][2], amrex::convert(ba, Bz_nodal_flag), dm, ncomps, guard_cells.ng_FieldSolver, lev, "ECTRhofield[z]", 0.0_rt);
        }
    }
#endif

    int rho_ncomps = 0;
    if( (electrostatic_solver_id == ElectrostaticSolverAlgo::LabFrame) ||
        (electrostatic_solver_id == ElectrostaticSolverAlgo::LabFrameElectroMagnetostatic) ||
        (electromagnetic_solver_id == ElectromagneticSolverAlgo::HybridPIC) ) {
        rho_ncomps = ncomps;
    }
    if (do_dive_cleaning) {
        rho_ncomps = 2*ncomps;
    }
    if (WarpX::electromagnetic_solver_id == ElectromagneticSolverAlgo::PSATD) {
        if (do_dive_cleaning || update_with_rho || current_correction) {
            // For the multi-J algorithm we can allocate only one rho component (no distinction between old and new)
            rho_ncomps = (WarpX::do_multi_J) ? ncomps : 2*ncomps;
        }
    }
    if (rho_ncomps > 0)
    {
        AllocInitMultiFab(rho_fp[lev], amrex::convert(ba, rho_nodal_flag), dm, rho_ncomps, ngRho, lev, "rho_fp", 0.0_rt);
    }

    if (electrostatic_solver_id == ElectrostaticSolverAlgo::LabFrame ||
        electrostatic_solver_id == ElectrostaticSolverAlgo::LabFrameElectroMagnetostatic)
    {
        const IntVect ngPhi = IntVect( AMREX_D_DECL(1,1,1) );
        AllocInitMultiFab(phi_fp[lev], amrex::convert(ba, phi_nodal_flag), dm, ncomps, ngPhi, lev, "phi_fp", 0.0_rt);
    }

    if (do_subcycling == 1 && lev == 0)
    {
        AllocInitMultiFab(current_store[lev][0], amrex::convert(ba,jx_nodal_flag),dm,ncomps,ngJ,lev, "current_store[x]");
        AllocInitMultiFab(current_store[lev][1], amrex::convert(ba,jy_nodal_flag),dm,ncomps,ngJ,lev, "current_store[y]");
        AllocInitMultiFab(current_store[lev][2], amrex::convert(ba,jz_nodal_flag),dm,ncomps,ngJ,lev, "current_store[z]");
    }

    if (do_dive_cleaning)
    {
        AllocInitMultiFab(F_fp[lev], amrex::convert(ba, F_nodal_flag), dm, ncomps, ngF, lev, "F_fp", 0.0_rt);
    }

    if (do_divb_cleaning)
    {
        AllocInitMultiFab(G_fp[lev], amrex::convert(ba, G_nodal_flag), dm, ncomps, ngG, lev, "G_fp", 0.0_rt);
    }

    if (WarpX::electromagnetic_solver_id == ElectromagneticSolverAlgo::PSATD)
    {
        // Allocate and initialize the spectral solver
#ifndef WARPX_USE_PSATD
        WARPX_ALWAYS_ASSERT_WITH_MESSAGE( false,
            "WarpX::AllocLevelMFs: PSATD solver requires WarpX build with spectral solver support.");
#else

        // Check whether the option periodic, single box is valid here
        if (fft_periodic_single_box) {
#   ifdef WARPX_DIM_RZ
            WARPX_ALWAYS_ASSERT_WITH_MESSAGE(
                geom[0].isPeriodic(1)          // domain is periodic in z
                && ba.size() == 1 && lev == 0, // domain is decomposed in a single box
                "The option `psatd.periodic_single_box_fft` can only be used for a periodic domain, decomposed in a single box");
#   else
            WARPX_ALWAYS_ASSERT_WITH_MESSAGE(
                geom[0].isAllPeriodic()        // domain is periodic in all directions
                && ba.size() == 1 && lev == 0, // domain is decomposed in a single box
                "The option `psatd.periodic_single_box_fft` can only be used for a periodic domain, decomposed in a single box");
#   endif
        }
        // Get the cell-centered box
        BoxArray realspace_ba = ba;  // Copy box
        realspace_ba.enclosedCells(); // Make it cell-centered
        // Define spectral solver
#   ifdef WARPX_DIM_RZ
        if ( fft_periodic_single_box == false ) {
            realspace_ba.grow(1, ngEB[1]); // add guard cells only in z
        }
        if (field_boundary_hi[0] == FieldBoundaryType::PML && !do_pml_in_domain) {
            // Extend region that is solved for to include the guard cells
            // which is where the PML boundary is applied.
            realspace_ba.growHi(0, pml_ncell);
        }
        AllocLevelSpectralSolverRZ(spectral_solver_fp,
                                   lev,
                                   realspace_ba,
                                   dm,
                                   dx);
#   else
        if ( fft_periodic_single_box == false ) {
            realspace_ba.grow(ngEB);   // add guard cells
        }
        bool const pml_flag_false = false;
        AllocLevelSpectralSolver(spectral_solver_fp,
                                 lev,
                                 realspace_ba,
                                 dm,
                                 dx,
                                 pml_flag_false);
#   endif
#endif
    } // ElectromagneticSolverAlgo::PSATD
    else {
        m_fdtd_solver_fp[lev] = std::make_unique<FiniteDifferenceSolver>(electromagnetic_solver_id, dx, grid_type);
    }

    //
    // The Aux patch (i.e., the full solution)
    //
    if (aux_is_nodal and grid_type != GridType::Collocated)
    {
        // Create aux multifabs on Nodal Box Array
        BoxArray const nba = amrex::convert(ba,IntVect::TheNodeVector());

        AllocInitMultiFab(Bfield_aux[lev][0], nba, dm, ncomps, ngEB, lev, "Bfield_aux[x]", 0.0_rt);
        AllocInitMultiFab(Bfield_aux[lev][1], nba, dm, ncomps, ngEB, lev, "Bfield_aux[y]", 0.0_rt);
        AllocInitMultiFab(Bfield_aux[lev][2], nba, dm, ncomps, ngEB, lev, "Bfield_aux[z]", 0.0_rt);

        AllocInitMultiFab(Efield_aux[lev][0], nba, dm, ncomps, ngEB, lev, "Efield_aux[x]", 0.0_rt);
        AllocInitMultiFab(Efield_aux[lev][1], nba, dm, ncomps, ngEB, lev, "Efield_aux[y]", 0.0_rt);
        AllocInitMultiFab(Efield_aux[lev][2], nba, dm, ncomps, ngEB, lev, "Efield_aux[z]", 0.0_rt);
    } else if (lev == 0) {
        if (!WarpX::fft_do_time_averaging) {
            // In this case, the aux grid is simply an alias of the fp grid
            AliasInitMultiFab(Efield_aux[lev][0], *Efield_fp[lev][0], 0, ncomps, lev, "Efield_aux[x]", 0.0_rt);
            AliasInitMultiFab(Efield_aux[lev][1], *Efield_fp[lev][1], 0, ncomps, lev, "Efield_aux[y]", 0.0_rt);
            AliasInitMultiFab(Efield_aux[lev][2], *Efield_fp[lev][2], 0, ncomps, lev, "Efield_aux[z]", 0.0_rt);

            AliasInitMultiFab(Bfield_aux[lev][0], *Bfield_fp[lev][0], 0, ncomps, lev, "Bfield_aux[x]", 0.0_rt);
            AliasInitMultiFab(Bfield_aux[lev][1], *Bfield_fp[lev][1], 0, ncomps, lev, "Bfield_aux[y]", 0.0_rt);
            AliasInitMultiFab(Bfield_aux[lev][2], *Bfield_fp[lev][2], 0, ncomps, lev, "Bfield_aux[z]", 0.0_rt);
        } else {
            AliasInitMultiFab(Efield_aux[lev][0], *Efield_avg_fp[lev][0], 0, ncomps, lev, "Efield_aux[x]", 0.0_rt);
            AliasInitMultiFab(Efield_aux[lev][1], *Efield_avg_fp[lev][1], 0, ncomps, lev, "Efield_aux[y]", 0.0_rt);
            AliasInitMultiFab(Efield_aux[lev][2], *Efield_avg_fp[lev][2], 0, ncomps, lev, "Efield_aux[z]", 0.0_rt);

            AliasInitMultiFab(Bfield_aux[lev][0], *Bfield_avg_fp[lev][0], 0, ncomps, lev, "Bfield_aux[x]", 0.0_rt);
            AliasInitMultiFab(Bfield_aux[lev][1], *Bfield_avg_fp[lev][1], 0, ncomps, lev, "Bfield_aux[y]", 0.0_rt);
            AliasInitMultiFab(Bfield_aux[lev][2], *Bfield_avg_fp[lev][2], 0, ncomps, lev, "Bfield_aux[z]", 0.0_rt);
        }
    } else {
        AllocInitMultiFab(Bfield_aux[lev][0], amrex::convert(ba, Bx_nodal_flag), dm, ncomps, ngEB, lev, "Bfield_aux[x]");
        AllocInitMultiFab(Bfield_aux[lev][1], amrex::convert(ba, By_nodal_flag), dm, ncomps, ngEB, lev, "Bfield_aux[y]");
        AllocInitMultiFab(Bfield_aux[lev][2], amrex::convert(ba, Bz_nodal_flag), dm, ncomps, ngEB, lev, "Bfield_aux[z]");

        AllocInitMultiFab(Efield_aux[lev][0], amrex::convert(ba, Ex_nodal_flag), dm, ncomps, ngEB, lev, "Efield_aux[x]");
        AllocInitMultiFab(Efield_aux[lev][1], amrex::convert(ba, Ey_nodal_flag), dm, ncomps, ngEB, lev, "Efield_aux[y]");
        AllocInitMultiFab(Efield_aux[lev][2], amrex::convert(ba, Ez_nodal_flag), dm, ncomps, ngEB, lev, "Efield_aux[z]");
    }

    //
    // The coarse patch
    //
    if (lev > 0)
    {
        BoxArray cba = ba;
        cba.coarsen(refRatio(lev-1));
        const std::array<Real,3> cdx = CellSize(lev-1);

        // Create the MultiFabs for B
        AllocInitMultiFab(Bfield_cp[lev][0], amrex::convert(cba, Bx_nodal_flag), dm, ncomps, ngEB, lev, "Bfield_cp[x]");
        AllocInitMultiFab(Bfield_cp[lev][1], amrex::convert(cba, By_nodal_flag), dm, ncomps, ngEB, lev, "Bfield_cp[y]");
        AllocInitMultiFab(Bfield_cp[lev][2], amrex::convert(cba, Bz_nodal_flag), dm, ncomps, ngEB, lev, "Bfield_cp[z]");

        // Create the MultiFabs for E
        AllocInitMultiFab(Efield_cp[lev][0], amrex::convert(cba, Ex_nodal_flag), dm, ncomps, ngEB, lev, "Efield_cp[x]");
        AllocInitMultiFab(Efield_cp[lev][1], amrex::convert(cba, Ey_nodal_flag), dm, ncomps, ngEB, lev, "Efield_cp[y]");
        AllocInitMultiFab(Efield_cp[lev][2], amrex::convert(cba, Ez_nodal_flag), dm, ncomps, ngEB, lev, "Efield_cp[z]");

        if (fft_do_time_averaging)
        {
            AllocInitMultiFab(Bfield_avg_cp[lev][0], amrex::convert(cba, Bx_nodal_flag), dm, ncomps, ngEB, lev, "Bfield_avg_cp[x]");
            AllocInitMultiFab(Bfield_avg_cp[lev][1], amrex::convert(cba, By_nodal_flag), dm, ncomps, ngEB, lev, "Bfield_avg_cp[y]");
            AllocInitMultiFab(Bfield_avg_cp[lev][2], amrex::convert(cba, Bz_nodal_flag), dm, ncomps, ngEB, lev, "Bfield_avg_cp[z]");

            AllocInitMultiFab(Efield_avg_cp[lev][0], amrex::convert(cba, Ex_nodal_flag), dm, ncomps, ngEB, lev, "Efield_avg_cp[x]");
            AllocInitMultiFab(Efield_avg_cp[lev][1], amrex::convert(cba, Ey_nodal_flag), dm, ncomps, ngEB, lev, "Efield_avg_cp[y]");
            AllocInitMultiFab(Efield_avg_cp[lev][2], amrex::convert(cba, Ez_nodal_flag), dm, ncomps, ngEB, lev, "Efield_avg_cp[z]");
        }

        // Create the MultiFabs for the current
        AllocInitMultiFab(current_cp[lev][0], amrex::convert(cba, jx_nodal_flag), dm, ncomps, ngJ, lev, "current_cp[x]", 0.0_rt);
        AllocInitMultiFab(current_cp[lev][1], amrex::convert(cba, jy_nodal_flag), dm, ncomps, ngJ, lev, "current_cp[y]", 0.0_rt);
        AllocInitMultiFab(current_cp[lev][2], amrex::convert(cba, jz_nodal_flag), dm, ncomps, ngJ, lev, "current_cp[z]", 0.0_rt);

        if (rho_ncomps > 0) {
            AllocInitMultiFab(rho_cp[lev], amrex::convert(cba, rho_nodal_flag), dm, rho_ncomps, ngRho, lev, "rho_cp", 0.0_rt);
        }

        if (do_dive_cleaning)
        {
            AllocInitMultiFab(F_cp[lev], amrex::convert(cba, IntVect::TheUnitVector()), dm, ncomps, ngF, lev, "F_cp", 0.0_rt);
        }

        if (do_divb_cleaning)
        {
            if (grid_type == GridType::Collocated)
            {
                AllocInitMultiFab(G_cp[lev], amrex::convert(cba, IntVect::TheUnitVector()), dm, ncomps, ngG, lev, "G_cp", 0.0_rt);
            }
            else // grid_type=staggered or grid_type=hybrid
            {
                AllocInitMultiFab(G_cp[lev], amrex::convert(cba, IntVect::TheZeroVector()), dm, ncomps, ngG, lev, "G_cp", 0.0_rt);
            }
        }

        if (WarpX::electromagnetic_solver_id == ElectromagneticSolverAlgo::PSATD)
        {
            // Allocate and initialize the spectral solver
#ifndef WARPX_USE_PSATD
            WARPX_ALWAYS_ASSERT_WITH_MESSAGE( false,
                "WarpX::AllocLevelMFs: PSATD solver requires WarpX build with spectral solver support.");
#else

            // Get the cell-centered box, with guard cells
            BoxArray c_realspace_ba = cba;// Copy box
            c_realspace_ba.enclosedCells(); // Make it cell-centered
            // Define spectral solver
#ifdef WARPX_DIM_RZ
            c_realspace_ba.grow(1, ngEB[1]); // add guard cells only in z
            if (field_boundary_hi[0] == FieldBoundaryType::PML && !do_pml_in_domain) {
                // Extend region that is solved for to include the guard cells
                // which is where the PML boundary is applied.
                c_realspace_ba.growHi(0, pml_ncell);
            }
            AllocLevelSpectralSolverRZ(spectral_solver_cp,
                                       lev,
                                       c_realspace_ba,
                                       dm,
                                       cdx);
#   else
            c_realspace_ba.grow(ngEB);
            bool const pml_flag_false = false;
            AllocLevelSpectralSolver(spectral_solver_cp,
                                     lev,
                                     c_realspace_ba,
                                     dm,
                                     cdx,
                                     pml_flag_false);
#   endif
#endif
        } // ElectromagneticSolverAlgo::PSATD
        else {
            m_fdtd_solver_cp[lev] = std::make_unique<FiniteDifferenceSolver>(electromagnetic_solver_id, cdx,
                                                                             grid_type);
        }
    }

    //
    // Copy of the coarse aux
    //
    if (lev > 0 && (n_field_gather_buffer > 0 || n_current_deposition_buffer > 0 ||
                    mypc->nSpeciesGatherFromMainGrid() > 0))
    {
        BoxArray cba = ba;
        cba.coarsen(refRatio(lev-1));

        if (n_field_gather_buffer > 0 || mypc->nSpeciesGatherFromMainGrid() > 0) {
            if (aux_is_nodal) {
                BoxArray const& cnba = amrex::convert(cba,IntVect::TheNodeVector());
                AllocInitMultiFab(Bfield_cax[lev][0], cnba,dm,ncomps,ngEB,lev, "Bfield_cax[x]");
                AllocInitMultiFab(Bfield_cax[lev][1], cnba,dm,ncomps,ngEB,lev, "Bfield_cax[y]");
                AllocInitMultiFab(Bfield_cax[lev][2], cnba,dm,ncomps,ngEB,lev, "Bfield_cax[z]");
                AllocInitMultiFab(Efield_cax[lev][0], cnba,dm,ncomps,ngEB,lev, "Efield_cax[x]");
                AllocInitMultiFab(Efield_cax[lev][1], cnba,dm,ncomps,ngEB,lev, "Efield_cax[y]");
                AllocInitMultiFab(Efield_cax[lev][2], cnba,dm,ncomps,ngEB,lev, "Efield_cax[z]");
            } else {
                // Create the MultiFabs for B
                AllocInitMultiFab(Bfield_cax[lev][0], amrex::convert(cba,Bx_nodal_flag),dm,ncomps,ngEB,lev, "Bfield_cax[x]");
                AllocInitMultiFab(Bfield_cax[lev][1], amrex::convert(cba,By_nodal_flag),dm,ncomps,ngEB,lev, "Bfield_cax[y]");
                AllocInitMultiFab(Bfield_cax[lev][2], amrex::convert(cba,Bz_nodal_flag),dm,ncomps,ngEB,lev, "Bfield_cax[z]");

                // Create the MultiFabs for E
                AllocInitMultiFab(Efield_cax[lev][0], amrex::convert(cba,Ex_nodal_flag),dm,ncomps,ngEB,lev, "Efield_cax[x]");
                AllocInitMultiFab(Efield_cax[lev][1], amrex::convert(cba,Ey_nodal_flag),dm,ncomps,ngEB,lev, "Efield_cax[y]");
                AllocInitMultiFab(Efield_cax[lev][2], amrex::convert(cba,Ez_nodal_flag),dm,ncomps,ngEB,lev, "Efield_cax[z]");
            }

            AllocInitMultiFab(gather_buffer_masks[lev], ba, dm, ncomps, amrex::IntVect(1), lev, "gather_buffer_masks");
            // Gather buffer masks have 1 ghost cell, because of the fact
            // that particles may move by more than one cell when using subcycling.
        }

        if (n_current_deposition_buffer > 0) {
            AllocInitMultiFab(current_buf[lev][0], amrex::convert(cba,jx_nodal_flag),dm,ncomps,ngJ,lev, "current_buf[x]");
            AllocInitMultiFab(current_buf[lev][1], amrex::convert(cba,jy_nodal_flag),dm,ncomps,ngJ,lev, "current_buf[y]");
            AllocInitMultiFab(current_buf[lev][2], amrex::convert(cba,jz_nodal_flag),dm,ncomps,ngJ,lev, "current_buf[z]");
            if (rho_cp[lev]) {
                AllocInitMultiFab(charge_buf[lev], amrex::convert(cba,rho_nodal_flag),dm,2*ncomps,ngRho,lev, "charge_buf");
            }
            AllocInitMultiFab(current_buffer_masks[lev], ba, dm, ncomps, amrex::IntVect(1), lev, "current_buffer_masks");
            // Current buffer masks have 1 ghost cell, because of the fact
            // that particles may move by more than one cell when using subcycling.
        }
    }

    if (load_balance_intervals.isActivated())
    {
        costs[lev] = std::make_unique<LayoutData<Real>>(ba, dm);
        load_balance_efficiency[lev] = -1;
    }
}

#ifdef WARPX_USE_PSATD
#   ifdef WARPX_DIM_RZ
/* \brief Allocate spectral Maxwell solver (RZ dimensions) at a level
 *
 * \param[in, out] spectral_solver Vector of pointer to SpectralSolver, to point to allocated spectral Maxwell
 *                                 solver at a given level
 * \param[in] lev                  Level at which to allocate spectral Maxwell solver
 * \param[in] realspace_ba         Box array that corresponds to the decomposition of the fields in real space
 *                                 (cell-centered; includes guard cells)
 * \param[in] dm                   Indicates which MPI proc owns which box, in realspace_ba
 * \param[in] dx                   Cell size along each dimension
 */
void WarpX::AllocLevelSpectralSolverRZ (amrex::Vector<std::unique_ptr<SpectralSolverRZ>>& spectral_solver,
                                        const int lev,
                                        const amrex::BoxArray& realspace_ba,
                                        const amrex::DistributionMapping& dm,
                                        const std::array<Real,3>& dx)
{
    const RealVect dx_vect(dx[0], dx[2]);

    amrex::Real solver_dt = dt[lev];
    if (WarpX::do_multi_J) solver_dt /= static_cast<amrex::Real>(WarpX::do_multi_J_n_depositions);

    auto pss = std::make_unique<SpectralSolverRZ>(lev,
                                                  realspace_ba,
                                                  dm,
                                                  n_rz_azimuthal_modes,
                                                  noz_fft,
                                                  grid_type,
                                                  m_v_galilean,
                                                  dx_vect,
                                                  solver_dt,
                                                  isAnyBoundaryPML(),
                                                  update_with_rho,
                                                  fft_do_time_averaging,
                                                  J_in_time,
                                                  rho_in_time,
                                                  do_dive_cleaning,
                                                  do_divb_cleaning);
    spectral_solver[lev] = std::move(pss);

    if (use_kspace_filter) {
        spectral_solver[lev]->InitFilter(filter_npass_each_dir,
                                         use_filter_compensation);
    }
}
#   else
/* \brief Allocate spectral Maxwell solver at a level
 *
 * \param[in, out] spectral_solver  Vector of pointer to SpectralSolver, to point to allocated spectral Maxwell
 *                                  solver at a given level
 * \param[in] lev                   Level at which to allocate spectral Maxwell solver
 * \param[in] realspace_ba          Box array that corresponds to the decomposition of the fields in real space
 *                                  (cell-centered; includes guard cells)
 * \param[in] dm                    Indicates which MPI proc owns which box, in realspace_ba
 * \param[in] dx                    Cell size along each dimension
 * \param[in] pml_flag              Whether the boxes in which the solver is applied are PML boxes
 */
void WarpX::AllocLevelSpectralSolver (amrex::Vector<std::unique_ptr<SpectralSolver>>& spectral_solver,
                                      const int lev,
                                      const amrex::BoxArray& realspace_ba,
                                      const amrex::DistributionMapping& dm,
                                      const std::array<Real,3>& dx,
                                      const bool pml_flag)
{
#if defined(WARPX_DIM_3D)
    const RealVect dx_vect(dx[0], dx[1], dx[2]);
#elif defined(WARPX_DIM_XZ) || defined(WARPX_DIM_RZ)
    const RealVect dx_vect(dx[0], dx[2]);
#elif defined(WARPX_DIM_1D_Z)
    const RealVect dx_vect(dx[2]);
#endif

    amrex::Real solver_dt = dt[lev];
    if (WarpX::do_multi_J) solver_dt /= static_cast<amrex::Real>(WarpX::do_multi_J_n_depositions);

    auto pss = std::make_unique<SpectralSolver>(lev,
                                                realspace_ba,
                                                dm,
                                                nox_fft,
                                                noy_fft,
                                                noz_fft,
                                                grid_type,
                                                m_v_galilean,
                                                m_v_comoving,
                                                dx_vect,
                                                solver_dt,
                                                pml_flag,
                                                fft_periodic_single_box,
                                                update_with_rho,
                                                fft_do_time_averaging,
                                                psatd_solution_type,
                                                J_in_time,
                                                rho_in_time,
                                                do_dive_cleaning,
                                                do_divb_cleaning);
    spectral_solver[lev] = std::move(pss);
}
#   endif
#endif

std::array<Real,3>
WarpX::CellSize (int lev)
{
    const amrex::Geometry& gm = GetInstance().Geom(lev);
    const Real* dx = gm.CellSize();
#if defined(WARPX_DIM_3D)
    return { dx[0], dx[1], dx[2] };
#elif defined(WARPX_DIM_XZ) || defined(WARPX_DIM_RZ)
    return { dx[0], 1.0, dx[1] };
#else
    return { 1.0, 1.0, dx[0] };
#endif
}

amrex::RealBox
WarpX::getRealBox(const Box& bx, int lev)
{
    const amrex::Geometry& gm = GetInstance().Geom(lev);
    const RealBox grid_box{bx, gm.CellSize(), gm.ProbLo()};
    return( grid_box );
}

std::array<Real,3>
WarpX::LowerCorner(const Box& bx, const int lev, const amrex::Real time_shift_delta)
{
    auto & warpx = GetInstance();
    const RealBox grid_box = getRealBox( bx, lev );

    const Real* xyzmin = grid_box.lo();

    const amrex::Real cur_time = warpx.gett_new(lev);
    const amrex::Real time_shift = (cur_time + time_shift_delta - warpx.time_of_last_gal_shift);
    amrex::Array<amrex::Real,3> galilean_shift = { warpx.m_v_galilean[0]*time_shift,
                                                   warpx.m_v_galilean[1]*time_shift,
                                                   warpx.m_v_galilean[2]*time_shift };

#if defined(WARPX_DIM_3D)
    return { xyzmin[0] + galilean_shift[0], xyzmin[1] + galilean_shift[1], xyzmin[2] + galilean_shift[2] };

#elif defined(WARPX_DIM_XZ) || defined(WARPX_DIM_RZ)
    return { xyzmin[0] + galilean_shift[0], std::numeric_limits<Real>::lowest(), xyzmin[1] + galilean_shift[2] };

#elif defined(WARPX_DIM_1D_Z)
    return { std::numeric_limits<Real>::lowest(), std::numeric_limits<Real>::lowest(), xyzmin[0] + galilean_shift[2] };
#endif
}

std::array<Real,3>
WarpX::UpperCorner(const Box& bx, const int lev, const amrex::Real time_shift_delta)
{
    auto & warpx = GetInstance();
    const RealBox grid_box = getRealBox( bx, lev );

    const Real* xyzmax = grid_box.hi();

    const amrex::Real cur_time = warpx.gett_new(lev);
    const amrex::Real time_shift = (cur_time + time_shift_delta - warpx.time_of_last_gal_shift);
    amrex::Array<amrex::Real,3> galilean_shift = { warpx.m_v_galilean[0]*time_shift,
                                                   warpx.m_v_galilean[1]*time_shift,
                                                   warpx.m_v_galilean[2]*time_shift };

#if defined(WARPX_DIM_3D)
    return { xyzmax[0] + galilean_shift[0], xyzmax[1] + galilean_shift[1], xyzmax[2] + galilean_shift[2] };

#elif defined(WARPX_DIM_XZ) || defined(WARPX_DIM_RZ)
    return { xyzmax[0] + galilean_shift[0], std::numeric_limits<Real>::max(), xyzmax[1] + galilean_shift[1] };

#elif defined(WARPX_DIM_1D_Z)
    return { std::numeric_limits<Real>::max(), std::numeric_limits<Real>::max(), xyzmax[0] + galilean_shift[0] };
#endif
}

IntVect
WarpX::RefRatio (int lev)
{
    return GetInstance().refRatio(lev);
}

void
WarpX::ComputeDivB (amrex::MultiFab& divB, int const dcomp,
                    const std::array<const amrex::MultiFab* const, 3>& B,
                    const std::array<amrex::Real,3>& dx)
{
    WARPX_ALWAYS_ASSERT_WITH_MESSAGE(grid_type != GridType::Collocated,
        "ComputeDivB not implemented with warpx.grid_type=Collocated.");

    const Real dxinv = 1._rt/dx[0], dyinv = 1._rt/dx[1], dzinv = 1._rt/dx[2];

#ifdef WARPX_DIM_RZ
    const Real rmin = GetInstance().Geom(0).ProbLo(0);
#endif

#ifdef AMREX_USE_OMP
#pragma omp parallel if (Gpu::notInLaunchRegion())
#endif
    for (MFIter mfi(divB, TilingIfNotGPU()); mfi.isValid(); ++mfi)
    {
        const Box& bx = mfi.tilebox();
        amrex::Array4<const amrex::Real> const& Bxfab = B[0]->array(mfi);
        amrex::Array4<const amrex::Real> const& Byfab = B[1]->array(mfi);
        amrex::Array4<const amrex::Real> const& Bzfab = B[2]->array(mfi);
        amrex::Array4<amrex::Real> const& divBfab = divB.array(mfi);

        ParallelFor(bx,
        [=] AMREX_GPU_DEVICE(int i, int j, int k) noexcept
        {
            warpx_computedivb(i, j, k, dcomp, divBfab, Bxfab, Byfab, Bzfab, dxinv, dyinv, dzinv
#ifdef WARPX_DIM_RZ
                              ,rmin
#endif
                              );
        });
    }
}

void
WarpX::ComputeDivB (amrex::MultiFab& divB, int const dcomp,
                    const std::array<const amrex::MultiFab* const, 3>& B,
                    const std::array<amrex::Real,3>& dx, IntVect const ngrow)
{
    WARPX_ALWAYS_ASSERT_WITH_MESSAGE(grid_type != GridType::Collocated,
        "ComputeDivB not implemented with warpx.grid_type=collocated.");

    const Real dxinv = 1._rt/dx[0], dyinv = 1._rt/dx[1], dzinv = 1._rt/dx[2];

#ifdef WARPX_DIM_RZ
    const Real rmin = GetInstance().Geom(0).ProbLo(0);
#endif

#ifdef AMREX_USE_OMP
#pragma omp parallel if (Gpu::notInLaunchRegion())
#endif
    for (MFIter mfi(divB, TilingIfNotGPU()); mfi.isValid(); ++mfi)
    {
        const Box bx = mfi.growntilebox(ngrow);
        amrex::Array4<const amrex::Real> const& Bxfab = B[0]->array(mfi);
        amrex::Array4<const amrex::Real> const& Byfab = B[1]->array(mfi);
        amrex::Array4<const amrex::Real> const& Bzfab = B[2]->array(mfi);
        amrex::Array4<amrex::Real> const& divBfab = divB.array(mfi);

        ParallelFor(bx,
        [=] AMREX_GPU_DEVICE(int i, int j, int k) noexcept
        {
            warpx_computedivb(i, j, k, dcomp, divBfab, Bxfab, Byfab, Bzfab, dxinv, dyinv, dzinv
#ifdef WARPX_DIM_RZ
                              ,rmin
#endif
                              );
        });
    }
}

void
WarpX::ComputeDivE(amrex::MultiFab& divE, const int lev)
{
    if ( WarpX::electromagnetic_solver_id == ElectromagneticSolverAlgo::PSATD ) {
#ifdef WARPX_USE_PSATD
        spectral_solver_fp[lev]->ComputeSpectralDivE( lev, Efield_aux[lev], divE );
#else
        WARPX_ABORT_WITH_MESSAGE(
            "ComputeDivE: PSATD requested but not compiled");
#endif
    } else {
        m_fdtd_solver_fp[lev]->ComputeDivE( Efield_aux[lev], divE );
    }
}

#if (defined WARPX_DIM_RZ) && (defined WARPX_USE_PSATD)
PML_RZ*
WarpX::GetPML_RZ (int lev)
{
    if (pml_rz[lev]) {
        // This should check if pml was initialized
        return pml_rz[lev].get();
    } else {
        return nullptr;
    }
}
#endif

PML*
WarpX::GetPML (int lev)
{
    if (do_pml) {
        // This should check if pml was initialized
        return pml[lev].get();
    } else {
        return nullptr;
    }
}

std::vector< bool >
WarpX::getPMLdirections() const
{
    std::vector< bool > dirsWithPML( 6, false );
#if AMREX_SPACEDIM!=3
    dirsWithPML.resize( 4 );
#endif
    if( do_pml )
    {
        for( int i = 0; i < static_cast<int>(dirsWithPML.size()) / 2; ++i )
        {
            dirsWithPML.at( 2u*i      ) = bool(do_pml_Lo[0][i]); // on level 0
            dirsWithPML.at( 2u*i + 1u ) = bool(do_pml_Hi[0][i]); // on level 0
        }
    }
    return dirsWithPML;
}

amrex::LayoutData<amrex::Real>*
WarpX::getCosts (int lev)
{
    if (m_instance)
    {
        return m_instance->costs[lev].get();
    } else
    {
        return nullptr;
    }
}

void
WarpX::BuildBufferMasks ()
{
    for (int lev = 1; lev <= maxLevel(); ++lev)
    {
        for (int ipass = 0; ipass < 2; ++ipass)
        {
            const int ngbuffer = (ipass == 0) ? n_current_deposition_buffer : n_field_gather_buffer;
            iMultiFab* bmasks = (ipass == 0) ? current_buffer_masks[lev].get() : gather_buffer_masks[lev].get();
            if (bmasks)
            {
                const IntVect ngtmp = ngbuffer + bmasks->nGrowVect();
                iMultiFab tmp(bmasks->boxArray(), bmasks->DistributionMap(), 1, ngtmp);
                const int covered = 1;
                const int notcovered = 0;
                const int physbnd = 1;
                const int interior = 1;
                const Box& dom = Geom(lev).Domain();
                const amrex::Periodicity& period = Geom(lev).periodicity();
                tmp.BuildMask(dom, period, covered, notcovered, physbnd, interior);
#ifdef AMREX_USE_OMP
#pragma omp parallel if (amrex::Gpu::notInLaunchRegion())
#endif
                for (MFIter mfi(*bmasks, true); mfi.isValid(); ++mfi)
                {
                    const Box tbx = mfi.growntilebox();
                    BuildBufferMasksInBox( tbx, (*bmasks)[mfi], tmp[mfi], ngbuffer );
                }
            }
        }
    }
}

/**
 * \brief Build buffer mask within given FArrayBox
 *
 * \param tbx         Current FArrayBox
 * \param buffer_mask Buffer mask to be set
 * \param guard_mask  Guard mask used to set buffer_mask
 * \param ng          Number of guard cells
 */
void
WarpX::BuildBufferMasksInBox ( const amrex::Box tbx, amrex::IArrayBox &buffer_mask,
                               const amrex::IArrayBox &guard_mask, const int ng )
{
    auto const& msk = buffer_mask.array();
    auto const& gmsk = guard_mask.const_array();
    const amrex::Dim3 ng3 = amrex::IntVect(ng).dim3();
    amrex::ParallelFor(tbx, [=] AMREX_GPU_DEVICE (int i, int j, int k)
    {
        for         (int kk = k-ng3.z; kk <= k+ng3.z; ++kk) {
            for     (int jj = j-ng3.y; jj <= j+ng3.y; ++jj) {
                for (int ii = i-ng3.x; ii <= i+ng3.x; ++ii) {
                    if ( gmsk(ii,jj,kk) == 0 ) {
                        msk(i,j,k) = 0;
                        return;
                    }
                }
            }
        }
        msk(i,j,k) = 1;
    });
}

amrex::Vector<amrex::Real> WarpX::getFornbergStencilCoefficients(const int n_order, const short a_grid_type)
{
    AMREX_ALWAYS_ASSERT_WITH_MESSAGE(n_order % 2 == 0, "n_order must be even");

    const int m = n_order / 2;
    amrex::Vector<amrex::Real> coeffs;
    coeffs.resize(m);

    // There are closed-form formula for these coefficients, but they result in
    // an overflow when evaluated numerically. One way to avoid the overflow is
    // to calculate the coefficients by recurrence.

    // Coefficients for collocated (nodal) finite-difference approximation
    if (a_grid_type == GridType::Collocated)
    {
       // First coefficient
       coeffs.at(0) = m * 2. / (m+1);
       // Other coefficients by recurrence
       for (int n = 1; n < m; n++)
       {
           coeffs.at(n) = - (m-n) * 1. / (m+n+1) * coeffs.at(n-1);
       }
    }
    // Coefficients for staggered finite-difference approximation
    else
    {
       Real prod = 1.;
       for (int k = 1; k < m+1; k++)
       {
           prod *= (m + k) / (4. * k);
       }
       // First coefficient
       coeffs.at(0) = 4 * m * prod * prod;
       // Other coefficients by recurrence
       for (int n = 1; n < m; n++)
       {
           coeffs.at(n) = - ((2*n-1) * (m-n)) * 1. / ((2*n+1) * (m+n)) * coeffs.at(n-1);
       }
    }

    return coeffs;
}

void WarpX::ReorderFornbergCoefficients (amrex::Vector<amrex::Real>& ordered_coeffs,
                                         amrex::Vector<amrex::Real>& unordered_coeffs,
                                         const int order)
{
    const int n = order / 2;
    for (int i = 0; i < n; i++) {
        ordered_coeffs[i] = unordered_coeffs[n-1-i];
    }
    for (int i = n; i < order; i++) {
        ordered_coeffs[i] = unordered_coeffs[i-n];
    }
}

void WarpX::AllocateCenteringCoefficients (amrex::Gpu::DeviceVector<amrex::Real>& device_centering_stencil_coeffs_x,
                                           amrex::Gpu::DeviceVector<amrex::Real>& device_centering_stencil_coeffs_y,
                                           amrex::Gpu::DeviceVector<amrex::Real>& device_centering_stencil_coeffs_z,
                                           const int centering_nox,
                                           const int centering_noy,
                                           const int centering_noz,
                                           const short a_grid_type)
{
    // Vectors of Fornberg stencil coefficients
    amrex::Vector<amrex::Real> Fornberg_stencil_coeffs_x;
    amrex::Vector<amrex::Real> Fornberg_stencil_coeffs_y;
    amrex::Vector<amrex::Real> Fornberg_stencil_coeffs_z;

    // Host vectors of stencil coefficients used for finite-order centering
    amrex::Vector<amrex::Real> host_centering_stencil_coeffs_x;
    amrex::Vector<amrex::Real> host_centering_stencil_coeffs_y;
    amrex::Vector<amrex::Real> host_centering_stencil_coeffs_z;

    Fornberg_stencil_coeffs_x = getFornbergStencilCoefficients(centering_nox, a_grid_type);
    Fornberg_stencil_coeffs_y = getFornbergStencilCoefficients(centering_noy, a_grid_type);
    Fornberg_stencil_coeffs_z = getFornbergStencilCoefficients(centering_noz, a_grid_type);

    host_centering_stencil_coeffs_x.resize(centering_nox);
    host_centering_stencil_coeffs_y.resize(centering_noy);
    host_centering_stencil_coeffs_z.resize(centering_noz);

    // Re-order Fornberg stencil coefficients:
    // example for order 6: (c_0,c_1,c_2) becomes (c_2,c_1,c_0,c_0,c_1,c_2)
    ReorderFornbergCoefficients(host_centering_stencil_coeffs_x,
                                Fornberg_stencil_coeffs_x, centering_nox);
    ReorderFornbergCoefficients(host_centering_stencil_coeffs_y,
                                Fornberg_stencil_coeffs_y, centering_noy);
    ReorderFornbergCoefficients(host_centering_stencil_coeffs_z,
                                Fornberg_stencil_coeffs_z, centering_noz);

    // Device vectors of stencil coefficients used for finite-order centering

    device_centering_stencil_coeffs_x.resize(host_centering_stencil_coeffs_x.size());
    amrex::Gpu::copyAsync(amrex::Gpu::hostToDevice,
                          host_centering_stencil_coeffs_x.begin(),
                          host_centering_stencil_coeffs_x.end(),
                          device_centering_stencil_coeffs_x.begin());

    device_centering_stencil_coeffs_y.resize(host_centering_stencil_coeffs_y.size());
    amrex::Gpu::copyAsync(amrex::Gpu::hostToDevice,
                          host_centering_stencil_coeffs_y.begin(),
                          host_centering_stencil_coeffs_y.end(),
                          device_centering_stencil_coeffs_y.begin());

    device_centering_stencil_coeffs_z.resize(host_centering_stencil_coeffs_z.size());
    amrex::Gpu::copyAsync(amrex::Gpu::hostToDevice,
                          host_centering_stencil_coeffs_z.begin(),
                          host_centering_stencil_coeffs_z.end(),
                          device_centering_stencil_coeffs_z.begin());

    amrex::Gpu::synchronize();
}

const iMultiFab*
WarpX::CurrentBufferMasks (int lev)
{
    return GetInstance().getCurrentBufferMasks(lev);
}

const iMultiFab*
WarpX::GatherBufferMasks (int lev)
{
    return GetInstance().getGatherBufferMasks(lev);
}

void
WarpX::StoreCurrent (int lev)
{
    for (int idim = 0; idim < 3; ++idim) {
        if (current_store[lev][idim]) {
            MultiFab::Copy(*current_store[lev][idim], *current_fp[lev][idim],
                           0, 0, 1, current_store[lev][idim]->nGrowVect());
        }
    }
}

void
WarpX::RestoreCurrent (int lev)
{
    for (int idim = 0; idim < 3; ++idim) {
        if (current_store[lev][idim]) {
            std::swap(current_fp[lev][idim], current_store[lev][idim]);
        }
    }
}

bool
WarpX::isAnyBoundaryPML()
{
    for (int idim = 0; idim < AMREX_SPACEDIM; ++idim) {
        if ( WarpX::field_boundary_lo[idim] == FieldBoundaryType::PML) return true;
        if ( WarpX::field_boundary_hi[idim] == FieldBoundaryType::PML) return true;
    }
    return false;
}

std::string
TagWithLevelSuffix (std::string name, int const level)
{
    // Add the suffix "[level=level]"
    name.append("[level=").append(std::to_string(level)).append("]");
    return name;
}

void
WarpX::AllocInitMultiFab (
    std::unique_ptr<amrex::MultiFab>& mf,
    const amrex::BoxArray& ba,
    const amrex::DistributionMapping& dm,
    const int ncomp,
    const amrex::IntVect& ngrow,
    const int level,
    const std::string& name,
    std::optional<const amrex::Real> initial_value)
{
    const auto name_with_suffix = TagWithLevelSuffix(name, level);
    const auto tag = amrex::MFInfo().SetTag(name_with_suffix);
    mf = std::make_unique<amrex::MultiFab>(ba, dm, ncomp, ngrow, tag);
    if (initial_value) {
        mf->setVal(*initial_value);
    }
    WarpX::AddToMultiFabMap(name_with_suffix, mf);
}

void
WarpX::AllocInitMultiFab (
    std::unique_ptr<amrex::iMultiFab>& mf,
    const amrex::BoxArray& ba,
    const amrex::DistributionMapping& dm,
    const int ncomp,
    const amrex::IntVect& ngrow,
    const int level,
    const std::string& name,
    std::optional<const int> initial_value)
{
    const auto name_with_suffix = TagWithLevelSuffix(name, level);
    const auto tag = amrex::MFInfo().SetTag(name_with_suffix);
    mf = std::make_unique<amrex::iMultiFab>(ba, dm, ncomp, ngrow, tag);
    if (initial_value) {
        mf->setVal(*initial_value);
    }
    WarpX::AddToMultiFabMap(name_with_suffix, mf);
}

void
WarpX::AliasInitMultiFab (
    std::unique_ptr<amrex::MultiFab>& mf,
    const amrex::MultiFab& mf_to_alias,
    const int scomp,
    const int ncomp,
    const int level,
    const std::string& name,
    std::optional<const amrex::Real> initial_value)
{
    const auto name_with_suffix = TagWithLevelSuffix(name, level);
    mf = std::make_unique<amrex::MultiFab>(mf_to_alias, amrex::make_alias, scomp, ncomp);
    if (initial_value) {
        mf->setVal(*initial_value);
    }
<<<<<<< HEAD
    WarpX::AddToMultiFabMap(name, mf);
}

void
WarpX::AllocInitMultiFabFromModel (
    std::unique_ptr<amrex::MultiFab>& mf,
    amrex::MultiFab& mf_model,
    const std::string& name,
    std::optional<const amrex::Real> initial_value)
{
    const auto tag = amrex::MFInfo().SetTag(name);
    mf = std::make_unique<amrex::MultiFab>(mf_model.boxArray(), mf_model.DistributionMap(),
                                           mf_model.nComp(), mf_model.nGrowVect(), tag);
    if (initial_value) {
        mf->setVal(*initial_value);
    }
    WarpX::AddToMultiFabMap(name, mf);
=======
    WarpX::AddToMultiFabMap(name_with_suffix, mf);
>>>>>>> f2597ba9
}<|MERGE_RESOLUTION|>--- conflicted
+++ resolved
@@ -3177,8 +3177,7 @@
     if (initial_value) {
         mf->setVal(*initial_value);
     }
-<<<<<<< HEAD
-    WarpX::AddToMultiFabMap(name, mf);
+    WarpX::AddToMultiFabMap(name_with_suffix, mf);
 }
 
 void
@@ -3195,7 +3194,4 @@
         mf->setVal(*initial_value);
     }
     WarpX::AddToMultiFabMap(name, mf);
-=======
-    WarpX::AddToMultiFabMap(name_with_suffix, mf);
->>>>>>> f2597ba9
 }