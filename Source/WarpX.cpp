/* Copyright 2016-2020 Andrew Myers, Ann Almgren, Aurore Blelly
 * Axel Huebl, Burlen Loring, David Grote
 * Glenn Richardson, Jean-Luc Vay, Junmin Gu
 * Mathieu Lobet, Maxence Thevenet, Michael Rowan
 * Remi Lehe, Revathi Jambunathan, Weiqun Zhang
 * Yinjian Zhao, levinem
 *
 * This file is part of WarpX.
 *
 * License: BSD-3-Clause-LBNL
 */
#include "WarpX.H"
#include "FieldSolver/WarpX_FDTD.H"
#include "Python/WarpXWrappers.h"
#include "Utils/WarpXConst.H"
#include "Utils/WarpXUtil.H"
#include "Utils/WarpXAlgorithmSelection.H"
#include "Utils/WarpXProfilerWrapper.H"

#include <AMReX_ParmParse.H>
#include <AMReX_MultiFabUtil.H>
#ifdef BL_USE_SENSEI_INSITU
#   include <AMReX_AmrMeshInSituBridge.H>
#endif

#ifdef _OPENMP
#   include <omp.h>
#endif

#include <limits>
#include <algorithm>
#include <cctype>
#include <cmath>
#include <numeric>

using namespace amrex;

Vector<Real> WarpX::E_external_grid(3, 0.0);
Vector<Real> WarpX::B_external_grid(3, 0.0);

std::string WarpX::authors = "";
std::string WarpX::B_ext_grid_s = "default";
std::string WarpX::E_ext_grid_s = "default";

// Parser for B_external on the grid
std::string WarpX::str_Bx_ext_grid_function;
std::string WarpX::str_By_ext_grid_function;
std::string WarpX::str_Bz_ext_grid_function;
// Parser for E_external on the grid
std::string WarpX::str_Ex_ext_grid_function;
std::string WarpX::str_Ey_ext_grid_function;
std::string WarpX::str_Ez_ext_grid_function;

int WarpX::do_moving_window = 0;
int WarpX::moving_window_dir = -1;
Real WarpX::moving_window_v = std::numeric_limits<amrex::Real>::max();

Real WarpX::quantum_xi_c2 = PhysConst::xi_c2;
Real WarpX::gamma_boost = 1.;
Real WarpX::beta_boost = 0.;
Vector<int> WarpX::boost_direction = {0,0,0};
int WarpX::do_compute_max_step_from_zmax = 0;
Real WarpX::zmax_plasma_to_compute_max_step = 0.;

long WarpX::current_deposition_algo;
long WarpX::charge_deposition_algo;
long WarpX::field_gathering_algo;
long WarpX::particle_pusher_algo;
int WarpX::maxwell_fdtd_solver_id;
long WarpX::load_balance_costs_update_algo;
int WarpX::do_dive_cleaning = 0;

long WarpX::n_rz_azimuthal_modes = 1;
long WarpX::ncomps = 1;

long WarpX::nox = 1;
long WarpX::noy = 1;
long WarpX::noz = 1;

bool WarpX::use_fdtd_nci_corr = false;
int  WarpX::l_lower_order_in_v = true;

bool WarpX::use_filter        = false;
bool WarpX::serialize_ics     = false;
bool WarpX::refine_plasma     = false;

int WarpX::num_mirrors = 0;

#ifdef AMREX_USE_GPU
int  WarpX::sort_int = 4;
#else
int  WarpX::sort_int = -1;
#endif
amrex::IntVect WarpX::sort_bin_size(AMREX_D_DECL(4,4,4));

bool WarpX::do_back_transformed_diagnostics = false;
std::string WarpX::lab_data_directory = "lab_frame_data";
int  WarpX::num_snapshots_lab = std::numeric_limits<int>::lowest();
Real WarpX::dt_snapshots_lab  = std::numeric_limits<Real>::lowest();
bool WarpX::do_back_transformed_fields = true;
bool WarpX::do_back_transformed_particles = true;

int  WarpX::num_slice_snapshots_lab = 0;
Real WarpX::dt_slice_snapshots_lab;
Real WarpX::particle_slice_width_lab = 0.0;

bool WarpX::do_dynamic_scheduling = true;

int WarpX::do_electrostatic = 0;
int WarpX::do_subcycling = 0;
bool WarpX::safe_guard_cells = 0;

#if (AMREX_SPACEDIM == 3)
IntVect WarpX::Bx_nodal_flag(1,0,0);
IntVect WarpX::By_nodal_flag(0,1,0);
IntVect WarpX::Bz_nodal_flag(0,0,1);
#elif (AMREX_SPACEDIM == 2)
IntVect WarpX::Bx_nodal_flag(1,0);// x is the first dimension to AMReX
IntVect WarpX::By_nodal_flag(0,0);// y is the missing dimension to 2D AMReX
IntVect WarpX::Bz_nodal_flag(0,1);// z is the second dimension to 2D AMReX
#endif

#if (AMREX_SPACEDIM == 3)
IntVect WarpX::Ex_nodal_flag(0,1,1);
IntVect WarpX::Ey_nodal_flag(1,0,1);
IntVect WarpX::Ez_nodal_flag(1,1,0);
#elif (AMREX_SPACEDIM == 2)
IntVect WarpX::Ex_nodal_flag(0,1);// x is the first dimension to AMReX
IntVect WarpX::Ey_nodal_flag(1,1);// y is the missing dimension to 2D AMReX
IntVect WarpX::Ez_nodal_flag(1,0);// z is the second dimension to 2D AMReX
#endif

#if (AMREX_SPACEDIM == 3)
IntVect WarpX::jx_nodal_flag(0,1,1);
IntVect WarpX::jy_nodal_flag(1,0,1);
IntVect WarpX::jz_nodal_flag(1,1,0);
#elif (AMREX_SPACEDIM == 2)
IntVect WarpX::jx_nodal_flag(0,1);// x is the first dimension to AMReX
IntVect WarpX::jy_nodal_flag(1,1);// y is the missing dimension to 2D AMReX
IntVect WarpX::jz_nodal_flag(1,0);// z is the second dimension to 2D AMReX
#endif

IntVect WarpX::rho_nodal_flag(AMREX_D_DECL(1, 1, 1));

IntVect WarpX::filter_npass_each_dir(1);

int WarpX::n_field_gather_buffer = -1;
int WarpX::n_current_deposition_buffer = -1;

int WarpX::do_nodal = false;

#ifdef AMREX_USE_GPU
bool WarpX::do_device_synchronize_before_profile = true;
#else
bool WarpX::do_device_synchronize_before_profile = false;
#endif

WarpX* WarpX::m_instance = nullptr;

WarpX&
WarpX::GetInstance ()
{
    if (!m_instance) {
        m_instance = new WarpX();
    }
    return *m_instance;
}

void
WarpX::ResetInstance ()
{
    delete m_instance;
    m_instance = nullptr;
}

WarpX::WarpX ()
{
    m_instance = this;

    ReadParameters();

#ifdef WARPX_USE_OPENPMD
    m_OpenPMDPlotWriter = new WarpXOpenPMDPlot(openpmd_tspf, openpmd_backend, WarpX::getPMLdirections());
#endif

    // Geometry on all levels has been defined already.

    // No valid BoxArray and DistributionMapping have been defined.
    // But the arrays for them have been resized.

    const int nlevs_max = maxLevel() + 1;

    istep.resize(nlevs_max, 0);
    nsubsteps.resize(nlevs_max, 1);
#if 0
    // no subcycling yet
    for (int lev = 1; lev < nlevs_max; ++lev) {
        nsubsteps[lev] = MaxRefRatio(lev-1);
    }
#endif

    t_new.resize(nlevs_max, 0.0);
    t_old.resize(nlevs_max, std::numeric_limits<Real>::lowest());
    dt.resize(nlevs_max, std::numeric_limits<Real>::max());

    // Diagnostics
    multi_diags = std::unique_ptr<MultiDiagnostics> (new MultiDiagnostics());

    // Particle Container
    mypc = std::unique_ptr<MultiParticleContainer> (new MultiParticleContainer(this));
    warpx_do_continuous_injection = mypc->doContinuousInjection();
    if (warpx_do_continuous_injection){
        if (moving_window_v >= 0){
            // Inject particles continuously from the right end of the box
            current_injection_position = geom[0].ProbHi(moving_window_dir);
        } else {
            // Inject particles continuously from the left end of the box
            current_injection_position = geom[0].ProbLo(moving_window_dir);
        }
    }
    do_back_transformed_particles = mypc->doBackTransformedDiagnostics();

    /** create object for reduced diagnostics */
    reduced_diags = new MultiReducedDiags();

    Efield_aux.resize(nlevs_max);
    Bfield_aux.resize(nlevs_max);

    F_fp.resize(nlevs_max);
    rho_fp.resize(nlevs_max);
    current_fp.resize(nlevs_max);
    Efield_fp.resize(nlevs_max);
    Bfield_fp.resize(nlevs_max);

    current_store.resize(nlevs_max);

    F_cp.resize(nlevs_max);
    rho_cp.resize(nlevs_max);
    current_cp.resize(nlevs_max);
    Efield_cp.resize(nlevs_max);
    Bfield_cp.resize(nlevs_max);

    Efield_cax.resize(nlevs_max);
    Bfield_cax.resize(nlevs_max);
    current_buffer_masks.resize(nlevs_max);
    gather_buffer_masks.resize(nlevs_max);
    current_buf.resize(nlevs_max);
    charge_buf.resize(nlevs_max);

    pml.resize(nlevs_max);
    costs.resize(nlevs_max);

    // Set default values for particle and cell weights for costs update;
    // Default values listed here for the case AMREX_USE_GPU are determined
    // from single-GPU tests on Summit.
    if (costs_heuristic_cells_wt<0. && costs_heuristic_particles_wt<0.
        && WarpX::load_balance_costs_update_algo==LoadBalanceCostsUpdateAlgo::Heuristic)
    {
#ifdef AMREX_USE_GPU
#ifdef WARPX_USE_PSATD
        switch (WarpX::nox)
        {
            case 1:
                costs_heuristic_cells_wt = 0.575;
                costs_heuristic_particles_wt = 0.425;
                break;
            case 2:
                costs_heuristic_cells_wt = 0.405;
                costs_heuristic_particles_wt = 0.595;
                break;
            case 3:
                costs_heuristic_cells_wt = 0.250;
                costs_heuristic_particles_wt = 0.750;
                break;
        }
#else // FDTD
        switch (WarpX::nox)
        {
            case 1:
                costs_heuristic_cells_wt = 0.401;
                costs_heuristic_particles_wt = 0.599;
                break;
            case 2:
                costs_heuristic_cells_wt = 0.268;
                costs_heuristic_particles_wt = 0.732;
                break;
            case 3:
                costs_heuristic_cells_wt = 0.145;
                costs_heuristic_particles_wt = 0.855;
                break;
        }
#endif // WARPX_USE_PSATD
#else // CPU
        costs_heuristic_cells_wt = 0.1;
        costs_heuristic_particles_wt = 0.9;
#endif // AMREX_USE_GPU
    }

    // Allocate field solver objects
#ifdef WARPX_USE_PSATD
    spectral_solver_fp.resize(nlevs_max);
    spectral_solver_cp.resize(nlevs_max);
#endif
    m_fdtd_solver_fp.resize(nlevs_max);
    m_fdtd_solver_cp.resize(nlevs_max);
#ifdef WARPX_USE_PSATD_HYBRID
    Efield_fp_fft.resize(nlevs_max);
    Bfield_fp_fft.resize(nlevs_max);
    current_fp_fft.resize(nlevs_max);
    rho_fp_fft.resize(nlevs_max);

    Efield_cp_fft.resize(nlevs_max);
    Bfield_cp_fft.resize(nlevs_max);
    current_cp_fft.resize(nlevs_max);
    rho_cp_fft.resize(nlevs_max);

    dataptr_fp_fft.resize(nlevs_max);
    dataptr_cp_fft.resize(nlevs_max);

    ba_valid_fp_fft.resize(nlevs_max);
    ba_valid_cp_fft.resize(nlevs_max);

    domain_fp_fft.resize(nlevs_max);
    domain_cp_fft.resize(nlevs_max);

    comm_fft.resize(nlevs_max,MPI_COMM_NULL);
    color_fft.resize(nlevs_max,-1);
#endif

#ifdef BL_USE_SENSEI_INSITU
    insitu_bridge = nullptr;
#endif

    // NCI Godfrey filters can have different stencils
    // at different levels (the stencil depends on c*dt/dz)
    nci_godfrey_filter_exeybz.resize(nlevs_max);
    nci_godfrey_filter_bxbyez.resize(nlevs_max);

    // Sanity checks. Must be done after calling the MultiParticleContainer
    // constructor, as it reads additional parameters
    // (e.g., use_fdtd_nci_corr)

#ifndef WARPX_USE_PSATD
    AMREX_ALWAYS_ASSERT_WITH_MESSAGE(
        not ( do_pml && do_nodal ),
        "PML + do_nodal for finite-difference not implemented"
        );
#endif
    AMREX_ALWAYS_ASSERT_WITH_MESSAGE(
        not ( do_dive_cleaning && do_nodal ),
        "divE cleaning + do_nodal not implemented"
        );
#ifdef WARPX_USE_PSATD
    AMREX_ALWAYS_ASSERT(use_fdtd_nci_corr == 0);
    AMREX_ALWAYS_ASSERT(do_subcycling == 0);
#endif
}

WarpX::~WarpX ()
{
    const int nlevs_max = maxLevel() +1;
    for (int lev = 0; lev < nlevs_max; ++lev) {
        ClearLevel(lev);
    }

    delete reduced_diags;

#ifdef BL_USE_SENSEI_INSITU
    delete insitu_bridge;
#endif

#ifdef WARPX_USE_OPENPMD
    delete m_OpenPMDPlotWriter;
#endif
}

void
WarpX::ReadParameters ()
{
    {
        ParmParse pp;// Traditionally, max_step and stop_time do not have prefix.
        pp.query("max_step", max_step);
        pp.query("stop_time", stop_time);
        pp.query("authors", authors);
    }

    {
        ParmParse pp("amr");// Traditionally, these have prefix, amr.

        pp.query("check_file", check_file);
        pp.query("check_int", check_int);

        pp.query("plot_file", plot_file);
        pp.query("plot_int", plot_int);

        pp.query("restart", restart_chkfile);
    }

    {
        ParmParse pp("warpx");

        // set random seed
        std::string random_seed = "default";
        pp.query("random_seed", random_seed);
        if ( random_seed != "default" ) {
            unsigned long myproc_1 = ParallelDescriptor::MyProc() + 1;
            if ( random_seed == "random" ) {
                std::random_device rd;
                std::uniform_int_distribution<int> dist(2, INT_MAX);
                unsigned long seed = myproc_1 * dist(rd);
                ResetRandomSeed(seed);
            } else if ( std::stoi(random_seed) > 0 ) {
                unsigned long seed = myproc_1 * std::stoul(random_seed);
                ResetRandomSeed(seed);
            } else {
                Abort("warpx.random_seed must be \"default\", \"random\" or an integer > 0.");
            }
        }

        pp.query("cfl", cfl);
        pp.query("verbose", verbose);
        pp.query("regrid_int", regrid_int);
        pp.query("do_subcycling", do_subcycling);
        pp.query("use_hybrid_QED", use_hybrid_QED);
        pp.query("safe_guard_cells", safe_guard_cells);
        pp.query("override_sync_int", override_sync_int);

        AMREX_ALWAYS_ASSERT_WITH_MESSAGE(do_subcycling != 1 || max_level <= 1,
                                         "Subcycling method 1 only works for 2 levels.");

        ReadBoostedFrameParameters(gamma_boost, beta_boost, boost_direction);

        pp.query("do_device_synchronize_before_profile", do_device_synchronize_before_profile);

        // pp.query returns 1 if argument zmax_plasma_to_compute_max_step is
        // specified by the user, 0 otherwise.
        do_compute_max_step_from_zmax =
            pp.query("zmax_plasma_to_compute_max_step",
                      zmax_plasma_to_compute_max_step);

        pp.query("do_moving_window", do_moving_window);
        if (do_moving_window)
        {
            std::string s;
            pp.get("moving_window_dir", s);
            if (s == "x" || s == "X") {
                moving_window_dir = 0;
            }
#if (AMREX_SPACEDIM == 3)
            else if (s == "y" || s == "Y") {
                moving_window_dir = 1;
            }
#endif
            else if (s == "z" || s == "Z") {
                moving_window_dir = AMREX_SPACEDIM-1;
            }
            else {
                const std::string msg = "Unknown moving_window_dir: "+s;
                amrex::Abort(msg.c_str());
            }

            AMREX_ALWAYS_ASSERT_WITH_MESSAGE(Geom(0).isPeriodic(moving_window_dir) == 0,
                       "The problem must be non-periodic in the moving window direction");

            moving_window_x = geom[0].ProbLo(moving_window_dir);

            pp.get("moving_window_v", moving_window_v);
            moving_window_v *= PhysConst::c;
        }

        pp.query("do_back_transformed_diagnostics", do_back_transformed_diagnostics);
        if (do_back_transformed_diagnostics) {

            AMREX_ALWAYS_ASSERT_WITH_MESSAGE(gamma_boost > 1.0,
                   "gamma_boost must be > 1 to use the boosted frame diagnostic.");

            pp.query("lab_data_directory", lab_data_directory);

            std::string s;
            pp.get("boost_direction", s);
            AMREX_ALWAYS_ASSERT_WITH_MESSAGE( (s == "z" || s == "Z"),
                   "The boosted frame diagnostic currently only works if the boost is in the z direction.");

            pp.get("num_snapshots_lab", num_snapshots_lab);

            // Read either dz_snapshots_lab or dt_snapshots_lab
            bool snapshot_interval_is_specified = 0;
            Real dz_snapshots_lab = 0;
            snapshot_interval_is_specified += pp.query("dt_snapshots_lab", dt_snapshots_lab);
            if ( pp.query("dz_snapshots_lab", dz_snapshots_lab) ){
                dt_snapshots_lab = dz_snapshots_lab/PhysConst::c;
                snapshot_interval_is_specified = 1;
            }
            AMREX_ALWAYS_ASSERT_WITH_MESSAGE(
                snapshot_interval_is_specified,
                "When using back-transformed diagnostics, user should specify either dz_snapshots_lab or dt_snapshots_lab.");

            pp.get("gamma_boost", gamma_boost);

            pp.query("do_back_transformed_fields", do_back_transformed_fields);

            AMREX_ALWAYS_ASSERT_WITH_MESSAGE(do_moving_window,
                   "The moving window should be on if using the boosted frame diagnostic.");

            pp.get("moving_window_dir", s);
            AMREX_ALWAYS_ASSERT_WITH_MESSAGE( (s == "z" || s == "Z"),
                   "The boosted frame diagnostic currently only works if the moving window is in the z direction.");
        }

        pp.query("do_electrostatic", do_electrostatic);
        pp.query("n_buffer", n_buffer);
        pp.query("const_dt", const_dt);

        // Read filter and fill IntVect filter_npass_each_dir with
        // proper size for AMREX_SPACEDIM
        pp.query("use_filter", use_filter);
        Vector<int> parse_filter_npass_each_dir(AMREX_SPACEDIM,1);
        pp.queryarr("filter_npass_each_dir", parse_filter_npass_each_dir);
        filter_npass_each_dir[0] = parse_filter_npass_each_dir[0];
        filter_npass_each_dir[1] = parse_filter_npass_each_dir[1];
#if (AMREX_SPACEDIM == 3)
        filter_npass_each_dir[2] = parse_filter_npass_each_dir[2];
#endif

        pp.query("num_mirrors", num_mirrors);
        if (num_mirrors>0){
            mirror_z.resize(num_mirrors);
            pp.getarr("mirror_z", mirror_z, 0, num_mirrors);
            mirror_z_width.resize(num_mirrors);
            pp.getarr("mirror_z_width", mirror_z_width, 0, num_mirrors);
            mirror_z_npoints.resize(num_mirrors);
            pp.getarr("mirror_z_npoints", mirror_z_npoints, 0, num_mirrors);
        }

        pp.query("serialize_ics", serialize_ics);
        pp.query("refine_plasma", refine_plasma);
        pp.query("do_dive_cleaning", do_dive_cleaning);
        pp.query("n_field_gather_buffer", n_field_gather_buffer);
        pp.query("n_current_deposition_buffer", n_current_deposition_buffer);
        pp.query("sort_int", sort_int);

        Vector<int> vect_sort_bin_size(AMREX_SPACEDIM,1);
        bool sort_bin_size_is_specified = pp.queryarr("sort_bin_size", vect_sort_bin_size);
        if (sort_bin_size_is_specified){
            for (int i=0; i<AMREX_SPACEDIM; i++)
                sort_bin_size[i] = vect_sort_bin_size[i];
        }

        double quantum_xi;
        int quantum_xi_is_specified = pp.query("quantum_xi", quantum_xi);
        if (quantum_xi_is_specified)
            quantum_xi_c2 = quantum_xi * PhysConst::c * PhysConst::c;

        pp.query("do_pml", do_pml);
        pp.query("pml_ncell", pml_ncell);
        pp.query("pml_delta", pml_delta);
        pp.query("pml_has_particles", pml_has_particles);
        pp.query("do_pml_j_damping", do_pml_j_damping);
        pp.query("do_pml_in_domain", do_pml_in_domain);

        Vector<int> parse_do_pml_Lo(AMREX_SPACEDIM,1);
        pp.queryarr("do_pml_Lo", parse_do_pml_Lo);
        do_pml_Lo[0] = parse_do_pml_Lo[0];
        do_pml_Lo[1] = parse_do_pml_Lo[1];
#if (AMREX_SPACEDIM == 3)
        do_pml_Lo[2] = parse_do_pml_Lo[2];
#endif
        Vector<int> parse_do_pml_Hi(AMREX_SPACEDIM,1);
        pp.queryarr("do_pml_Hi", parse_do_pml_Hi);
        do_pml_Hi[0] = parse_do_pml_Hi[0];
        do_pml_Hi[1] = parse_do_pml_Hi[1];
#if (AMREX_SPACEDIM == 3)
        do_pml_Hi[2] = parse_do_pml_Hi[2];
#endif

        if ( (do_pml_j_damping==1)&&(do_pml_in_domain==0) ){
            amrex::Abort("J-damping can only be done when PML are inside simulation domain (do_pml_in_domain=1)");
        }

        pp.query("openpmd_int", openpmd_int);
        pp.query("openpmd_backend", openpmd_backend);
#ifdef WARPX_USE_OPENPMD
        pp.query("openpmd_tspf", openpmd_tspf);
#endif
        pp.query("plot_raw_fields", plot_raw_fields);
        pp.query("plot_raw_fields_guards", plot_raw_fields_guards);
        pp.query("plot_coarsening_ratio", plot_coarsening_ratio);
        bool user_fields_to_plot;
        user_fields_to_plot = pp.queryarr("fields_to_plot", fields_to_plot);
        if (not user_fields_to_plot){
            // If not specified, set default values
            fields_to_plot = {"Ex", "Ey", "Ez", "Bx", "By",
                              "Bz", "jx", "jy", "jz",
                              "part_per_cell"};
        }
        // set plot_rho to true of the users requests it, so that
        // rho is computed at each iteration.
        if (std::find(fields_to_plot.begin(), fields_to_plot.end(), "rho")
            != fields_to_plot.end()){
            plot_rho = true;
        }
        // Sanity check if user requests to plot F
        if (std::find(fields_to_plot.begin(), fields_to_plot.end(), "F")
            != fields_to_plot.end()){
            AMREX_ALWAYS_ASSERT_WITH_MESSAGE(do_dive_cleaning,
                "plot F only works if warpx.do_dive_cleaning = 1");
        }
        // If user requests to plot proc_number for a serial run,
        // delete proc_number from fields_to_plot
        if (ParallelDescriptor::NProcs() == 1){
            fields_to_plot.erase(std::remove(fields_to_plot.begin(),
                                             fields_to_plot.end(),
                                             "proc_number"),
                                 fields_to_plot.end());
        }

        // Check that the coarsening_ratio can divide the blocking factor
        const int nlevs_max = maxLevel();
        for (int lev=0; lev<nlevs_max; lev++){
          for (int comp=0; comp<AMREX_SPACEDIM; comp++){
            if ( blockingFactor(lev)[comp] % plot_coarsening_ratio != 0 ){
              amrex::Abort("plot_coarsening_ratio should be an integer "
                           "divisor of the blocking factor.");
            }
          }
        }

        pp.query("plot_finepatch", plot_finepatch);
        if (maxLevel() > 0) {
            pp.query("plot_crsepatch", plot_crsepatch);
        }

        {
            bool plotfile_min_max = true;
            pp.query("plotfile_min_max", plotfile_min_max);
            if (plotfile_min_max) {
                plotfile_headerversion = amrex::VisMF::Header::Version_v1;
            } else {
                plotfile_headerversion = amrex::VisMF::Header::NoFabHeader_v1;
            }
            pp.query("usesingleread", use_single_read);
            pp.query("usesinglewrite", use_single_write);
            ParmParse ppv("vismf");
            ppv.add("usesingleread", use_single_read);
            ppv.add("usesinglewrite", use_single_write);
            pp.query("mffile_nstreams", mffile_nstreams);
            VisMF::SetMFFileInStreams(mffile_nstreams);
            pp.query("field_io_nfiles", field_io_nfiles);
            VisMF::SetNOutFiles(field_io_nfiles);
            pp.query("particle_io_nfiles", particle_io_nfiles);
            ParmParse ppp("particles");
            ppp.add("particles_nfiles", particle_io_nfiles);
        }

        if (maxLevel() > 0) {
            Vector<Real> lo, hi;
            pp.getarr("fine_tag_lo", lo);
            pp.getarr("fine_tag_hi", hi);
            fine_tag_lo = RealVect{lo};
            fine_tag_hi = RealVect{hi};
        }

        pp.query("load_balance_int", load_balance_int);
        pp.query("load_balance_with_sfc", load_balance_with_sfc);
        pp.query("load_balance_knapsack_factor", load_balance_knapsack_factor);
        pp.query("load_balance_efficiency_ratio_threshold", load_balance_efficiency_ratio_threshold);

        pp.query("do_dynamic_scheduling", do_dynamic_scheduling);

        pp.query("do_nodal", do_nodal);
        if (do_nodal) {
            Bx_nodal_flag = IntVect::TheNodeVector();
            By_nodal_flag = IntVect::TheNodeVector();
            Bz_nodal_flag = IntVect::TheNodeVector();
            Ex_nodal_flag = IntVect::TheNodeVector();
            Ey_nodal_flag = IntVect::TheNodeVector();
            Ez_nodal_flag = IntVect::TheNodeVector();
            jx_nodal_flag = IntVect::TheNodeVector();
            jy_nodal_flag = IntVect::TheNodeVector();
            jz_nodal_flag = IntVect::TheNodeVector();
            rho_nodal_flag = IntVect::TheNodeVector();
            // Use same shape factors in all directions, for gathering
            l_lower_order_in_v = false;
        }

        // Only needs to be set with WARPX_DIM_RZ, otherwise defaults to 1.
        pp.query("n_rz_azimuthal_modes", n_rz_azimuthal_modes);
#if (defined WARPX_DIM_RZ) && (defined WARPX_USE_PSATD)
        // Force use of cell centered in r and z.
        // Also, do_nodal is forced to be true. Here, do_nodal effectively
        // means do_colocated (i.e. not staggered).
        do_nodal = true;
        Bx_nodal_flag = IntVect::TheCellVector();
        By_nodal_flag = IntVect::TheCellVector();
        Bz_nodal_flag = IntVect::TheCellVector();
        Ex_nodal_flag = IntVect::TheCellVector();
        Ey_nodal_flag = IntVect::TheCellVector();
        Ez_nodal_flag = IntVect::TheCellVector();
        jx_nodal_flag = IntVect::TheCellVector();
        jy_nodal_flag = IntVect::TheCellVector();
        jz_nodal_flag = IntVect::TheCellVector();
        rho_nodal_flag = IntVect::TheCellVector();
        // Use same shape factors in all directions, for gathering
        l_lower_order_in_v = false;
#endif
    }

    {
        ParmParse pp("interpolation");
        pp.query("nox", nox);
        pp.query("noy", noy);
        pp.query("noz", noz);
        AMREX_ALWAYS_ASSERT_WITH_MESSAGE( nox == noy and nox == noz ,
            "warpx.nox, noy and noz must be equal");
        AMREX_ALWAYS_ASSERT_WITH_MESSAGE( nox >= 1, "warpx.nox must >= 1");
    }

    {
        ParmParse pp("algo");
        current_deposition_algo = GetAlgorithmInteger(pp, "current_deposition");
        charge_deposition_algo = GetAlgorithmInteger(pp, "charge_deposition");
        particle_pusher_algo = GetAlgorithmInteger(pp, "particle_pusher");
        maxwell_fdtd_solver_id = GetAlgorithmInteger(pp, "maxwell_fdtd_solver");
        field_gathering_algo = GetAlgorithmInteger(pp, "field_gathering");
        if (field_gathering_algo == GatheringAlgo::MomentumConserving) {
            // Use same shape factors in all directions, for gathering
            l_lower_order_in_v = false;
        }
        load_balance_costs_update_algo = GetAlgorithmInteger(pp, "load_balance_costs_update");
        pp.query("costs_heuristic_cells_wt", costs_heuristic_cells_wt);
        pp.query("costs_heuristic_particles_wt", costs_heuristic_particles_wt);
    }

#ifdef WARPX_USE_PSATD
    {
        ParmParse pp("psatd");
        pp.query("hybrid_mpi_decomposition", fft_hybrid_mpi_decomposition);
        pp.query("periodic_single_box_fft", fft_periodic_single_box);
        pp.query("ngroups_fft", ngroups_fft);
        pp.query("fftw_plan_measure", fftw_plan_measure);
        pp.query("nox", nox_fft);
        pp.query("noy", noy_fft);
        pp.query("noz", noz_fft);
        pp.query("v_galilean", v_galilean);
      // Scale the velocity by the speed of light
        for (int i=0; i<3; i++) v_galilean[i] *= PhysConst::c;
    }
#endif

    {
        insitu_start = 0;
        insitu_int = 0;
        insitu_config = "";
        insitu_pin_mesh = 0;

        ParmParse pp("insitu");
        pp.query("int", insitu_int);
        pp.query("start", insitu_start);
        pp.query("config", insitu_config);
        pp.query("pin_mesh", insitu_pin_mesh);
    }

    // for slice generation //
    {
       ParmParse pp("slice");
       amrex::Vector<Real> slice_lo(AMREX_SPACEDIM);
       amrex::Vector<Real> slice_hi(AMREX_SPACEDIM);
       Vector<int> slice_crse_ratio(AMREX_SPACEDIM);
       // set default slice_crse_ratio //
       for (int idim=0; idim < AMREX_SPACEDIM; ++idim )
       {
          slice_crse_ratio[idim] = 1;
       }
       pp.queryarr("dom_lo",slice_lo,0,AMREX_SPACEDIM);
       pp.queryarr("dom_hi",slice_hi,0,AMREX_SPACEDIM);
       pp.queryarr("coarsening_ratio",slice_crse_ratio,0,AMREX_SPACEDIM);
       pp.query("plot_int",slice_plot_int);
       slice_realbox.setLo(slice_lo);
       slice_realbox.setHi(slice_hi);
       slice_cr_ratio = IntVect(AMREX_D_DECL(1,1,1));
       for (int idim = 0; idim < AMREX_SPACEDIM; ++idim)
       {
          if (slice_crse_ratio[idim] > 1 ) {
             slice_cr_ratio[idim] = slice_crse_ratio[idim];
          }
       }

       if (do_back_transformed_diagnostics) {
          AMREX_ALWAYS_ASSERT_WITH_MESSAGE(gamma_boost > 1.0,
                 "gamma_boost must be > 1 to use the boost frame diagnostic");
          pp.query("num_slice_snapshots_lab", num_slice_snapshots_lab);
          if (num_slice_snapshots_lab > 0) {
             pp.get("dt_slice_snapshots_lab", dt_slice_snapshots_lab );
             pp.get("particle_slice_width_lab",particle_slice_width_lab);
          }
       }

    }
}

// This is a virtual function.
void
WarpX::MakeNewLevelFromScratch (int lev, Real time, const BoxArray& new_grids,
                                const DistributionMapping& new_dmap)
{
    AllocLevelData(lev, new_grids, new_dmap);
    InitLevelData(lev, time);

#ifdef WARPX_USE_PSATD
    if (fft_hybrid_mpi_decomposition){
#ifdef WARPX_USE_PSATD_HYBRID
        AllocLevelDataFFT(lev);
        InitLevelDataFFT(lev, time);
#else
    amrex::Abort("The option `psatd.fft_hybrid_mpi_decomposition` does not work on GPU.");
#endif
    }
#endif
}

void
WarpX::ClearLevel (int lev)
{
    for (int i = 0; i < 3; ++i) {
        Efield_aux[lev][i].reset();
        Bfield_aux[lev][i].reset();

        current_fp[lev][i].reset();
        Efield_fp [lev][i].reset();
        Bfield_fp [lev][i].reset();

        current_store[lev][i].reset();

        current_cp[lev][i].reset();
        Efield_cp [lev][i].reset();
        Bfield_cp [lev][i].reset();

        Efield_cax[lev][i].reset();
        Bfield_cax[lev][i].reset();
        current_buf[lev][i].reset();
    }

    charge_buf[lev].reset();

    current_buffer_masks[lev].reset();
    gather_buffer_masks[lev].reset();

    F_fp  [lev].reset();
    rho_fp[lev].reset();
    F_cp  [lev].reset();
    rho_cp[lev].reset();

    costs[lev].reset();


#ifdef WARPX_USE_PSATD_HYBRID
    for (int i = 0; i < 3; ++i) {
        Efield_fp_fft[lev][i].reset();
        Bfield_fp_fft[lev][i].reset();
        current_fp_fft[lev][i].reset();

        Efield_cp_fft[lev][i].reset();
        Bfield_cp_fft[lev][i].reset();
        current_cp_fft[lev][i].reset();
    }

    rho_fp_fft[lev].reset();
    rho_cp_fft[lev].reset();

    dataptr_fp_fft[lev].reset();
    dataptr_cp_fft[lev].reset();

    ba_valid_fp_fft[lev] = BoxArray();
    ba_valid_cp_fft[lev] = BoxArray();

    FreeFFT(lev);
#endif
}

void
WarpX::AllocLevelData (int lev, const BoxArray& ba, const DistributionMapping& dm)
{

    bool aux_is_nodal = (field_gathering_algo == GatheringAlgo::MomentumConserving);

    guard_cells.Init(
        do_subcycling,
        WarpX::use_fdtd_nci_corr,
        do_nodal,
        do_moving_window,
        fft_hybrid_mpi_decomposition,
        aux_is_nodal,
        moving_window_dir,
        WarpX::nox,
        nox_fft, noy_fft, noz_fft,
        NCIGodfreyFilter::m_stencil_width,
        maxwell_fdtd_solver_id,
        maxLevel(),
        WarpX::v_galilean,
        safe_guard_cells);

    if (mypc->nSpeciesDepositOnMainGrid() && n_current_deposition_buffer == 0) {
        n_current_deposition_buffer = 1;
        // This forces the allocation of buffers and allows the code associated
        // with buffers to run. But the buffer size of `1` is in fact not used,
        // `deposit_on_main_grid` forces all particles (whether or not they
        // are in buffers) to deposition on the main grid.
    }

    if (n_current_deposition_buffer < 0) {
        n_current_deposition_buffer = guard_cells.ng_alloc_J.max();
    }
    if (n_field_gather_buffer < 0) {
        // Field gather buffer should be larger than current deposition buffers
        n_field_gather_buffer = n_current_deposition_buffer + 1;
    }

    AllocLevelMFs(lev, ba, dm, guard_cells.ng_alloc_EB, guard_cells.ng_alloc_J,
                  guard_cells.ng_alloc_Rho, guard_cells.ng_alloc_F,
                  guard_cells.ng_Extra, aux_is_nodal);
}

void
WarpX::AllocLevelMFs (int lev, const BoxArray& ba, const DistributionMapping& dm,
                      const IntVect& ngE, const IntVect& ngJ, const IntVect& ngRho,
                      const IntVect& ngF, const IntVect& ngextra, const bool aux_is_nodal)
{

#if defined WARPX_DIM_RZ
    // With RZ multimode, there is a real and imaginary component
    // for each mode, except mode 0 which is purely real
    // Component 0 is mode 0.
    // Odd components are the real parts.
    // Even components are the imaginary parts.
    ncomps = n_rz_azimuthal_modes*2 - 1;
#endif

    //
    // The fine patch
    //
    Bfield_fp[lev][0].reset( new MultiFab(amrex::convert(ba,Bx_nodal_flag),dm,ncomps,ngE+ngextra));
    Bfield_fp[lev][1].reset( new MultiFab(amrex::convert(ba,By_nodal_flag),dm,ncomps,ngE+ngextra));
    Bfield_fp[lev][2].reset( new MultiFab(amrex::convert(ba,Bz_nodal_flag),dm,ncomps,ngE+ngextra));

    Efield_fp[lev][0].reset( new MultiFab(amrex::convert(ba,Ex_nodal_flag),dm,ncomps,ngE+ngextra));
    Efield_fp[lev][1].reset( new MultiFab(amrex::convert(ba,Ey_nodal_flag),dm,ncomps,ngE+ngextra));
    Efield_fp[lev][2].reset( new MultiFab(amrex::convert(ba,Ez_nodal_flag),dm,ncomps,ngE+ngextra));

    current_fp[lev][0].reset( new MultiFab(amrex::convert(ba,jx_nodal_flag),dm,ncomps,ngJ));
    current_fp[lev][1].reset( new MultiFab(amrex::convert(ba,jy_nodal_flag),dm,ncomps,ngJ));
    current_fp[lev][2].reset( new MultiFab(amrex::convert(ba,jz_nodal_flag),dm,ncomps,ngJ));

    if (do_dive_cleaning || plot_rho)
    {
        rho_fp[lev].reset(new MultiFab(amrex::convert(ba,rho_nodal_flag),dm,2*ncomps,ngRho));
    }

    if (do_subcycling == 1 && lev == 0)
    {
        current_store[lev][0].reset( new MultiFab(amrex::convert(ba,jx_nodal_flag),dm,ncomps,ngJ));
        current_store[lev][1].reset( new MultiFab(amrex::convert(ba,jy_nodal_flag),dm,ncomps,ngJ));
        current_store[lev][2].reset( new MultiFab(amrex::convert(ba,jz_nodal_flag),dm,ncomps,ngJ));
    }

    if (do_dive_cleaning)
    {
        F_fp[lev].reset  (new MultiFab(amrex::convert(ba,IntVect::TheUnitVector()),dm,ncomps, ngF.max()));
    }
#ifdef WARPX_USE_PSATD
    else
    {
        rho_fp[lev].reset(new MultiFab(amrex::convert(ba,rho_nodal_flag),dm,2*ncomps,ngRho));
    }
    if (fft_hybrid_mpi_decomposition == false){
        // Allocate and initialize the spectral solver
        std::array<Real,3> dx = CellSize(lev);
#if (AMREX_SPACEDIM == 3)
        RealVect dx_vect(dx[0], dx[1], dx[2]);
#elif (AMREX_SPACEDIM == 2)
        RealVect dx_vect(dx[0], dx[2]);
#endif
<<<<<<< HEAD
        // Get the cell-centered box
        BoxArray realspace_ba = ba;  // Copy box
        realspace_ba.enclosedCells(); // Make it cell-centered
        // Define spectral solver
#ifdef WARPX_DIM_RZ
        realspace_ba.grow(1, ngE[1]); // add guard cells only in z
        spectral_solver_fp[lev].reset( new SpectralSolverRZ( realspace_ba, dm,
            n_rz_azimuthal_modes, noz_fft, do_nodal, dx_vect, dt[lev] ) );
#else
        realspace_ba.grow(ngE); // add guard cells
        spectral_solver_fp[lev].reset( new SpectralSolver( realspace_ba, dm,
            nox_fft, noy_fft, noz_fft, do_nodal, v_galilean, dx_vect, dt[lev] ) );
#endif
=======

        // Check whether the option periodic, single box is valid here
        if (fft_periodic_single_box) {
            AMREX_ALWAYS_ASSERT_WITH_MESSAGE( geom[0].isAllPeriodic() && ba.size()==1 && lev==0,
            "The option `psatd.periodic_single_box_fft` can only be used for a periodic domain, decomposed in a single box.");
        }

        // Get the cell-centered box, with guard cells
        BoxArray realspace_ba = ba;  // Copy box
        realspace_ba.enclosedCells(); // cell-centered
        if ( fft_periodic_single_box == false ) {
            realspace_ba.grow(ngE); // add guard cells
        }
        // Define spectral solver
        bool const pml=false;
        spectral_solver_fp[lev].reset( new SpectralSolver( realspace_ba, dm,
            nox_fft, noy_fft, noz_fft, do_nodal, v_galilean, dx_vect, dt[lev],
            pml, fft_periodic_single_box ) );
>>>>>>> 89bef674
    }
#endif
    std::array<Real,3> const dx = CellSize(lev);
    m_fdtd_solver_fp[lev].reset(
        new FiniteDifferenceSolver(maxwell_fdtd_solver_id, dx, do_nodal) );
    //
    // The Aux patch (i.e., the full solution)
    //
    if (aux_is_nodal and !do_nodal)
    {
        // Create aux multifabs on Nodal Box Array
        BoxArray const nba = amrex::convert(ba,IntVect::TheNodeVector());
        Bfield_aux[lev][0].reset( new MultiFab(nba,dm,ncomps,ngE));
        Bfield_aux[lev][1].reset( new MultiFab(nba,dm,ncomps,ngE));
        Bfield_aux[lev][2].reset( new MultiFab(nba,dm,ncomps,ngE));

        Efield_aux[lev][0].reset( new MultiFab(nba,dm,ncomps,ngE));
        Efield_aux[lev][1].reset( new MultiFab(nba,dm,ncomps,ngE));
        Efield_aux[lev][2].reset( new MultiFab(nba,dm,ncomps,ngE));
    }
    else if (lev == 0)
    {
        for (int idir = 0; idir < 3; ++idir) {
            Efield_aux[lev][idir].reset(new MultiFab(*Efield_fp[lev][idir], amrex::make_alias, 0, ncomps));
            Bfield_aux[lev][idir].reset(new MultiFab(*Bfield_fp[lev][idir], amrex::make_alias, 0, ncomps));
        }
    }
    else
    {
        Bfield_aux[lev][0].reset( new MultiFab(amrex::convert(ba,Bx_nodal_flag),dm,ncomps,ngE));
        Bfield_aux[lev][1].reset( new MultiFab(amrex::convert(ba,By_nodal_flag),dm,ncomps,ngE));
        Bfield_aux[lev][2].reset( new MultiFab(amrex::convert(ba,Bz_nodal_flag),dm,ncomps,ngE));

        Efield_aux[lev][0].reset( new MultiFab(amrex::convert(ba,Ex_nodal_flag),dm,ncomps,ngE));
        Efield_aux[lev][1].reset( new MultiFab(amrex::convert(ba,Ey_nodal_flag),dm,ncomps,ngE));
        Efield_aux[lev][2].reset( new MultiFab(amrex::convert(ba,Ez_nodal_flag),dm,ncomps,ngE));
    }

    //
    // The coarse patch
    //
    if (lev > 0)
    {
        BoxArray cba = ba;
        cba.coarsen(refRatio(lev-1));

        // Create the MultiFabs for B
        Bfield_cp[lev][0].reset( new MultiFab(amrex::convert(cba,Bx_nodal_flag),dm,ncomps,ngE));
        Bfield_cp[lev][1].reset( new MultiFab(amrex::convert(cba,By_nodal_flag),dm,ncomps,ngE));
        Bfield_cp[lev][2].reset( new MultiFab(amrex::convert(cba,Bz_nodal_flag),dm,ncomps,ngE));

        // Create the MultiFabs for E
        Efield_cp[lev][0].reset( new MultiFab(amrex::convert(cba,Ex_nodal_flag),dm,ncomps,ngE));
        Efield_cp[lev][1].reset( new MultiFab(amrex::convert(cba,Ey_nodal_flag),dm,ncomps,ngE));
        Efield_cp[lev][2].reset( new MultiFab(amrex::convert(cba,Ez_nodal_flag),dm,ncomps,ngE));

        // Create the MultiFabs for the current
        current_cp[lev][0].reset( new MultiFab(amrex::convert(cba,jx_nodal_flag),dm,ncomps,ngJ));
        current_cp[lev][1].reset( new MultiFab(amrex::convert(cba,jy_nodal_flag),dm,ncomps,ngJ));
        current_cp[lev][2].reset( new MultiFab(amrex::convert(cba,jz_nodal_flag),dm,ncomps,ngJ));

        if (do_dive_cleaning || plot_rho){
            rho_cp[lev].reset(new MultiFab(amrex::convert(cba,rho_nodal_flag),dm,2*ncomps,ngRho));
        }
        if (do_dive_cleaning)
        {
            F_cp[lev].reset  (new MultiFab(amrex::convert(cba,IntVect::TheUnitVector()),dm,ncomps, ngF.max()));
        }
#ifdef WARPX_USE_PSATD
        else
        {
            rho_cp[lev].reset(new MultiFab(amrex::convert(cba,rho_nodal_flag),dm,2*ncomps,ngRho));
        }
        if (fft_hybrid_mpi_decomposition == false){
            // Allocate and initialize the spectral solver
            std::array<Real,3> cdx = CellSize(lev-1);
#if (AMREX_SPACEDIM == 3)
            RealVect cdx_vect(cdx[0], cdx[1], cdx[2]);
#elif (AMREX_SPACEDIM == 2)
            RealVect cdx_vect(cdx[0], cdx[2]);
#endif
            // Get the cell-centered box, with guard cells
            BoxArray realspace_ba = cba;// Copy box
            realspace_ba.enclosedCells(); // Make it cell-centered
            // Define spectral solver
#ifdef WARPX_DIM_RZ
            realspace_ba.grow(1, ngE[1]); // add guard cells only in z
            spectral_solver_cp[lev].reset( new SpectralSolverRZ( realspace_ba, dm,
                n_rz_azimuthal_modes, noz_fft, do_nodal, cdx_vect, dt[lev] ) );

#else
            realspace_ba.grow(ngE); // add guard cells
            spectral_solver_cp[lev].reset( new SpectralSolver( realspace_ba, dm,
                nox_fft, noy_fft, noz_fft, do_nodal, v_galilean, cdx_vect, dt[lev] ) );
#endif
        }
#endif
    std::array<Real,3> cdx = CellSize(lev-1);
    m_fdtd_solver_cp[lev].reset(
        new FiniteDifferenceSolver( maxwell_fdtd_solver_id, cdx, do_nodal ) );
    }

    //
    // Copy of the coarse aux
    //
    if (lev > 0 && (n_field_gather_buffer > 0 || n_current_deposition_buffer > 0 ||
                    mypc->nSpeciesGatherFromMainGrid() > 0))
    {
        BoxArray cba = ba;
        cba.coarsen(refRatio(lev-1));

        if (n_field_gather_buffer > 0 || mypc->nSpeciesGatherFromMainGrid() > 0) {
            if (aux_is_nodal) {
                BoxArray const& cnba = amrex::convert(cba,IntVect::TheNodeVector());
                Bfield_cax[lev][0].reset( new MultiFab(cnba,dm,ncomps,ngE));
                Bfield_cax[lev][1].reset( new MultiFab(cnba,dm,ncomps,ngE));
                Bfield_cax[lev][2].reset( new MultiFab(cnba,dm,ncomps,ngE));
                Efield_cax[lev][0].reset( new MultiFab(cnba,dm,ncomps,ngE));
                Efield_cax[lev][1].reset( new MultiFab(cnba,dm,ncomps,ngE));
                Efield_cax[lev][2].reset( new MultiFab(cnba,dm,ncomps,ngE));
            } else {
                // Create the MultiFabs for B
                Bfield_cax[lev][0].reset( new MultiFab(amrex::convert(cba,Bx_nodal_flag),dm,ncomps,ngE));
                Bfield_cax[lev][1].reset( new MultiFab(amrex::convert(cba,By_nodal_flag),dm,ncomps,ngE));
                Bfield_cax[lev][2].reset( new MultiFab(amrex::convert(cba,Bz_nodal_flag),dm,ncomps,ngE));

                // Create the MultiFabs for E
                Efield_cax[lev][0].reset( new MultiFab(amrex::convert(cba,Ex_nodal_flag),dm,ncomps,ngE));
                Efield_cax[lev][1].reset( new MultiFab(amrex::convert(cba,Ey_nodal_flag),dm,ncomps,ngE));
                Efield_cax[lev][2].reset( new MultiFab(amrex::convert(cba,Ez_nodal_flag),dm,ncomps,ngE));
            }

            gather_buffer_masks[lev].reset( new iMultiFab(ba, dm, ncomps, 1) );
            // Gather buffer masks have 1 ghost cell, because of the fact
            // that particles may move by more than one cell when using subcycling.
        }

        if (n_current_deposition_buffer > 0) {
            current_buf[lev][0].reset( new MultiFab(amrex::convert(cba,jx_nodal_flag),dm,ncomps,ngJ));
            current_buf[lev][1].reset( new MultiFab(amrex::convert(cba,jy_nodal_flag),dm,ncomps,ngJ));
            current_buf[lev][2].reset( new MultiFab(amrex::convert(cba,jz_nodal_flag),dm,ncomps,ngJ));
            if (rho_cp[lev]) {
                charge_buf[lev].reset( new MultiFab(amrex::convert(cba,rho_nodal_flag),dm,2*ncomps,ngRho));
            }
            current_buffer_masks[lev].reset( new iMultiFab(ba, dm, ncomps, 1) );
            // Current buffer masks have 1 ghost cell, because of the fact
            // that particles may move by more than one cell when using subcycling.
        }
    }

    if (load_balance_int > 0)
    {
        costs[lev].reset(new amrex::Vector<Real>);
        const int nboxes = Efield_fp[lev][0].get()->size();
        costs[lev]->resize(nboxes);
    }
}

std::array<Real,3>
WarpX::CellSize (int lev)
{
    const auto& gm = GetInstance().Geom(lev);
    const Real* dx = gm.CellSize();
#if (AMREX_SPACEDIM == 3)
    return { dx[0], dx[1], dx[2] };
#elif (AMREX_SPACEDIM == 2)
    return { dx[0], 1.0, dx[1] };
#else
    static_assert(AMREX_SPACEDIM != 1, "1D is not supported");
#endif
}

amrex::RealBox
WarpX::getRealBox(const Box& bx, int lev)
{
    const auto& gm = GetInstance().Geom(lev);
    const RealBox grid_box{bx, gm.CellSize(), gm.ProbLo()};
    return( grid_box );
}

std::array<Real,3>
WarpX::LowerCorner(const Box& bx, std::array<amrex::Real,3> galilean_shift, int lev)
{
    RealBox grid_box = getRealBox( bx, lev );

    const Real* xyzmin = grid_box.lo();

#if (AMREX_SPACEDIM == 3)
    return { xyzmin[0] + galilean_shift[0], xyzmin[1] + galilean_shift[1], xyzmin[2] + galilean_shift[2] };

#elif (AMREX_SPACEDIM == 2)
    return { xyzmin[0] + galilean_shift[0], std::numeric_limits<Real>::lowest(), xyzmin[1] + galilean_shift[2] };
#endif
}

std::array<Real,3>
WarpX::UpperCorner(const Box& bx, int lev)
{
    const RealBox grid_box = getRealBox( bx, lev );
    const Real* xyzmax = grid_box.hi();
#if (AMREX_SPACEDIM == 3)
    return { xyzmax[0], xyzmax[1], xyzmax[2] };
#elif (AMREX_SPACEDIM == 2)
    return { xyzmax[0], std::numeric_limits<Real>::max(), xyzmax[1] };
#endif
}

IntVect
WarpX::RefRatio (int lev)
{
    return GetInstance().refRatio(lev);
}

void
WarpX::ComputeDivB (amrex::MultiFab& divB, int const dcomp,
                    const std::array<const amrex::MultiFab* const, 3>& B,
                    const std::array<amrex::Real,3>& dx)
{
    AMREX_ALWAYS_ASSERT_WITH_MESSAGE(!do_nodal,
        "ComputeDivB not implemented with do_nodal."
        "Shouldn't be too hard to make it general with class FiniteDifferenceSolver");

    Real dxinv = 1./dx[0], dyinv = 1./dx[1], dzinv = 1./dx[2];

#ifdef WARPX_DIM_RZ
    const Real rmin = GetInstance().Geom(0).ProbLo(0);
#endif

#ifdef _OPENMP
#pragma omp parallel if (Gpu::notInLaunchRegion())
#endif
    for (MFIter mfi(divB, TilingIfNotGPU()); mfi.isValid(); ++mfi)
    {
        const Box& bx = mfi.tilebox();
        auto const& Bxfab = B[0]->array(mfi);
        auto const& Byfab = B[1]->array(mfi);
        auto const& Bzfab = B[2]->array(mfi);
        auto const& divBfab = divB.array(mfi);

        ParallelFor(bx,
        [=] AMREX_GPU_DEVICE(int i, int j, int k) noexcept
        {
            warpx_computedivb(i, j, k, dcomp, divBfab, Bxfab, Byfab, Bzfab, dxinv, dyinv, dzinv
#ifdef WARPX_DIM_RZ
                              ,rmin
#endif
                              );
        });
    }
}

void
WarpX::ComputeDivB (amrex::MultiFab& divB, int const dcomp,
                    const std::array<const amrex::MultiFab* const, 3>& B,
                    const std::array<amrex::Real,3>& dx, int const ngrow)
{
    AMREX_ALWAYS_ASSERT_WITH_MESSAGE(!do_nodal,
        "ComputeDivB not implemented with do_nodal."
        "Shouldn't be too hard to make it general with class FiniteDifferenceSolver");

    Real dxinv = 1./dx[0], dyinv = 1./dx[1], dzinv = 1./dx[2];

#ifdef WARPX_DIM_RZ
    const Real rmin = GetInstance().Geom(0).ProbLo(0);
#endif

#ifdef _OPENMP
#pragma omp parallel if (Gpu::notInLaunchRegion())
#endif
    for (MFIter mfi(divB, TilingIfNotGPU()); mfi.isValid(); ++mfi)
    {
        Box bx = mfi.growntilebox(ngrow);
        auto const& Bxfab = B[0]->array(mfi);
        auto const& Byfab = B[1]->array(mfi);
        auto const& Bzfab = B[2]->array(mfi);
        auto const& divBfab = divB.array(mfi);

        ParallelFor(bx,
        [=] AMREX_GPU_DEVICE(int i, int j, int k) noexcept
        {
            warpx_computedivb(i, j, k, dcomp, divBfab, Bxfab, Byfab, Bzfab, dxinv, dyinv, dzinv
#ifdef WARPX_DIM_RZ
                              ,rmin
#endif
                              );
        });
    }
}

void
WarpX::ComputeDivE(amrex::MultiFab& divE, const int lev)
{
#ifdef WARPX_USE_PSATD
    spectral_solver_fp[lev]->ComputeSpectralDivE( Efield_aux[lev], divE );
#else
    m_fdtd_solver_fp[lev]->ComputeDivE( Efield_aux[lev], divE );
#endif
}

PML*
WarpX::GetPML (int lev)
{
    if (do_pml) {
        // This should check if pml was initialized
        return pml[lev].get();
    } else {
        return nullptr;
    }
}

std::vector< bool >
WarpX::getPMLdirections() const
{
    std::vector< bool > dirsWithPML( 6, false );
#if AMREX_SPACEDIM!=3
    dirsWithPML.resize( 4 );
#endif
    if( do_pml )
    {
        for( auto i = 0u; i < dirsWithPML.size() / 2u; ++i )
        {
            dirsWithPML.at( 2u*i      ) = bool(do_pml_Lo[i]);
            dirsWithPML.at( 2u*i + 1u ) = bool(do_pml_Hi[i]);
        }
    }
    return dirsWithPML;
}

void
WarpX::BuildBufferMasks ()
{
    for (int lev = 1; lev <= maxLevel(); ++lev)
    {
        for (int ipass = 0; ipass < 2; ++ipass)
        {
            int ngbuffer = (ipass == 0) ? n_current_deposition_buffer : n_field_gather_buffer;
            iMultiFab* bmasks = (ipass == 0) ? current_buffer_masks[lev].get() : gather_buffer_masks[lev].get();
            if (bmasks)
            {
                const int ngtmp = ngbuffer + bmasks->nGrow();
                iMultiFab tmp(bmasks->boxArray(), bmasks->DistributionMap(), 1, ngtmp);
                const int covered = 1;
                const int notcovered = 0;
                const int physbnd = 1;
                const int interior = 1;
                const Box& dom = Geom(lev).Domain();
                const auto& period = Geom(lev).periodicity();
                tmp.BuildMask(dom, period, covered, notcovered, physbnd, interior);
#ifdef _OPENMP
#pragma omp parallel
#endif
                for (MFIter mfi(*bmasks, true); mfi.isValid(); ++mfi)
                {
                    const Box tbx = mfi.growntilebox();
                    BuildBufferMasksInBox( tbx, (*bmasks)[mfi], tmp[mfi], ngbuffer );
                }
            }
        }
    }
}

/**
 * \brief Build buffer mask within given FArrayBox
 *
 * \param tbx         Current FArrayBox
 * \param buffer_mask Buffer mask to be set
 * \param guard_mask  Guard mask used to set buffer_mask
 * \param ng          Number of guard cells
 */
void
WarpX::BuildBufferMasksInBox ( const amrex::Box tbx, amrex::IArrayBox &buffer_mask,
                               const amrex::IArrayBox &guard_mask, const int ng )
{
    bool setnull;
    const auto lo = amrex::lbound( tbx );
    const auto hi = amrex::ubound( tbx );
    Array4<int> msk = buffer_mask.array();
    Array4<int const> gmsk = guard_mask.array();
#if (AMREX_SPACEDIM == 2)
    int k = lo.z;
    for     (int j = lo.y; j <= hi.y; ++j) {
        for (int i = lo.x; i <= hi.x; ++i) {
            setnull = false;
            // If gmsk=0 for any neighbor within ng cells, current cell is in the buffer region
            for     (int jj = j-ng; jj <= j+ng; ++jj) {
                for (int ii = i-ng; ii <= i+ng; ++ii) {
                    if ( gmsk(ii,jj,k) == 0 ) setnull = true;
                }
            }
            if ( setnull ) msk(i,j,k) = 0;
            else           msk(i,j,k) = 1;
        }
    }
#elif (AMREX_SPACEDIM == 3)
    for         (int k = lo.z; k <= hi.z; ++k) {
        for     (int j = lo.y; j <= hi.y; ++j) {
            for (int i = lo.x; i <= hi.x; ++i) {
                setnull = false;
                // If gmsk=0 for any neighbor within ng cells, current cell is in the buffer region
                for         (int kk = k-ng; kk <= k+ng; ++kk) {
                    for     (int jj = j-ng; jj <= j+ng; ++jj) {
                        for (int ii = i-ng; ii <= i+ng; ++ii) {
                            if ( gmsk(ii,jj,kk) == 0 ) setnull = true;
                        }
                    }
                }
                if ( setnull ) msk(i,j,k) = 0;
                else           msk(i,j,k) = 1;
            }
        }
    }
#endif
}

const iMultiFab*
WarpX::CurrentBufferMasks (int lev)
{
    return GetInstance().getCurrentBufferMasks(lev);
}

const iMultiFab*
WarpX::GatherBufferMasks (int lev)
{
    return GetInstance().getGatherBufferMasks(lev);
}

void
WarpX::StoreCurrent (int lev)
{
    for (int idim = 0; idim < 3; ++idim) {
        if (current_store[lev][idim]) {
            MultiFab::Copy(*current_store[lev][idim], *current_fp[lev][idim],
                           0, 0, 1, current_store[lev][idim]->nGrowVect());
        }
    }
}

void
WarpX::RestoreCurrent (int lev)
{
    for (int idim = 0; idim < 3; ++idim) {
        if (current_store[lev][idim]) {
            std::swap(current_fp[lev][idim], current_store[lev][idim]);
        }
    }
}

std::string
WarpX::Version ()
{
#ifdef WARPX_GIT_VERSION
    return std::string(WARPX_GIT_VERSION);
#else
    return std::string("Unknown");
#endif
}

std::string
WarpX::PicsarVersion ()
{
#ifdef PICSAR_GIT_VERSION
    return std::string(PICSAR_GIT_VERSION);
#else
    return std::string("Unknown");
#endif
}

void
WarpX::FieldGather ()
{
    for (int lev = 0; lev <= finest_level; ++lev) {
        mypc->FieldGather(lev,
                          *Efield_aux[lev][0],*Efield_aux[lev][1],*Efield_aux[lev][2],
                          *Bfield_aux[lev][0],*Bfield_aux[lev][1],*Bfield_aux[lev][2]);
    }
}<|MERGE_RESOLUTION|>--- conflicted
+++ resolved
@@ -979,7 +979,12 @@
 #elif (AMREX_SPACEDIM == 2)
         RealVect dx_vect(dx[0], dx[2]);
 #endif
-<<<<<<< HEAD
+
+        // Check whether the option periodic, single box is valid here
+        if (fft_periodic_single_box) {
+            AMREX_ALWAYS_ASSERT_WITH_MESSAGE( geom[0].isAllPeriodic() && ba.size()==1 && lev==0,
+            "The option `psatd.periodic_single_box_fft` can only be used for a periodic domain, decomposed in a single box.");
+        }
         // Get the cell-centered box
         BoxArray realspace_ba = ba;  // Copy box
         realspace_ba.enclosedCells(); // Make it cell-centered
@@ -989,30 +994,14 @@
         spectral_solver_fp[lev].reset( new SpectralSolverRZ( realspace_ba, dm,
             n_rz_azimuthal_modes, noz_fft, do_nodal, dx_vect, dt[lev] ) );
 #else
-        realspace_ba.grow(ngE); // add guard cells
-        spectral_solver_fp[lev].reset( new SpectralSolver( realspace_ba, dm,
-            nox_fft, noy_fft, noz_fft, do_nodal, v_galilean, dx_vect, dt[lev] ) );
-#endif
-=======
-
-        // Check whether the option periodic, single box is valid here
-        if (fft_periodic_single_box) {
-            AMREX_ALWAYS_ASSERT_WITH_MESSAGE( geom[0].isAllPeriodic() && ba.size()==1 && lev==0,
-            "The option `psatd.periodic_single_box_fft` can only be used for a periodic domain, decomposed in a single box.");
-        }
-
-        // Get the cell-centered box, with guard cells
-        BoxArray realspace_ba = ba;  // Copy box
-        realspace_ba.enclosedCells(); // cell-centered
         if ( fft_periodic_single_box == false ) {
             realspace_ba.grow(ngE); // add guard cells
         }
-        // Define spectral solver
         bool const pml=false;
         spectral_solver_fp[lev].reset( new SpectralSolver( realspace_ba, dm,
             nox_fft, noy_fft, noz_fft, do_nodal, v_galilean, dx_vect, dt[lev],
             pml, fft_periodic_single_box ) );
->>>>>>> 89bef674
+#endif
     }
 #endif
     std::array<Real,3> const dx = CellSize(lev);
