/* Copyright 2016-2020 Andrew Myers, Ann Almgren, Aurore Blelly
 * Axel Huebl, Burlen Loring, David Grote
 * Glenn Richardson, Jean-Luc Vay, Junmin Gu
 * Mathieu Lobet, Maxence Thevenet, Michael Rowan
 * Remi Lehe, Revathi Jambunathan, Weiqun Zhang
 * Yinjian Zhao, levinem
 *
 * This file is part of WarpX.
 *
 * License: BSD-3-Clause-LBNL
 */
#include "WarpX.H"

#include "BoundaryConditions/PML.H"
#include "Diagnostics/BackTransformedDiagnostic.H"
#include "Diagnostics/MultiDiagnostics.H"
#include "Diagnostics/ReducedDiags/MultiReducedDiags.H"
#include "EmbeddedBoundary/WarpXFaceInfoBox.H"
#include "FieldSolver/FiniteDifferenceSolver/FiniteDifferenceSolver.H"
#include "FieldSolver/FiniteDifferenceSolver/MacroscopicProperties/MacroscopicProperties.H"
#ifdef WARPX_USE_PSATD
#   include "FieldSolver/SpectralSolver/SpectralKSpace.H"
#   ifdef WARPX_DIM_RZ
#       include "FieldSolver/SpectralSolver/SpectralSolverRZ.H"
#       include "BoundaryConditions/PML_RZ.H"
#   else
#       include "FieldSolver/SpectralSolver/SpectralSolver.H"
#   endif // RZ ifdef
#endif // use PSATD ifdef
#include "FieldSolver/WarpX_FDTD.H"
#include "Filter/NCIGodfreyFilter.H"
#include "Particles/MultiParticleContainer.H"
#include "Particles/ParticleBoundaryBuffer.H"
#include "Utils/TextMsg.H"
#include "Utils/WarpXAlgorithmSelection.H"
#include "Utils/WarpXConst.H"
#include "Utils/WarpXProfilerWrapper.H"
#include "Utils/WarpXUtil.H"

#include <ablastr/utils/SignalHandling.H>
#include <ablastr/warn_manager/WarnManager.H>

#ifdef AMREX_USE_SENSEI_INSITU
#   include <AMReX_AmrMeshInSituBridge.H>
#endif
#include <AMReX_Array4.H>
#include <AMReX_BLassert.H>
#include <AMReX_Box.H>
#include <AMReX_BoxArray.H>
#include <AMReX_Dim3.H>
#ifdef AMREX_USE_EB
#   include <AMReX_EBFabFactory.H>
#   include <AMReX_EBSupport.H>
#endif
#include <AMReX_FArrayBox.H>
#include <AMReX_FabArray.H>
#include <AMReX_FabFactory.H>
#include <AMReX_Geometry.H>
#include <AMReX_GpuControl.H>
#include <AMReX_GpuDevice.H>
#include <AMReX_GpuLaunch.H>
#include <AMReX_GpuQualifiers.H>
#include <AMReX_IArrayBox.H>
#include <AMReX_LayoutData.H>
#include <AMReX_MFIter.H>
#include <AMReX_MakeType.H>
#include <AMReX_MultiFab.H>
#include <AMReX_ParallelDescriptor.H>
#include <AMReX_ParmParse.H>
#include <AMReX_Print.H>
#include <AMReX_Random.H>
#include <AMReX_SPACE.H>
#include <AMReX_iMultiFab.H>

#include <algorithm>
#include <cmath>
#include <limits>
#include <optional>
#include <random>
#include <string>
#include <utility>

using namespace amrex;

Vector<Real> WarpX::E_external_grid(3, 0.0);
Vector<Real> WarpX::B_external_grid(3, 0.0);

std::string WarpX::authors = "";
std::string WarpX::B_ext_grid_s = "default";
std::string WarpX::E_ext_grid_s = "default";

// Parser for B_external on the grid
std::string WarpX::str_Bx_ext_grid_function;
std::string WarpX::str_By_ext_grid_function;
std::string WarpX::str_Bz_ext_grid_function;
// Parser for E_external on the grid
std::string WarpX::str_Ex_ext_grid_function;
std::string WarpX::str_Ey_ext_grid_function;
std::string WarpX::str_Ez_ext_grid_function;

int WarpX::do_moving_window = 0;
int WarpX::start_moving_window_step = 0;
int WarpX::end_moving_window_step = -1;
int WarpX::moving_window_dir = -1;
Real WarpX::moving_window_v = std::numeric_limits<amrex::Real>::max();

bool WarpX::fft_do_time_averaging = false;

amrex::IntVect WarpX::m_fill_guards_fields  = amrex::IntVect(0);
amrex::IntVect WarpX::m_fill_guards_current = amrex::IntVect(0);

Real WarpX::quantum_xi_c2 = PhysConst::xi_c2;
Real WarpX::gamma_boost = 1._rt;
Real WarpX::beta_boost = 0._rt;
Vector<int> WarpX::boost_direction = {0,0,0};
bool WarpX::do_compute_max_step_from_zmax = false;
Real WarpX::zmax_plasma_to_compute_max_step = 0._rt;

short WarpX::current_deposition_algo;
short WarpX::charge_deposition_algo;
short WarpX::field_gathering_algo;
short WarpX::particle_pusher_algo;
short WarpX::maxwell_solver_id;
short WarpX::J_in_time;
short WarpX::rho_in_time;
short WarpX::load_balance_costs_update_algo;
bool WarpX::do_dive_cleaning = false;
bool WarpX::do_divb_cleaning = false;
int WarpX::em_solver_medium;
int WarpX::macroscopic_solver_algo;
bool WarpX::do_single_precision_comms = false;
amrex::Vector<int> WarpX::field_boundary_lo(AMREX_SPACEDIM,0);
amrex::Vector<int> WarpX::field_boundary_hi(AMREX_SPACEDIM,0);
amrex::Vector<ParticleBoundaryType> WarpX::particle_boundary_lo(AMREX_SPACEDIM,ParticleBoundaryType::Absorbing);
amrex::Vector<ParticleBoundaryType> WarpX::particle_boundary_hi(AMREX_SPACEDIM,ParticleBoundaryType::Absorbing);

bool WarpX::do_current_centering = false;

int WarpX::n_rz_azimuthal_modes = 1;
int WarpX::ncomps = 1;

// This will be overwritten by setting nox = noy = noz = algo.particle_shape
int WarpX::nox = 0;
int WarpX::noy = 0;
int WarpX::noz = 0;

// Order of finite-order centering of fields (staggered to nodal)
int WarpX::field_centering_nox = 2;
int WarpX::field_centering_noy = 2;
int WarpX::field_centering_noz = 2;

// Order of finite-order centering of currents (nodal to staggered)
int WarpX::current_centering_nox = 2;
int WarpX::current_centering_noy = 2;
int WarpX::current_centering_noz = 2;

bool WarpX::use_fdtd_nci_corr = false;
bool WarpX::galerkin_interpolation = true;

bool WarpX::use_filter = true;
bool WarpX::use_kspace_filter       = true;
bool WarpX::use_filter_compensation = false;

bool WarpX::serialize_initial_conditions = false;
bool WarpX::refine_plasma     = false;

int WarpX::num_mirrors = 0;

utils::parser::IntervalsParser WarpX::sort_intervals;
amrex::IntVect WarpX::sort_bin_size(AMREX_D_DECL(1,1,1));

bool WarpX::do_back_transformed_diagnostics = false;
std::string WarpX::lab_data_directory = "lab_frame_data";
int  WarpX::num_snapshots_lab = std::numeric_limits<int>::lowest();
Real WarpX::dt_snapshots_lab  = std::numeric_limits<Real>::lowest();
bool WarpX::do_back_transformed_fields = true;
bool WarpX::do_back_transformed_particles = true;

int  WarpX::num_slice_snapshots_lab = 0;
Real WarpX::dt_slice_snapshots_lab;
Real WarpX::particle_slice_width_lab = 0.0_rt;

bool WarpX::do_dynamic_scheduling = true;

int WarpX::do_electrostatic;
Real WarpX::self_fields_required_precision = 1.e-11_rt;
Real WarpX::self_fields_absolute_tolerance = 0.0_rt;
int WarpX::self_fields_max_iters = 200;
int WarpX::self_fields_verbosity = 2;

bool WarpX::do_subcycling = false;
bool WarpX::do_multi_J = false;
int WarpX::do_multi_J_n_depositions;
bool WarpX::safe_guard_cells = 0;

IntVect WarpX::filter_npass_each_dir(1);

int WarpX::n_field_gather_buffer = -1;
int WarpX::n_current_deposition_buffer = -1;

bool WarpX::do_nodal = false;
amrex::IntVect m_rho_nodal_flag;

int WarpX::do_similar_dm_pml = 1;

#ifdef AMREX_USE_GPU
bool WarpX::do_device_synchronize = true;
#else
bool WarpX::do_device_synchronize = false;
#endif

WarpX* WarpX::m_instance = nullptr;

WarpX&
WarpX::GetInstance ()
{
    if (!m_instance) {
        m_instance = new WarpX();
    }
    return *m_instance;
}

void
WarpX::ResetInstance ()
{
    delete m_instance;
    m_instance = nullptr;
}

WarpX::WarpX ()
{
    m_instance = this;

    ReadParameters();

    BackwardCompatibility();

    InitEB();

    ablastr::utils::SignalHandling::InitSignalHandling();

    // Geometry on all levels has been defined already.
    // No valid BoxArray and DistributionMapping have been defined.
    // But the arrays for them have been resized.

    const int nlevs_max = maxLevel() + 1;

    istep.resize(nlevs_max, 0);
    nsubsteps.resize(nlevs_max, 1);
#if 0
    // no subcycling yet
    for (int lev = 1; lev < nlevs_max; ++lev) {
        nsubsteps[lev] = MaxRefRatio(lev-1);
    }
#endif

    t_new.resize(nlevs_max, 0.0);
    t_old.resize(nlevs_max, std::numeric_limits<Real>::lowest());
    dt.resize(nlevs_max, std::numeric_limits<Real>::max());

    // Particle Container
    mypc = std::make_unique<MultiParticleContainer>(this);
    warpx_do_continuous_injection = mypc->doContinuousInjection();
    if (warpx_do_continuous_injection){
        if (moving_window_v >= 0){
            // Inject particles continuously from the right end of the box
            current_injection_position = geom[0].ProbHi(moving_window_dir);
        } else {
            // Inject particles continuously from the left end of the box
            current_injection_position = geom[0].ProbLo(moving_window_dir);
        }
    }
    do_back_transformed_particles = mypc->doBackTransformedDiagnostics();

    // Particle Boundary Buffer (i.e., scraped particles on boundary)
    m_particle_boundary_buffer = std::make_unique<ParticleBoundaryBuffer>();

    // Diagnostics
    multi_diags = std::make_unique<MultiDiagnostics>();

    /** create object for reduced diagnostics */
    reduced_diags = std::make_unique<MultiReducedDiags>();

    Efield_aux.resize(nlevs_max);
    Bfield_aux.resize(nlevs_max);

    F_fp.resize(nlevs_max);
    G_fp.resize(nlevs_max);
    rho_fp.resize(nlevs_max);
    phi_fp.resize(nlevs_max);
    current_fp.resize(nlevs_max);
    Efield_fp.resize(nlevs_max);
    Bfield_fp.resize(nlevs_max);

    if (fft_do_time_averaging)
    {
        Efield_avg_fp.resize(nlevs_max);
        Bfield_avg_fp.resize(nlevs_max);
    }

    m_edge_lengths.resize(nlevs_max);
    m_face_areas.resize(nlevs_max);
    m_distance_to_eb.resize(nlevs_max);
    m_flag_info_face.resize(nlevs_max);
    m_flag_ext_face.resize(nlevs_max);
    m_borrowing.resize(nlevs_max);
    m_area_mod.resize(nlevs_max);

    ECTRhofield.resize(nlevs_max);
    Venl.resize(nlevs_max);

    current_store.resize(nlevs_max);

    if (do_current_centering)
    {
        current_fp_nodal.resize(nlevs_max);
    }

    if (WarpX::current_deposition_algo == CurrentDepositionAlgo::Vay)
    {
        current_fp_vay.resize(nlevs_max);
    }

    F_cp.resize(nlevs_max);
    G_cp.resize(nlevs_max);
    rho_cp.resize(nlevs_max);
    current_cp.resize(nlevs_max);
    Efield_cp.resize(nlevs_max);
    Bfield_cp.resize(nlevs_max);

    if (fft_do_time_averaging)
    {
        Efield_avg_cp.resize(nlevs_max);
        Bfield_avg_cp.resize(nlevs_max);
    }

    Efield_cax.resize(nlevs_max);
    Bfield_cax.resize(nlevs_max);
    current_buffer_masks.resize(nlevs_max);
    gather_buffer_masks.resize(nlevs_max);
    current_buf.resize(nlevs_max);
    charge_buf.resize(nlevs_max);

    pml.resize(nlevs_max);
#if (defined WARPX_DIM_RZ) && (defined WARPX_USE_PSATD)
    pml_rz.resize(nlevs_max);
#endif

    do_pml_Lo.resize(nlevs_max);
    do_pml_Hi.resize(nlevs_max);

    costs.resize(nlevs_max);
    load_balance_efficiency.resize(nlevs_max);

    m_field_factory.resize(nlevs_max);

    if (em_solver_medium == MediumForEM::Macroscopic) {
        // create object for macroscopic solver
        m_macroscopic_properties = std::make_unique<MacroscopicProperties>();
    }


    // Set default values for particle and cell weights for costs update;
    // Default values listed here for the case AMREX_USE_GPU are determined
    // from single-GPU tests on Summit.
    if (costs_heuristic_cells_wt<=0. && costs_heuristic_particles_wt<=0.
        && WarpX::load_balance_costs_update_algo==LoadBalanceCostsUpdateAlgo::Heuristic)
    {
#ifdef AMREX_USE_GPU
        if (WarpX::maxwell_solver_id == MaxwellSolverAlgo::PSATD) {
            switch (WarpX::nox)
            {
                case 1:
                    costs_heuristic_cells_wt = 0.575_rt;
                    costs_heuristic_particles_wt = 0.425_rt;
                    break;
                case 2:
                    costs_heuristic_cells_wt = 0.405_rt;
                    costs_heuristic_particles_wt = 0.595_rt;
                    break;
                case 3:
                    costs_heuristic_cells_wt = 0.250_rt;
                    costs_heuristic_particles_wt = 0.750_rt;
                    break;
            }
        } else { // FDTD
            switch (WarpX::nox)
            {
                case 1:
                    costs_heuristic_cells_wt = 0.401_rt;
                    costs_heuristic_particles_wt = 0.599_rt;
                    break;
                case 2:
                    costs_heuristic_cells_wt = 0.268_rt;
                    costs_heuristic_particles_wt = 0.732_rt;
                    break;
                case 3:
                    costs_heuristic_cells_wt = 0.145_rt;
                    costs_heuristic_particles_wt = 0.855_rt;
                    break;
            }
        }
#else // CPU
        costs_heuristic_cells_wt = 0.1_rt;
        costs_heuristic_particles_wt = 0.9_rt;
#endif // AMREX_USE_GPU
    }

    // Allocate field solver objects
#ifdef WARPX_USE_PSATD
    if (WarpX::maxwell_solver_id == MaxwellSolverAlgo::PSATD) {
        spectral_solver_fp.resize(nlevs_max);
        spectral_solver_cp.resize(nlevs_max);
    }
#endif
    if (WarpX::maxwell_solver_id != MaxwellSolverAlgo::PSATD) {
        m_fdtd_solver_fp.resize(nlevs_max);
        m_fdtd_solver_cp.resize(nlevs_max);
    }

    // NCI Godfrey filters can have different stencils
    // at different levels (the stencil depends on c*dt/dz)
    nci_godfrey_filter_exeybz.resize(nlevs_max);
    nci_godfrey_filter_bxbyez.resize(nlevs_max);

    // Sanity checks. Must be done after calling the MultiParticleContainer
    // constructor, as it reads additional parameters
    // (e.g., use_fdtd_nci_corr)
    if (WarpX::maxwell_solver_id == MaxwellSolverAlgo::PSATD) {
        AMREX_ALWAYS_ASSERT(use_fdtd_nci_corr == 0);
        AMREX_ALWAYS_ASSERT(do_subcycling == 0);
    }

    if (WarpX::current_deposition_algo != CurrentDepositionAlgo::Esirkepov) {
        WARPX_ALWAYS_ASSERT_WITH_MESSAGE(
            use_fdtd_nci_corr == 0,
            "The NCI corrector should only be used with Esirkepov deposition");
    }
}

WarpX::~WarpX ()
{
    const int nlevs_max = maxLevel() +1;
    for (int lev = 0; lev < nlevs_max; ++lev) {
        ClearLevel(lev);
    }
}

void
WarpX::ReadParameters ()
{
    // Ensure that geometry.dims is set properly.
    CheckDims();

    {
        ParmParse pp;// Traditionally, max_step and stop_time do not have prefix.
        utils::parser::queryWithParser(pp, "max_step", max_step);
        utils::parser::queryWithParser(pp, "stop_time", stop_time);
        pp.query("authors", authors);
    }

    {
        ParmParse pp_amr("amr");

        pp_amr.query("restart", restart_chkfile);
    }

    {
        ParmParse pp_algo("algo");
        maxwell_solver_id = GetAlgorithmInteger(pp_algo, "maxwell_solver");
    }

    {
        ParmParse pp_warpx("warpx");

        //"Synthetic" warning messages may be injected in the Warning Manager via
        // inputfile for debug&testing purposes.
        ablastr::warn_manager::GetWMInstance().debug_read_warnings_from_input(pp_warpx);

        // Set the flag to control if WarpX has to emit a warning message as soon as a warning is recorded
        bool always_warn_immediately = false;
        pp_warpx.query("always_warn_immediately", always_warn_immediately);
        ablastr::warn_manager::GetWMInstance().SetAlwaysWarnImmediately(always_warn_immediately);

        // Set the WarnPriority threshold to decide if WarpX has to abort when a warning is recorded
        if(std::string str_abort_on_warning_threshold = "";
            pp_warpx.query("abort_on_warning_threshold", str_abort_on_warning_threshold)){
            std::optional<ablastr::warn_manager::WarnPriority> abort_on_warning_threshold = std::nullopt;
            if (str_abort_on_warning_threshold == "high")
                abort_on_warning_threshold = ablastr::warn_manager::WarnPriority::high;
            else if (str_abort_on_warning_threshold == "medium" )
                abort_on_warning_threshold = ablastr::warn_manager::WarnPriority::medium;
            else if (str_abort_on_warning_threshold == "low")
                abort_on_warning_threshold = ablastr::warn_manager::WarnPriority::low;
            else {
                Abort(Utils::TextMsg::Err(str_abort_on_warning_threshold
                    +"is not a valid option for warpx.abort_on_warning_threshold (use: low, medium or high)"));
            }
            ablastr::warn_manager::GetWMInstance().SetAbortThreshold(abort_on_warning_threshold);
        }

        std::vector<int> numprocs_in;
        utils::parser::queryArrWithParser(
            pp_warpx, "numprocs", numprocs_in, 0, AMREX_SPACEDIM);

        if (not numprocs_in.empty()) {
            WARPX_ALWAYS_ASSERT_WITH_MESSAGE
                (numprocs_in.size() == AMREX_SPACEDIM,
                 "warpx.numprocs, if specified, must have AMREX_SPACEDIM numbers");
            WARPX_ALWAYS_ASSERT_WITH_MESSAGE
                (ParallelDescriptor::NProcs() == AMREX_D_TERM(numprocs_in[0],
                                                             *numprocs_in[1],
                                                             *numprocs_in[2]),
                 "warpx.numprocs, if specified, its product must be equal to the number of processes");
            for (int idim = 0; idim < AMREX_SPACEDIM; ++idim) {
                numprocs[idim] = numprocs_in[idim];
            }
        }

        using ablastr::utils::SignalHandling;
        std::vector<std::string> signals_in;
        pp_warpx.queryarr("break_signals", signals_in);

#if defined(__linux__) || defined(__APPLE__)
        for (const std::string &str : signals_in) {
            int sig = SignalHandling::parseSignalNameToNumber(str);
            SignalHandling::signal_conf_requests[SignalHandling::SIGNAL_REQUESTS_BREAK][sig] = true;
        }
        signals_in.clear();
#else
        WARPX_ALWAYS_ASSERT_WITH_MESSAGE(signals_in.empty(),
                                         "Signal handling requested in input, but is not supported on this platform");
#endif

        bool have_checkpoint_diagnostic = false;

        ParmParse pp("diagnostics");
        std::vector<std::string> diags_names;
        pp.queryarr("diags_names", diags_names);

        for (const auto &diag : diags_names) {
            ParmParse dd(diag);
            std::string format;
            dd.query("format", format);
            if (format == "checkpoint") {
                have_checkpoint_diagnostic = true;
                break;
            }
        }

        pp_warpx.queryarr("checkpoint_signals", signals_in);
#if defined(__linux__) || defined(__APPLE__)
        for (const std::string &str : signals_in) {
            int sig = SignalHandling::parseSignalNameToNumber(str);
            SignalHandling::signal_conf_requests[SignalHandling::SIGNAL_REQUESTS_CHECKPOINT][sig] = true;
            WARPX_ALWAYS_ASSERT_WITH_MESSAGE(have_checkpoint_diagnostic,
                                             "Signal handling was requested to checkpoint, but no checkpoint diagnostic is configured");
        }
#else
        WARPX_ALWAYS_ASSERT_WITH_MESSAGE(signals_in.empty(),
                                         "Signal handling requested in input, but is not supported on this platform");
#endif

        // set random seed
        std::string random_seed = "default";
        pp_warpx.query("random_seed", random_seed);
        if ( random_seed != "default" ) {
            unsigned long myproc_1 = ParallelDescriptor::MyProc() + 1;
            if ( random_seed == "random" ) {
                std::random_device rd;
                std::uniform_int_distribution<int> dist(2, INT_MAX);
                unsigned long seed = myproc_1 * dist(rd);
                ResetRandomSeed(seed);
            } else if ( std::stoi(random_seed) > 0 ) {
                unsigned long seed = myproc_1 * std::stoul(random_seed);
                ResetRandomSeed(seed);
            } else {
                Abort(Utils::TextMsg::Err(
                    "warpx.random_seed must be \"default\", \"random\" or an integer > 0."));
            }
        }

        utils::parser::queryWithParser(pp_warpx, "cfl", cfl);
        pp_warpx.query("verbose", verbose);
        utils::parser::queryWithParser(pp_warpx, "regrid_int", regrid_int);
        pp_warpx.query("do_subcycling", do_subcycling);
        pp_warpx.query("do_multi_J", do_multi_J);
        if (do_multi_J)
        {
            utils::parser::getWithParser(
                pp_warpx, "do_multi_J_n_depositions", do_multi_J_n_depositions);
        }
        pp_warpx.query("use_hybrid_QED", use_hybrid_QED);
        pp_warpx.query("safe_guard_cells", safe_guard_cells);
        std::vector<std::string> override_sync_intervals_string_vec = {"1"};
        pp_warpx.queryarr("override_sync_intervals", override_sync_intervals_string_vec);
        override_sync_intervals =
            utils::parser::IntervalsParser(override_sync_intervals_string_vec);

        WARPX_ALWAYS_ASSERT_WITH_MESSAGE(do_subcycling != 1 || max_level <= 1,
                                         "Subcycling method 1 only works for 2 levels.");

        ReadBoostedFrameParameters(gamma_boost, beta_boost, boost_direction);

        pp_warpx.query("do_device_synchronize", do_device_synchronize);

        // queryWithParser returns 1 if argument zmax_plasma_to_compute_max_step is
        // specified by the user, 0 otherwise.
        do_compute_max_step_from_zmax = utils::parser::queryWithParser(
            pp_warpx, "zmax_plasma_to_compute_max_step",
            zmax_plasma_to_compute_max_step);

        pp_warpx.query("do_moving_window", do_moving_window);
        if (do_moving_window)
        {
            utils::parser::queryWithParser(
                pp_warpx, "start_moving_window_step", start_moving_window_step);
            utils::parser::queryWithParser(
                pp_warpx, "end_moving_window_step", end_moving_window_step);
            std::string s;
            pp_warpx.get("moving_window_dir", s);
            if (s == "x" || s == "X") {
                moving_window_dir = 0;
            }
#if defined(WARPX_DIM_3D)
            else if (s == "y" || s == "Y") {
                moving_window_dir = 1;
            }
#endif
            else if (s == "z" || s == "Z") {
                moving_window_dir = WARPX_ZINDEX;
            }
            else {
                amrex::Abort(Utils::TextMsg::Err("Unknown moving_window_dir: "+s));
            }

            WARPX_ALWAYS_ASSERT_WITH_MESSAGE(Geom(0).isPeriodic(moving_window_dir) == 0,
                       "The problem must be non-periodic in the moving window direction");

            moving_window_x = geom[0].ProbLo(moving_window_dir);

            utils::parser::getWithParser(
                pp_warpx, "moving_window_v", moving_window_v);
            moving_window_v *= PhysConst::c;
        }

        pp_warpx.query("do_back_transformed_diagnostics", do_back_transformed_diagnostics);
        if (do_back_transformed_diagnostics) {

            WARPX_ALWAYS_ASSERT_WITH_MESSAGE(gamma_boost > 1.0,
                   "gamma_boost must be > 1 to use the boosted frame diagnostic.");

            pp_warpx.query("lab_data_directory", lab_data_directory);

            std::string s;
            pp_warpx.get("boost_direction", s);
            WARPX_ALWAYS_ASSERT_WITH_MESSAGE( (s == "z" || s == "Z"),
                   "The boosted frame diagnostic currently only works if the boost is in the z direction.");

            utils::parser::queryWithParser(
                pp_warpx, "num_snapshots_lab", num_snapshots_lab);

            // Read either dz_snapshots_lab or dt_snapshots_lab
            Real dz_snapshots_lab = 0;
            const bool dt_snapshots_specified =
                utils::parser::queryWithParser(pp_warpx, "dt_snapshots_lab", dt_snapshots_lab);
            const bool dz_snapshots_specified =
<<<<<<< HEAD
                utils::parser::queryWithParser(pp_warpx, "dz_snapshots_lab", dt_snapshots_lab);
=======
                utils::parser::queryWithParser(pp_warpx, "dz_snapshots_lab", dz_snapshots_lab);
>>>>>>> 2a7efa07

            WARPX_ALWAYS_ASSERT_WITH_MESSAGE(
                dt_snapshots_specified || dz_snapshots_specified,
                "When using back-transformed diagnostics, user should specify either dz_snapshots_lab or dt_snapshots_lab.");

            if (dz_snapshots_specified){
                dt_snapshots_lab = dz_snapshots_lab/PhysConst::c;
            }

            utils::parser::getWithParser(pp_warpx, "gamma_boost", gamma_boost);

            pp_warpx.query("do_back_transformed_fields", do_back_transformed_fields);

            WARPX_ALWAYS_ASSERT_WITH_MESSAGE(do_moving_window,
                   "The moving window should be on if using the boosted frame diagnostic.");

            pp_warpx.get("moving_window_dir", s);
            WARPX_ALWAYS_ASSERT_WITH_MESSAGE( (s == "z" || s == "Z"),
                   "The boosted frame diagnostic currently only works if the moving window is in the z direction.");
        }

        do_electrostatic = GetAlgorithmInteger(pp_warpx, "do_electrostatic");

#if defined(AMREX_USE_EB) && defined(WARPX_DIM_RZ)
        WARPX_ALWAYS_ASSERT_WITH_MESSAGE(do_electrostatic!=ElectrostaticSolverAlgo::None,
        "Currently, the embedded boundary in RZ only works for electrostatic solvers.");
#endif

        if (do_electrostatic == ElectrostaticSolverAlgo::LabFrame) {
            // Note that with the relativistic version, these parameters would be
            // input for each species.
            utils::parser::queryWithParser(
                pp_warpx, "self_fields_required_precision", self_fields_required_precision);
            utils::parser::queryWithParser(
                pp_warpx, "self_fields_absolute_tolerance", self_fields_absolute_tolerance);
            utils::parser::queryWithParser(
                pp_warpx, "self_fields_max_iters", self_fields_max_iters);
            pp_warpx.query("self_fields_verbosity", self_fields_verbosity);
        }
        // Parse the input file for domain boundary potentials
        ParmParse pp_boundary("boundary");
        pp_boundary.query("potential_lo_x", m_poisson_boundary_handler.potential_xlo_str);
        pp_boundary.query("potential_hi_x", m_poisson_boundary_handler.potential_xhi_str);
        pp_boundary.query("potential_lo_y", m_poisson_boundary_handler.potential_ylo_str);
        pp_boundary.query("potential_hi_y", m_poisson_boundary_handler.potential_yhi_str);
        pp_boundary.query("potential_lo_z", m_poisson_boundary_handler.potential_zlo_str);
        pp_boundary.query("potential_hi_z", m_poisson_boundary_handler.potential_zhi_str);
        pp_warpx.query("eb_potential(x,y,z,t)", m_poisson_boundary_handler.potential_eb_str);
        m_poisson_boundary_handler.buildParsers();

        utils::parser::queryWithParser(pp_warpx, "const_dt", const_dt);

        // Filter currently not working with FDTD solver in RZ geometry: turn OFF by default
        // (see https://github.com/ECP-WarpX/WarpX/issues/1943)
#ifdef WARPX_DIM_RZ
        if (WarpX::maxwell_solver_id != MaxwellSolverAlgo::PSATD) WarpX::use_filter = false;
#endif

        // Read filter and fill IntVect filter_npass_each_dir with
        // proper size for AMREX_SPACEDIM
        pp_warpx.query("use_filter", use_filter);
        pp_warpx.query("use_filter_compensation", use_filter_compensation);
        Vector<int> parse_filter_npass_each_dir(AMREX_SPACEDIM,1);
        utils::parser::queryArrWithParser(
            pp_warpx, "filter_npass_each_dir", parse_filter_npass_each_dir, 0, AMREX_SPACEDIM);
        filter_npass_each_dir[0] = parse_filter_npass_each_dir[0];
#if (AMREX_SPACEDIM >= 2)
        filter_npass_each_dir[1] = parse_filter_npass_each_dir[1];
#endif
#if defined(WARPX_DIM_3D)
        filter_npass_each_dir[2] = parse_filter_npass_each_dir[2];
#endif

        // TODO When k-space filtering will be implemented also for Cartesian geometries,
        // this code block will have to be applied in all cases (remove #ifdef condition)
#ifdef WARPX_DIM_RZ
        if (WarpX::maxwell_solver_id == MaxwellSolverAlgo::PSATD) {
            // With RZ spectral, only use k-space filtering
            use_kspace_filter = use_filter;
            use_filter = false;
        }
        else // FDTD
        {
            // Filter currently not working with FDTD solver in RZ geometry along R
            // (see https://github.com/ECP-WarpX/WarpX/issues/1943)
            WARPX_ALWAYS_ASSERT_WITH_MESSAGE(!use_filter || filter_npass_each_dir[0] == 0,
                "In RZ geometry with FDTD, filtering can only be apply along z. This can be controlled by setting warpx.filter_npass_each_dir");
        }
#endif

        utils::parser::queryWithParser(
            pp_warpx, "num_mirrors", num_mirrors);
        if (num_mirrors>0){
            mirror_z.resize(num_mirrors);
            utils::parser::getArrWithParser(
                pp_warpx, "mirror_z", mirror_z, 0, num_mirrors);
            mirror_z_width.resize(num_mirrors);
            utils::parser::getArrWithParser(
                pp_warpx, "mirror_z_width", mirror_z_width, 0, num_mirrors);
            mirror_z_npoints.resize(num_mirrors);
            utils::parser::getArrWithParser(
                pp_warpx, "mirror_z_npoints", mirror_z_npoints, 0, num_mirrors);
        }

        pp_warpx.query("do_single_precision_comms", do_single_precision_comms);
#ifdef AMREX_USE_FLOAT
        if (do_single_precision_comms) {
            do_single_precision_comms = 0;
            ablastr::warn_manager::WMRecordWarning(
                "comms",
                "Overwrote warpx.do_single_precision_comms to be 0, since WarpX was built in single precision.",
                ablastr::warn_manager::WarnPriority::low);
        }
#endif

        pp_warpx.query("serialize_initial_conditions", serialize_initial_conditions);
        pp_warpx.query("refine_plasma", refine_plasma);
        pp_warpx.query("do_dive_cleaning", do_dive_cleaning);
        pp_warpx.query("do_divb_cleaning", do_divb_cleaning);
        utils::parser::queryWithParser(
            pp_warpx, "n_field_gather_buffer", n_field_gather_buffer);
        utils::parser::queryWithParser(
            pp_warpx, "n_current_deposition_buffer", n_current_deposition_buffer);

        amrex::Real quantum_xi_tmp;
        const auto quantum_xi_is_specified =
            utils::parser::queryWithParser(pp_warpx, "quantum_xi", quantum_xi_tmp);
        if (quantum_xi_is_specified) {
            double const quantum_xi = quantum_xi_tmp;
            quantum_xi_c2 = static_cast<amrex::Real>(quantum_xi * PhysConst::c * PhysConst::c);
        }

        for (int idim = 0; idim < AMREX_SPACEDIM; ++idim) {
            WARPX_ALWAYS_ASSERT_WITH_MESSAGE(
                !(
                    ( WarpX::field_boundary_lo[idim] == FieldBoundaryType::PML &&
                    WarpX::field_boundary_lo[idim] == FieldBoundaryType::Absorbing_SilverMueller ) ||
                    ( WarpX::field_boundary_hi[idim] == FieldBoundaryType::PML &&
                     WarpX::field_boundary_hi[idim] == FieldBoundaryType::Absorbing_SilverMueller )
                ),
                "PML and Silver-Mueller boundary conditions cannot be activated at the same time.");


            if (WarpX::field_boundary_lo[idim] == FieldBoundaryType::Absorbing_SilverMueller ||
                WarpX::field_boundary_hi[idim] == FieldBoundaryType::Absorbing_SilverMueller)
            {
                // SilverMueller is implemented for Yee
                WARPX_ALWAYS_ASSERT_WITH_MESSAGE(
                    maxwell_solver_id == MaxwellSolverAlgo::Yee,
                    "The Silver-Mueller boundary condition can only be used with the Yee solver.");
            }
        }

        utils::parser::queryWithParser(pp_warpx, "pml_ncell", pml_ncell);
        utils::parser::queryWithParser(pp_warpx, "pml_delta", pml_delta);
        pp_warpx.query("pml_has_particles", pml_has_particles);
        pp_warpx.query("do_pml_j_damping", do_pml_j_damping);
        pp_warpx.query("do_pml_in_domain", do_pml_in_domain);
        pp_warpx.query("do_similar_dm_pml", do_similar_dm_pml);
        // Read `v_particle_pml` in units of the speed of light
        v_particle_pml = 1._rt;
        utils::parser::queryWithParser(pp_warpx, "v_particle_pml", v_particle_pml);
        WARPX_ALWAYS_ASSERT_WITH_MESSAGE(0._rt < v_particle_pml && v_particle_pml <= 1._rt,
            "Input value for the velocity warpx.v_particle_pml of the macroparticle must be in (0,1] (in units of c).");
        // Scale by the speed of light
        v_particle_pml = v_particle_pml * PhysConst::c;

        // Default values of WarpX::do_pml_dive_cleaning and WarpX::do_pml_divb_cleaning:
        // false for FDTD solver, true for PSATD solver.
        if (maxwell_solver_id != MaxwellSolverAlgo::PSATD)
        {
            do_pml_dive_cleaning = false;
            do_pml_divb_cleaning = false;
        }
        else
        {
            do_pml_dive_cleaning = true;
            do_pml_divb_cleaning = true;
        }

        // If WarpX::do_dive_cleaning = true, set also WarpX::do_pml_dive_cleaning = true
        // (possibly overwritten by users in the input file, see query below)
        if (do_dive_cleaning) do_pml_dive_cleaning = true;

        // If WarpX::do_divb_cleaning = true, set also WarpX::do_pml_divb_cleaning = true
        // (possibly overwritten by users in the input file, see query below)
        // TODO Implement div(B) cleaning in PML with FDTD and remove second if condition
        if (do_divb_cleaning && maxwell_solver_id == MaxwellSolverAlgo::PSATD) do_pml_divb_cleaning = true;

        // Query input parameters to use div(E) and div(B) cleaning in PMLs
        pp_warpx.query("do_pml_dive_cleaning", do_pml_dive_cleaning);
        pp_warpx.query("do_pml_divb_cleaning", do_pml_divb_cleaning);

        // TODO Implement div(B) cleaning in PML with FDTD and remove ASSERT
        if (maxwell_solver_id != MaxwellSolverAlgo::PSATD)
        {
            WARPX_ALWAYS_ASSERT_WITH_MESSAGE(
                do_pml_divb_cleaning == false,
                "warpx.do_pml_divb_cleaning = true not implemented for FDTD solver");
        }

        // Divergence cleaning in PMLs for PSATD solver implemented only
        // for both div(E) and div(B) cleaning
        if (maxwell_solver_id == MaxwellSolverAlgo::PSATD)
        {
            WARPX_ALWAYS_ASSERT_WITH_MESSAGE(
                do_pml_dive_cleaning == do_pml_divb_cleaning,
                "warpx.do_pml_dive_cleaning = "
                + std::to_string(do_pml_dive_cleaning)
                +" and warpx.do_pml_divb_cleaning = "
                + std::to_string(do_pml_divb_cleaning)
                + ": this case is not implemented yet,"
                + " please set both parameters to the same value"
            );
        }

#ifdef WARPX_DIM_RZ
        WARPX_ALWAYS_ASSERT_WITH_MESSAGE( isAnyBoundaryPML() == false || maxwell_solver_id == MaxwellSolverAlgo::PSATD,
            "PML are not implemented in RZ geometry with FDTD; please set a different boundary condition using boundary.field_lo and boundary.field_hi.");
        WARPX_ALWAYS_ASSERT_WITH_MESSAGE( field_boundary_lo[1] != FieldBoundaryType::PML && field_boundary_hi[1] != FieldBoundaryType::PML,
            "PML are not implemented in RZ geometry along z; please set a different boundary condition using boundary.field_lo and boundary.field_hi.");
#endif

        WARPX_ALWAYS_ASSERT_WITH_MESSAGE(
            (do_pml_j_damping==0)||(do_pml_in_domain==1),
            "J-damping can only be done when PML are inside simulation domain (do_pml_in_domain=1)"
        );

        {
            // Parameters below control all plotfile diagnostics
            bool plotfile_min_max = true;
            pp_warpx.query("plotfile_min_max", plotfile_min_max);
            if (plotfile_min_max) {
                plotfile_headerversion = amrex::VisMF::Header::Version_v1;
            } else {
                plotfile_headerversion = amrex::VisMF::Header::NoFabHeader_v1;
            }
            pp_warpx.query("usesingleread", use_single_read);
            pp_warpx.query("usesinglewrite", use_single_write);
            ParmParse pp_vismf("vismf");
            pp_vismf.add("usesingleread", use_single_read);
            pp_vismf.add("usesinglewrite", use_single_write);
            utils::parser::queryWithParser(pp_warpx, "mffile_nstreams", mffile_nstreams);
            VisMF::SetMFFileInStreams(mffile_nstreams);
            utils::parser::queryWithParser(pp_warpx, "field_io_nfiles", field_io_nfiles);
            VisMF::SetNOutFiles(field_io_nfiles);
            utils::parser::queryWithParser(pp_warpx, "particle_io_nfiles", particle_io_nfiles);
            ParmParse pp_particles("particles");
            pp_particles.add("particles_nfiles", particle_io_nfiles);
        }

        if (maxLevel() > 0) {
            Vector<Real> lo, hi;
            utils::parser::getArrWithParser(pp_warpx, "fine_tag_lo", lo);
            utils::parser::getArrWithParser(pp_warpx, "fine_tag_hi", hi);
            fine_tag_lo = RealVect{lo};
            fine_tag_hi = RealVect{hi};
        }

        pp_warpx.query("do_dynamic_scheduling", do_dynamic_scheduling);

        pp_warpx.query("do_nodal", do_nodal);
        // Use same shape factors in all directions, for gathering
        if (do_nodal) galerkin_interpolation = false;

#ifdef WARPX_DIM_RZ
        // Only needs to be set with WARPX_DIM_RZ, otherwise defaults to 1
        utils::parser::queryWithParser(pp_warpx, "n_rz_azimuthal_modes", n_rz_azimuthal_modes);
        WARPX_ALWAYS_ASSERT_WITH_MESSAGE( n_rz_azimuthal_modes > 0,
            "The number of azimuthal modes (n_rz_azimuthal_modes) must be at least 1");
#endif

        // If true, the current is deposited on a nodal grid and centered onto a staggered grid.
        // Setting warpx.do_current_centering = 1 makes sense only if warpx.do_nodal = 0. Instead,
        // if warpx.do_nodal = 1, Maxwell's equations are solved on a nodal grid and the current
        // should not be centered onto a staggered grid.
        if (WarpX::do_nodal == 0)
        {
            pp_warpx.query("do_current_centering", do_current_centering);
        }

        WARPX_ALWAYS_ASSERT_WITH_MESSAGE(
            maxLevel() == 0 || !do_current_centering,
            "Finite-order centering of currents is not implemented with mesh refinement"
        );
    }

    {
        ParmParse pp_algo("algo");
#ifdef WARPX_DIM_RZ
        WARPX_ALWAYS_ASSERT_WITH_MESSAGE( maxwell_solver_id != MaxwellSolverAlgo::CKC,
            "algo.maxwell_solver = ckc is not (yet) available for RZ geometry");
#endif
#ifndef WARPX_USE_PSATD
        WARPX_ALWAYS_ASSERT_WITH_MESSAGE( maxwell_solver_id != MaxwellSolverAlgo::PSATD,
            "algo.maxwell_solver = psatd is not supported because WarpX was built without spectral solvers");
#endif

#ifdef WARPX_DIM_RZ
        WARPX_ALWAYS_ASSERT_WITH_MESSAGE(Geom(0).isPeriodic(0) == 0,
            "The problem must not be periodic in the radial direction");

        // Ensure code aborts if PEC is specified at r=0 for RZ
        if (Geom(0).ProbLo(0) == 0){
            WARPX_ALWAYS_ASSERT_WITH_MESSAGE(
                WarpX::field_boundary_lo[0] == FieldBoundaryType::None,
                "Error : Field boundary at r=0 must be ``none``. \n");
        }

        if (maxwell_solver_id == MaxwellSolverAlgo::PSATD) {
            // Force do_nodal=true (that is, not staggered) and
            // use same shape factors in all directions, for gathering
            do_nodal = true;
            galerkin_interpolation = false;
        }
#endif

        // note: current_deposition must be set after maxwell_solver is already determined,
        //       because its default depends on the solver selection
        current_deposition_algo = GetAlgorithmInteger(pp_algo, "current_deposition");
        charge_deposition_algo = GetAlgorithmInteger(pp_algo, "charge_deposition");
        particle_pusher_algo = GetAlgorithmInteger(pp_algo, "particle_pusher");

        WARPX_ALWAYS_ASSERT_WITH_MESSAGE(
            current_deposition_algo != CurrentDepositionAlgo::Esirkepov ||
            !do_current_centering,
            "Current centering (nodal deposition) cannot be used with Esirkepov deposition."
            "Please set warpx.do_current_centering = 0 or algo.current_deposition = direct.");

        WARPX_ALWAYS_ASSERT_WITH_MESSAGE(
            WarpX::current_deposition_algo != CurrentDepositionAlgo::Vay ||
            !do_current_centering,
            "Vay deposition not implemented with current centering");

        WARPX_ALWAYS_ASSERT_WITH_MESSAGE(
            WarpX::current_deposition_algo != CurrentDepositionAlgo::Vay ||
            maxLevel() <= 0,
            "Vay deposition not implemented with mesh refinement");

        field_gathering_algo = GetAlgorithmInteger(pp_algo, "field_gathering");
        if (field_gathering_algo == GatheringAlgo::MomentumConserving) {
            // Use same shape factors in all directions, for gathering
            galerkin_interpolation = false;
        }

        em_solver_medium = GetAlgorithmInteger(pp_algo, "em_solver_medium");
        if (em_solver_medium == MediumForEM::Macroscopic ) {
            macroscopic_solver_algo = GetAlgorithmInteger(pp_algo,"macroscopic_sigma_method");
        }

        // Load balancing parameters
        std::vector<std::string> load_balance_intervals_string_vec = {"0"};
        pp_algo.queryarr("load_balance_intervals", load_balance_intervals_string_vec);
        load_balance_intervals = utils::parser::IntervalsParser(
            load_balance_intervals_string_vec);
        pp_algo.query("load_balance_with_sfc", load_balance_with_sfc);
        pp_algo.query("load_balance_knapsack_factor", load_balance_knapsack_factor);
        utils::parser::queryWithParser(pp_algo, "load_balance_efficiency_ratio_threshold",
                        load_balance_efficiency_ratio_threshold);
        load_balance_costs_update_algo = GetAlgorithmInteger(pp_algo, "load_balance_costs_update");
        utils::parser::queryWithParser(
            pp_algo, "costs_heuristic_cells_wt", costs_heuristic_cells_wt);
        utils::parser::queryWithParser(
            pp_algo, "costs_heuristic_particles_wt", costs_heuristic_particles_wt);

        // Parse algo.particle_shape and check that input is acceptable
        // (do this only if there is at least one particle or laser species)
        ParmParse pp_particles("particles");
        std::vector<std::string> species_names;
        pp_particles.queryarr("species_names", species_names);

        ParmParse pp_lasers("lasers");
        std::vector<std::string> lasers_names;
        pp_lasers.queryarr("names", lasers_names);

        std::vector<std::string> sort_intervals_string_vec = {"-1"};
        int particle_shape;
        if (!species_names.empty() || !lasers_names.empty()) {
            if (utils::parser::queryWithParser(pp_algo, "particle_shape", particle_shape)){

                WARPX_ALWAYS_ASSERT_WITH_MESSAGE(
                    (particle_shape >= 1) && (particle_shape <=3),
                    "algo.particle_shape can be only 1, 2, or 3"
                );

                nox = particle_shape;
                noy = particle_shape;
                noz = particle_shape;
            }
            else{
                amrex::Abort(Utils::TextMsg::Err(
                    "algo.particle_shape must be set in the input file:"
                    " please set algo.particle_shape to 1, 2, or 3"));
            }

            if ((maxLevel() > 0) && (particle_shape > 1) && (do_pml_j_damping == 1))
            {
                ablastr::warn_manager::WMRecordWarning("Particles",
                    "When algo.particle_shape > 1,"
                    "some numerical artifact will be present at the interface between coarse and fine patch."
                    "We recommend setting algo.particle_shape = 1 in order to avoid this issue");
            }

            // default sort interval for particles if species or lasers vector is not empty
#ifdef AMREX_USE_GPU
            sort_intervals_string_vec = {"4"};
#else
            sort_intervals_string_vec = {"-1"};
#endif
        }

        amrex::ParmParse pp_warpx("warpx");
        pp_warpx.queryarr("sort_intervals", sort_intervals_string_vec);
        sort_intervals = utils::parser::IntervalsParser(sort_intervals_string_vec);

        Vector<int> vect_sort_bin_size(AMREX_SPACEDIM,1);
        bool sort_bin_size_is_specified =
            utils::parser::queryArrWithParser(
                pp_warpx, "sort_bin_size",
                vect_sort_bin_size, 0, AMREX_SPACEDIM);
        if (sort_bin_size_is_specified){
            for (int i=0; i<AMREX_SPACEDIM; i++)
                sort_bin_size[i] = vect_sort_bin_size[i];
        }
    }

    {
        ParmParse pp_interpolation("interpolation");

        pp_interpolation.query("galerkin_scheme",galerkin_interpolation);

        // Read order of finite-order centering of fields (staggered to nodal).
        // Read this only if warpx.do_nodal = 0. Instead, if warpx.do_nodal = 1,
        // Maxwell's equations are solved on a nodal grid and the electromagnetic
        // forces are gathered from a nodal grid, hence the fields do not need to
        // be centered onto a nodal grid.
        if (WarpX::field_gathering_algo == GatheringAlgo::MomentumConserving &&
            WarpX::do_nodal == 0)
        {
            utils::parser::queryWithParser(
                pp_interpolation, "field_centering_nox", field_centering_nox);
            utils::parser::queryWithParser(
                pp_interpolation, "field_centering_noy", field_centering_noy);
            utils::parser::queryWithParser(
                pp_interpolation, "field_centering_noz", field_centering_noz);
        }

        // Read order of finite-order centering of currents (nodal to staggered)
        if (WarpX::do_current_centering)
        {
            utils::parser::queryWithParser(
                pp_interpolation, "current_centering_nox", current_centering_nox);
            utils::parser::queryWithParser(
                pp_interpolation, "current_centering_noy", current_centering_noy);
            utils::parser::queryWithParser(
                pp_interpolation, "current_centering_noz", current_centering_noz);
        }

        // Finite-order centering is not implemented with mesh refinement
        // (note that when WarpX::do_nodal = 1 finite-order centering is not used anyways)
        if (maxLevel() > 0 && WarpX::do_nodal == 0)
        {
            WARPX_ALWAYS_ASSERT_WITH_MESSAGE(
                field_centering_nox == 2 && field_centering_noy == 2 && field_centering_noz == 2,
                "High-order centering of fields (order > 2) is not implemented with mesh refinement");
        }

        if (WarpX::field_gathering_algo == GatheringAlgo::MomentumConserving &&
            WarpX::do_nodal == 0)
        {
            AllocateCenteringCoefficients(device_field_centering_stencil_coeffs_x,
                                          device_field_centering_stencil_coeffs_y,
                                          device_field_centering_stencil_coeffs_z,
                                          field_centering_nox,
                                          field_centering_noy,
                                          field_centering_noz);
        }

        if (WarpX::do_current_centering)
        {
            AllocateCenteringCoefficients(device_current_centering_stencil_coeffs_x,
                                          device_current_centering_stencil_coeffs_y,
                                          device_current_centering_stencil_coeffs_z,
                                          current_centering_nox,
                                          current_centering_noy,
                                          current_centering_noz);
        }
    }

    if (maxwell_solver_id == MaxwellSolverAlgo::PSATD)
    {
        ParmParse pp_psatd("psatd");
        pp_psatd.query("periodic_single_box_fft", fft_periodic_single_box);

        std::string nox_str;
        std::string noy_str;
        std::string noz_str;

        pp_psatd.query("nox", nox_str);
        pp_psatd.query("noy", noy_str);
        pp_psatd.query("noz", noz_str);

        if(nox_str == "inf") {
            nox_fft = -1;
        } else {
            utils::parser::queryWithParser(pp_psatd, "nox", nox_fft);
        }
        if(noy_str == "inf") {
            noy_fft = -1;
        } else {
            utils::parser::queryWithParser(pp_psatd, "noy", noy_fft);
        }
        if(noz_str == "inf") {
            noz_fft = -1;
        } else {
            utils::parser::queryWithParser(pp_psatd, "noz", noz_fft);
        }

        if (!fft_periodic_single_box) {
            WARPX_ALWAYS_ASSERT_WITH_MESSAGE(nox_fft > 0, "PSATD order must be finite unless psatd.periodic_single_box_fft is used");
            WARPX_ALWAYS_ASSERT_WITH_MESSAGE(noy_fft > 0, "PSATD order must be finite unless psatd.periodic_single_box_fft is used");
            WARPX_ALWAYS_ASSERT_WITH_MESSAGE(noz_fft > 0, "PSATD order must be finite unless psatd.periodic_single_box_fft is used");
        }

        // Integers that correspond to the time dependency of J (constant, linear)
        // and rho (linear, quadratic) for the PSATD algorithm
        J_in_time = GetAlgorithmInteger(pp_psatd, "J_in_time");
        rho_in_time = GetAlgorithmInteger(pp_psatd, "rho_in_time");

        // Current correction activated by default, unless a charge-conserving
        // current deposition (Esirkepov, Vay) or the div(E) cleaning scheme
        // are used
        current_correction = true;
        if (WarpX::current_deposition_algo == CurrentDepositionAlgo::Esirkepov ||
            WarpX::current_deposition_algo == CurrentDepositionAlgo::Vay ||
            WarpX::do_dive_cleaning)
        {
            current_correction = false;
        }

        // TODO Remove this default when current correction will
        // be implemented for the multi-J algorithm as well.
        if (do_multi_J) current_correction = false;

        pp_psatd.query("current_correction", current_correction);

        if (current_correction == false &&
            current_deposition_algo != CurrentDepositionAlgo::Esirkepov &&
            current_deposition_algo != CurrentDepositionAlgo::Vay)
        {
            ablastr::warn_manager::WMRecordWarning(
                "Algorithms",
                "The chosen current deposition algorithm does not guarantee"
                " charge conservation, and no additional current correction"
                " algorithm is activated in order to compensate for that."
                " Lack of charge conservation may negatively affect the"
                " results of the simulation.",
                ablastr::warn_manager::WarnPriority::low);
        }

        pp_psatd.query("do_time_averaging", fft_do_time_averaging);

        if (WarpX::current_deposition_algo == CurrentDepositionAlgo::Vay)
        {
            WARPX_ALWAYS_ASSERT_WITH_MESSAGE(
                fft_periodic_single_box == false,
                "Option algo.current_deposition=vay must be used with psatd.periodic_single_box_fft=0.");
        }

        if (current_deposition_algo == CurrentDepositionAlgo::Vay)
        {
            WARPX_ALWAYS_ASSERT_WITH_MESSAGE(
                current_correction == false,
                "Options algo.current_deposition=vay and psatd.current_correction=1 cannot be combined together.");
        }

        // Auxiliary: boosted_frame = true if warpx.gamma_boost is set in the inputs
        amrex::ParmParse pp_warpx("warpx");
        const bool boosted_frame = pp_warpx.query("gamma_boost", gamma_boost);

        // Check whether the default Galilean velocity should be used
        bool use_default_v_galilean = false;
        pp_psatd.query("use_default_v_galilean", use_default_v_galilean);

        WARPX_ALWAYS_ASSERT_WITH_MESSAGE(
            !use_default_v_galilean || boosted_frame,
            "psatd.use_default_v_galilean = 1 can be used only if warpx.gamma_boost is also set"
        );

        if (use_default_v_galilean == true && boosted_frame == true)
        {
            m_v_galilean[2] = -std::sqrt(1._rt - 1._rt / (gamma_boost * gamma_boost));
        }
        else
        {
            utils::parser::queryArrWithParser(
                pp_psatd, "v_galilean", m_v_galilean, 0, 3);
        }

        // Check whether the default comoving velocity should be used
        bool use_default_v_comoving = false;
        pp_psatd.query("use_default_v_comoving", use_default_v_comoving);

        WARPX_ALWAYS_ASSERT_WITH_MESSAGE(
            !use_default_v_comoving || boosted_frame,
            "psatd.use_default_v_comoving = 1 can be used only if warpx.gamma_boost is also set"
        );

        if (use_default_v_comoving == true && boosted_frame == true)
        {
            m_v_comoving[2] = -std::sqrt(1._rt - 1._rt / (gamma_boost * gamma_boost));
        }
        else
        {
            utils::parser::queryArrWithParser(
                pp_psatd, "v_comoving", m_v_comoving, 0, 3);
        }

        // Scale the Galilean/comoving velocity by the speed of light
        for (auto& vv : m_v_galilean) vv*= PhysConst::c;
        for (auto& vv : m_v_comoving) vv*= PhysConst::c;

        const auto v_galilean_is_zero =
            std::all_of(m_v_galilean.begin(), m_v_galilean.end(),
            [](const auto& val){return val == 0.;});

        const auto v_comoving_is_zero =
            std::all_of(m_v_comoving.begin(), m_v_comoving.end(),
            [](const auto& val){return val == 0.;});


        // Galilean and comoving algorithms should not be used together
        WARPX_ALWAYS_ASSERT_WITH_MESSAGE(
            v_galilean_is_zero || v_comoving_is_zero,
            "Galilean and comoving algorithms should not be used together"
        );


        if (current_deposition_algo == CurrentDepositionAlgo::Esirkepov) {

            // The comoving PSATD algorithm is not implemented nor tested with Esirkepov current deposition
            WARPX_ALWAYS_ASSERT_WITH_MESSAGE(v_comoving_is_zero,
                "Esirkepov current deposition cannot be used with the comoving PSATD algorithm");

            WARPX_ALWAYS_ASSERT_WITH_MESSAGE(v_galilean_is_zero,
                "Esirkepov current deposition cannot be used with the Galilean algorithm.");
        }

        WARPX_ALWAYS_ASSERT_WITH_MESSAGE(
            (current_deposition_algo != CurrentDepositionAlgo::Vay) ||
            v_galilean_is_zero,
            "Vay current deposition not implemented for Galilean algorithms"
        );

#   ifdef WARPX_DIM_RZ
        update_with_rho = true;
#   else
        if (m_v_galilean[0] == 0. && m_v_galilean[1] == 0. && m_v_galilean[2] == 0. &&
            m_v_comoving[0] == 0. && m_v_comoving[1] == 0. && m_v_comoving[2] == 0.) {
            update_with_rho = (do_dive_cleaning) ? true : false; // standard PSATD
        }
        else {
            update_with_rho = true;  // Galilean PSATD or comoving PSATD
        }
#   endif

        // Overwrite update_with_rho with value set in input file
        pp_psatd.query("update_with_rho", update_with_rho);

        WARPX_ALWAYS_ASSERT_WITH_MESSAGE(
            (!do_dive_cleaning) || update_with_rho,
            "warpx.do_dive_cleaning = 1 not implemented with psatd.update_with_rho = 0"
        );

        WARPX_ALWAYS_ASSERT_WITH_MESSAGE(
            v_comoving_is_zero || update_with_rho,
            "psatd.update_with_rho must be equal to 1 for comoving PSATD"
        );

        if (do_multi_J)
        {
            WARPX_ALWAYS_ASSERT_WITH_MESSAGE(
                v_galilean_is_zero,
                "Multi-J algorithm not implemented with Galilean PSATD"
            );
        }

        if (J_in_time == JInTime::Constant)
        {
            WARPX_ALWAYS_ASSERT_WITH_MESSAGE(
                rho_in_time == RhoInTime::Linear,
                "psatd.J_in_time=constant supports only psatd.rho_in_time=linear");
        }

        if (J_in_time == JInTime::Linear)
        {
            WARPX_ALWAYS_ASSERT_WITH_MESSAGE(
                update_with_rho,
                "psatd.update_with_rho must be set to 1 when psatd.J_in_time=linear");

            WARPX_ALWAYS_ASSERT_WITH_MESSAGE(
                v_galilean_is_zero,
                "psatd.J_in_time=linear not implemented with Galilean PSATD");

            WARPX_ALWAYS_ASSERT_WITH_MESSAGE(
                v_comoving_is_zero,
                "psatd.J_in_time=linear not implemented with comoving PSATD");
        }

        for (int dir = 0; dir < AMREX_SPACEDIM; dir++)
        {
            if (WarpX::field_boundary_lo[dir] == FieldBoundaryType::Damped ||
                WarpX::field_boundary_hi[dir] == FieldBoundaryType::Damped ) {
                WARPX_ALWAYS_ASSERT_WITH_MESSAGE(
                    WarpX::field_boundary_lo[dir] == WarpX::field_boundary_hi[dir],
                    "field boundary in both lo and hi must be set to Damped for PSATD"
                );
            }
        }

        // Fill guard cells with backward FFTs in directions with field damping
        for (int dir = 0; dir < AMREX_SPACEDIM; dir++)
        {
            if (WarpX::field_boundary_lo[dir] == FieldBoundaryType::Damped ||
                WarpX::field_boundary_hi[dir] == FieldBoundaryType::Damped)
            {
                WarpX::m_fill_guards_fields[dir] = 1;
            }
        }

        // Without periodic single box, fill guard cells with backward FFTs,
        // with current correction or Vay deposition
        if (fft_periodic_single_box == false)
        {
            if (current_correction ||
                current_deposition_algo == CurrentDepositionAlgo::Vay)
            {
                WarpX::m_fill_guards_current = amrex::IntVect(1);
            }
        }
    }

    if (maxwell_solver_id != MaxwellSolverAlgo::PSATD ) {
        for (int idim = 0; idim < AMREX_SPACEDIM; ++idim) {
            WARPX_ALWAYS_ASSERT_WITH_MESSAGE(
                (WarpX::field_boundary_lo[idim] != FieldBoundaryType::Damped) &&
                (WarpX::field_boundary_hi[idim] != FieldBoundaryType::Damped),
                "FieldBoundaryType::Damped is only supported for PSATD"
            );
        }
    }

    // for slice generation //
    {
        ParmParse pp_slice("slice");
        amrex::Vector<Real> slice_lo(AMREX_SPACEDIM);
        amrex::Vector<Real> slice_hi(AMREX_SPACEDIM);
        Vector<int> slice_crse_ratio(AMREX_SPACEDIM);
        // set default slice_crse_ratio //
        for (int idim=0; idim < AMREX_SPACEDIM; ++idim )
        {
            slice_crse_ratio[idim] = 1;
        }
        utils::parser::queryArrWithParser(
        pp_slice, "dom_lo", slice_lo, 0, AMREX_SPACEDIM);
        utils::parser::queryArrWithParser(
        pp_slice, "dom_hi", slice_hi, 0, AMREX_SPACEDIM);
        utils::parser::queryArrWithParser(
        pp_slice, "coarsening_ratio",slice_crse_ratio,0,AMREX_SPACEDIM);
        utils::parser::queryWithParser(
        pp_slice, "plot_int",slice_plot_int);
        slice_realbox.setLo(slice_lo);
        slice_realbox.setHi(slice_hi);
        slice_cr_ratio = IntVect(AMREX_D_DECL(1,1,1));
        for (int idim = 0; idim < AMREX_SPACEDIM; ++idim)
        {
            if (slice_crse_ratio[idim] > 1 ) {
                slice_cr_ratio[idim] = slice_crse_ratio[idim];
            }
        }

        if (do_back_transformed_diagnostics) {
            WARPX_ALWAYS_ASSERT_WITH_MESSAGE(gamma_boost > 1.0,
                "gamma_boost must be > 1 to use the boost frame diagnostic");
            utils::parser::queryWithParser(
                pp_slice, "num_slice_snapshots_lab", num_slice_snapshots_lab);
            if (num_slice_snapshots_lab > 0) {
                utils::parser::getWithParser(
                    pp_slice, "dt_slice_snapshots_lab", dt_slice_snapshots_lab );
                utils::parser::getWithParser(
                    pp_slice, "particle_slice_width_lab",particle_slice_width_lab);
            }
        }
    }
}

void
WarpX::BackwardCompatibility ()
{
    // Auxiliary variables
    int backward_int;
    bool backward_bool;
    std::string backward_str;
    amrex::Real backward_Real;

    ParmParse pp_amr("amr");
    WARPX_ALWAYS_ASSERT_WITH_MESSAGE(
        !pp_amr.query("plot_int", backward_int),
        "amr.plot_int is not supported anymore. Please use the new syntax for diagnostics:\n"
        "diagnostics.diags_names = my_diag\n"
        "my_diag.intervals = 10\n"
        "for output every 10 iterations. See documentation for more information"
    );

    WARPX_ALWAYS_ASSERT_WITH_MESSAGE(
        !pp_amr.query("plot_file", backward_str),
        "amr.plot_file is not supported anymore. "
        "Please use the new syntax for diagnostics, see documentation."
    );

    ParmParse pp_warpx("warpx");
    std::vector<std::string> backward_strings;
    WARPX_ALWAYS_ASSERT_WITH_MESSAGE(
        !pp_warpx.queryarr("fields_to_plot", backward_strings),
        "warpx.fields_to_plot is not supported anymore. "
        "Please use the new syntax for diagnostics, see documentation."
    );

    WARPX_ALWAYS_ASSERT_WITH_MESSAGE(
        !pp_warpx.query("plot_finepatch", backward_int),
        "warpx.plot_finepatch is not supported anymore. "
        "Please use the new syntax for diagnostics, see documentation."
    );

    WARPX_ALWAYS_ASSERT_WITH_MESSAGE(
        !pp_warpx.query("plot_crsepatch", backward_int),
        "warpx.plot_crsepatch is not supported anymore. "
        "Please use the new syntax for diagnostics, see documentation."
    );

    WARPX_ALWAYS_ASSERT_WITH_MESSAGE(
        !pp_warpx.queryarr("load_balance_int", backward_strings),
        "warpx.load_balance_int is no longer a valid option. "
        "Please use the renamed option algo.load_balance_intervals instead."
    );

    WARPX_ALWAYS_ASSERT_WITH_MESSAGE(
        !pp_warpx.queryarr("load_balance_intervals", backward_strings),
        "warpx.load_balance_intervals is no longer a valid option. "
        "Please use the renamed option algo.load_balance_intervals instead."
    );

    WARPX_ALWAYS_ASSERT_WITH_MESSAGE(
        !pp_warpx.query("load_balance_efficiency_ratio_threshold", backward_Real),
        "warpx.load_balance_efficiency_ratio_threshold is not supported anymore. "
        "Please use the renamed option algo.load_balance_efficiency_ratio_threshold."
    );

    WARPX_ALWAYS_ASSERT_WITH_MESSAGE(
        !pp_warpx.query("load_balance_with_sfc", backward_int),
        "warpx.load_balance_with_sfc is not supported anymore. "
        "Please use the renamed option algo.load_balance_with_sfc."
    );

    WARPX_ALWAYS_ASSERT_WITH_MESSAGE(
        !pp_warpx.query("load_balance_knapsack_factor", backward_Real),
        "warpx.load_balance_knapsack_factor is not supported anymore. "
        "Please use the renamed option algo.load_balance_knapsack_factor."
    );

    WARPX_ALWAYS_ASSERT_WITH_MESSAGE(
        !pp_warpx.queryarr("override_sync_int", backward_strings),
        "warpx.override_sync_int is no longer a valid option. "
        "Please use the renamed option warpx.override_sync_intervals instead."
    );

    WARPX_ALWAYS_ASSERT_WITH_MESSAGE(
        !pp_warpx.queryarr("sort_int", backward_strings),
        "warpx.sort_int is no longer a valid option. "
        "Please use the renamed option warpx.sort_intervals instead."
    );

    WARPX_ALWAYS_ASSERT_WITH_MESSAGE(
        !pp_warpx.query("use_kspace_filter", backward_int),
        "warpx.use_kspace_filter is not supported anymore. "
        "Please use the flag use_filter, see documentation."
    );

    WARPX_ALWAYS_ASSERT_WITH_MESSAGE(
        !pp_warpx.query("do_pml", backward_int),
        "do_pml is not supported anymore. Please use boundary.field_lo and boundary.field_hi"
        " to set the boundary conditions."
    );

    WARPX_ALWAYS_ASSERT_WITH_MESSAGE(
        !pp_warpx.query("serialize_ics", backward_bool),
        "warpx.serialize_ics is no longer a valid option. "
        "Please use the renamed option warpx.serialize_initial_conditions instead."
    );

    ParmParse pp_interpolation("interpolation");
    WARPX_ALWAYS_ASSERT_WITH_MESSAGE(
        !pp_interpolation.query("nox", backward_int) &&
        !pp_interpolation.query("noy", backward_int) &&
        !pp_interpolation.query("noz", backward_int),
        "interpolation.nox (as well as .noy, .noz) are not supported anymore."
        " Please use the new syntax algo.particle_shape instead"
    );

    ParmParse pp_algo("algo");
    int backward_mw_solver;
    WARPX_ALWAYS_ASSERT_WITH_MESSAGE(
        !pp_algo.query("maxwell_fdtd_solver", backward_mw_solver),
        "algo.maxwell_fdtd_solver is not supported anymore. "
        "Please use the renamed option algo.maxwell_solver");

    ParmParse pp_particles("particles");
    int nspecies;
    if (pp_particles.query("nspecies", nspecies)){
        ablastr::warn_manager::WMRecordWarning("Species",
            "particles.nspecies is ignored. Just use particles.species_names please.",
            ablastr::warn_manager::WarnPriority::low);
    }

    ParmParse pp_collisions("collisions");
    int ncollisions;
    if (pp_collisions.query("ncollisions", ncollisions)){
        ablastr::warn_manager::WMRecordWarning("Collisions",
            "collisions.ncollisions is ignored. Just use particles.collision_names please.",
            ablastr::warn_manager::WarnPriority::low);
    }

    ParmParse pp_lasers("lasers");
    int nlasers;
    if (pp_lasers.query("nlasers", nlasers)){
        ablastr::warn_manager::WMRecordWarning("Laser",
            "lasers.nlasers is ignored. Just use lasers.names please.",
            ablastr::warn_manager::WarnPriority::low);
    }
}

// This is a virtual function.
void
WarpX::MakeNewLevelFromScratch (int lev, Real time, const BoxArray& new_grids,
                                const DistributionMapping& new_dmap)
{
    AllocLevelData(lev, new_grids, new_dmap);
    InitLevelData(lev, time);
}

// This is a virtual function.
void
WarpX::MakeNewLevelFromCoarse (int /*lev*/, amrex::Real /*time*/, const amrex::BoxArray& /*ba*/,
                                         const amrex::DistributionMapping& /*dm*/)
{
    amrex::Abort(Utils::TextMsg::Err("MakeNewLevelFromCoarse: To be implemented"));
}

void
WarpX::ClearLevel (int lev)
{
    for (int i = 0; i < 3; ++i) {
        Efield_aux[lev][i].reset();
        Bfield_aux[lev][i].reset();

        current_fp[lev][i].reset();
        Efield_fp [lev][i].reset();
        Bfield_fp [lev][i].reset();

        current_store[lev][i].reset();

        if (do_current_centering)
        {
            current_fp_nodal[lev][i].reset();
        }

        if (WarpX::current_deposition_algo == CurrentDepositionAlgo::Vay)
        {
            current_fp_vay[lev][i].reset();
        }

        current_cp[lev][i].reset();
        Efield_cp [lev][i].reset();
        Bfield_cp [lev][i].reset();

        Efield_cax[lev][i].reset();
        Bfield_cax[lev][i].reset();
        current_buf[lev][i].reset();
    }

    charge_buf[lev].reset();

    current_buffer_masks[lev].reset();
    gather_buffer_masks[lev].reset();

    F_fp  [lev].reset();
    G_fp  [lev].reset();
    rho_fp[lev].reset();
    phi_fp[lev].reset();
    F_cp  [lev].reset();
    G_cp  [lev].reset();
    rho_cp[lev].reset();

#ifdef WARPX_USE_PSATD
    if (WarpX::maxwell_solver_id == MaxwellSolverAlgo::PSATD) {
        spectral_solver_fp[lev].reset();
        spectral_solver_cp[lev].reset();
    }
#endif

    costs[lev].reset();
    load_balance_efficiency[lev] = -1;
}

void
WarpX::AllocLevelData (int lev, const BoxArray& ba, const DistributionMapping& dm)
{
    bool aux_is_nodal = (field_gathering_algo == GatheringAlgo::MomentumConserving);

#if   defined(WARPX_DIM_1D_Z)
    amrex::RealVect dx(WarpX::CellSize(lev)[2]);
#elif   defined(WARPX_DIM_XZ) || defined(WARPX_DIM_RZ)
    amrex::RealVect dx = {WarpX::CellSize(lev)[0], WarpX::CellSize(lev)[2]};
#elif defined(WARPX_DIM_3D)
    amrex::RealVect dx = {WarpX::CellSize(lev)[0], WarpX::CellSize(lev)[1], WarpX::CellSize(lev)[2]};
#endif

    // Initialize filter before guard cells manager
    // (needs info on length of filter's stencil)
    if (use_filter)
    {
        InitFilter();
    }

    guard_cells.Init(
        dt[lev],
        dx,
        do_subcycling,
        WarpX::use_fdtd_nci_corr,
        do_nodal,
        do_moving_window,
        moving_window_dir,
        WarpX::nox,
        nox_fft, noy_fft, noz_fft,
        NCIGodfreyFilter::m_stencil_width,
        maxwell_solver_id,
        maxLevel(),
        WarpX::m_v_galilean,
        WarpX::m_v_comoving,
        safe_guard_cells,
        WarpX::do_electrostatic,
        WarpX::do_multi_J,
        WarpX::fft_do_time_averaging,
        WarpX::isAnyBoundaryPML(),
        WarpX::do_pml_in_domain,
        WarpX::pml_ncell,
        this->refRatio(),
        use_filter,
        bilinear_filter.stencil_length_each_dir);


#ifdef AMREX_USE_EB
        int max_guard = guard_cells.ng_FieldSolver.max();
        m_field_factory[lev] = amrex::makeEBFabFactory(Geom(lev), ba, dm,
                                                       {max_guard, max_guard, max_guard},
                                                       amrex::EBSupport::full);
#else
        m_field_factory[lev] = std::make_unique<FArrayBoxFactory>();
#endif


    if (mypc->nSpeciesDepositOnMainGrid() && n_current_deposition_buffer == 0) {
        n_current_deposition_buffer = 1;
        // This forces the allocation of buffers and allows the code associated
        // with buffers to run. But the buffer size of `1` is in fact not used,
        // `deposit_on_main_grid` forces all particles (whether or not they
        // are in buffers) to deposition on the main grid.
    }

    if (n_current_deposition_buffer < 0) {
        n_current_deposition_buffer = guard_cells.ng_alloc_J.max();
    }
    if (n_field_gather_buffer < 0) {
        // Field gather buffer should be larger than current deposition buffers
        n_field_gather_buffer = n_current_deposition_buffer + 1;
    }

    AllocLevelMFs(lev, ba, dm, guard_cells.ng_alloc_EB, guard_cells.ng_alloc_J,
                  guard_cells.ng_alloc_Rho, guard_cells.ng_alloc_F, guard_cells.ng_alloc_G, aux_is_nodal);
}

void
WarpX::AllocLevelMFs (int lev, const BoxArray& ba, const DistributionMapping& dm,
                      const IntVect& ngEB, IntVect& ngJ, const IntVect& ngRho,
                      const IntVect& ngF, const IntVect& ngG, const bool aux_is_nodal)
{
    // Declare nodal flags
    IntVect Ex_nodal_flag, Ey_nodal_flag, Ez_nodal_flag;
    IntVect Bx_nodal_flag, By_nodal_flag, Bz_nodal_flag;
    IntVect jx_nodal_flag, jy_nodal_flag, jz_nodal_flag;
    IntVect rho_nodal_flag;
    IntVect phi_nodal_flag;
    amrex::IntVect F_nodal_flag, G_nodal_flag;

    // Set nodal flags
#if   defined(WARPX_DIM_1D_Z)
    // AMReX convention: x = missing dimension, y = missing dimension, z = only dimension
    Ex_nodal_flag = IntVect(1);
    Ey_nodal_flag = IntVect(1);
    Ez_nodal_flag = IntVect(0);
    Bx_nodal_flag = IntVect(0);
    By_nodal_flag = IntVect(0);
    Bz_nodal_flag = IntVect(1);
    jx_nodal_flag = IntVect(1);
    jy_nodal_flag = IntVect(1);
    jz_nodal_flag = IntVect(0);
#elif   defined(WARPX_DIM_XZ) || defined(WARPX_DIM_RZ)
    // AMReX convention: x = first dimension, y = missing dimension, z = second dimension
    Ex_nodal_flag = IntVect(0,1);
    Ey_nodal_flag = IntVect(1,1);
    Ez_nodal_flag = IntVect(1,0);
    Bx_nodal_flag = IntVect(1,0);
    By_nodal_flag = IntVect(0,0);
    Bz_nodal_flag = IntVect(0,1);
    jx_nodal_flag = IntVect(0,1);
    jy_nodal_flag = IntVect(1,1);
    jz_nodal_flag = IntVect(1,0);
#elif defined(WARPX_DIM_3D)
    Ex_nodal_flag = IntVect(0,1,1);
    Ey_nodal_flag = IntVect(1,0,1);
    Ez_nodal_flag = IntVect(1,1,0);
    Bx_nodal_flag = IntVect(1,0,0);
    By_nodal_flag = IntVect(0,1,0);
    Bz_nodal_flag = IntVect(0,0,1);
    jx_nodal_flag = IntVect(0,1,1);
    jy_nodal_flag = IntVect(1,0,1);
    jz_nodal_flag = IntVect(1,1,0);
#endif
    rho_nodal_flag = IntVect( AMREX_D_DECL(1,1,1) );
    phi_nodal_flag = IntVect::TheNodeVector();
    F_nodal_flag = amrex::IntVect::TheNodeVector();
    G_nodal_flag = amrex::IntVect::TheCellVector();

    // Overwrite nodal flags if necessary
    if (do_nodal) {
        Ex_nodal_flag  = IntVect::TheNodeVector();
        Ey_nodal_flag  = IntVect::TheNodeVector();
        Ez_nodal_flag  = IntVect::TheNodeVector();
        Bx_nodal_flag  = IntVect::TheNodeVector();
        By_nodal_flag  = IntVect::TheNodeVector();
        Bz_nodal_flag  = IntVect::TheNodeVector();
        jx_nodal_flag  = IntVect::TheNodeVector();
        jy_nodal_flag  = IntVect::TheNodeVector();
        jz_nodal_flag  = IntVect::TheNodeVector();
        rho_nodal_flag = IntVect::TheNodeVector();
        G_nodal_flag = amrex::IntVect::TheNodeVector();
    }
#ifdef WARPX_DIM_RZ
    if (WarpX::maxwell_solver_id == MaxwellSolverAlgo::PSATD) {
        // Force cell-centered IndexType in r and z
        Ex_nodal_flag  = IntVect::TheCellVector();
        Ey_nodal_flag  = IntVect::TheCellVector();
        Ez_nodal_flag  = IntVect::TheCellVector();
        Bx_nodal_flag  = IntVect::TheCellVector();
        By_nodal_flag  = IntVect::TheCellVector();
        Bz_nodal_flag  = IntVect::TheCellVector();
        jx_nodal_flag  = IntVect::TheCellVector();
        jy_nodal_flag  = IntVect::TheCellVector();
        jz_nodal_flag  = IntVect::TheCellVector();
        rho_nodal_flag = IntVect::TheCellVector();
        F_nodal_flag = IntVect::TheCellVector();
        G_nodal_flag = IntVect::TheCellVector();
    }

    // With RZ multimode, there is a real and imaginary component
    // for each mode, except mode 0 which is purely real
    // Component 0 is mode 0.
    // Odd components are the real parts.
    // Even components are the imaginary parts.
    ncomps = n_rz_azimuthal_modes*2 - 1;
#endif

    // Set global rho nodal flag to know about rho index type when rho MultiFab is not allocated
    m_rho_nodal_flag = rho_nodal_flag;

    // set human-readable tag for each MultiFab
    auto const tag = [lev]( std::string tagname ) {
        tagname.append("[l=").append(std::to_string(lev)).append("]");
        return MFInfo().SetTag(std::move(tagname));
    };

    //
    // The fine patch
    //
    std::array<Real,3> dx = CellSize(lev);

    Bfield_fp[lev][0] = std::make_unique<MultiFab>(amrex::convert(ba,Bx_nodal_flag),dm,ncomps,ngEB,tag("Bfield_fp[x]"));
    Bfield_fp[lev][1] = std::make_unique<MultiFab>(amrex::convert(ba,By_nodal_flag),dm,ncomps,ngEB,tag("Bfield_fp[y]"));
    Bfield_fp[lev][2] = std::make_unique<MultiFab>(amrex::convert(ba,Bz_nodal_flag),dm,ncomps,ngEB,tag("Bfield_fp[z]"));

    Efield_fp[lev][0] = std::make_unique<MultiFab>(amrex::convert(ba,Ex_nodal_flag),dm,ncomps,ngEB,tag("Efield_fp[x]"));
    Efield_fp[lev][1] = std::make_unique<MultiFab>(amrex::convert(ba,Ey_nodal_flag),dm,ncomps,ngEB,tag("Efield_fp[y]"));
    Efield_fp[lev][2] = std::make_unique<MultiFab>(amrex::convert(ba,Ez_nodal_flag),dm,ncomps,ngEB,tag("Efield_fp[z]"));

    current_fp[lev][0] = std::make_unique<MultiFab>(amrex::convert(ba,jx_nodal_flag),dm,ncomps,ngJ,tag("current_fp[x]"));
    current_fp[lev][1] = std::make_unique<MultiFab>(amrex::convert(ba,jy_nodal_flag),dm,ncomps,ngJ,tag("current_fp[y]"));
    current_fp[lev][2] = std::make_unique<MultiFab>(amrex::convert(ba,jz_nodal_flag),dm,ncomps,ngJ,tag("current_fp[z]"));

    if (do_current_centering)
    {
        amrex::BoxArray const& nodal_ba = amrex::convert(ba, amrex::IntVect::TheNodeVector());
        current_fp_nodal[lev][0] = std::make_unique<MultiFab>(nodal_ba, dm, ncomps, ngJ);
        current_fp_nodal[lev][1] = std::make_unique<MultiFab>(nodal_ba, dm, ncomps, ngJ);
        current_fp_nodal[lev][2] = std::make_unique<MultiFab>(nodal_ba, dm, ncomps, ngJ);
    }

    if (WarpX::current_deposition_algo == CurrentDepositionAlgo::Vay)
    {
        current_fp_vay[lev][0] = std::make_unique<MultiFab>(amrex::convert(ba, rho_nodal_flag),
            dm, ncomps, ngJ, tag("current_fp_vay[x]"));
        current_fp_vay[lev][1] = std::make_unique<MultiFab>(amrex::convert(ba, rho_nodal_flag),
            dm, ncomps, ngJ, tag("current_fp_vay[y]"));
        current_fp_vay[lev][2] = std::make_unique<MultiFab>(amrex::convert(ba, rho_nodal_flag),
            dm, ncomps, ngJ, tag("current_fp_vay[z]"));
    }

    if (fft_do_time_averaging)
    {
        Bfield_avg_fp[lev][0] = std::make_unique<MultiFab>(amrex::convert(ba,Bx_nodal_flag),dm,ncomps,ngEB,tag("Bfield_avg_fp[x]"));
        Bfield_avg_fp[lev][1] = std::make_unique<MultiFab>(amrex::convert(ba,By_nodal_flag),dm,ncomps,ngEB,tag("Bfield_avg_fp[y]"));
        Bfield_avg_fp[lev][2] = std::make_unique<MultiFab>(amrex::convert(ba,Bz_nodal_flag),dm,ncomps,ngEB,tag("Bfield_avg_fp[z]"));

        Efield_avg_fp[lev][0] = std::make_unique<MultiFab>(amrex::convert(ba,Ex_nodal_flag),dm,ncomps,ngEB,tag("Efield_avg_fp[x]"));
        Efield_avg_fp[lev][1] = std::make_unique<MultiFab>(amrex::convert(ba,Ey_nodal_flag),dm,ncomps,ngEB,tag("Efield_avg_fp[y]"));
        Efield_avg_fp[lev][2] = std::make_unique<MultiFab>(amrex::convert(ba,Ez_nodal_flag),dm,ncomps,ngEB,tag("Efield_avg_fp[z]"));
    }

#ifdef AMREX_USE_EB
    constexpr int nc_ls = 1;
    constexpr int ng_ls = 2;
    m_distance_to_eb[lev] = std::make_unique<MultiFab>(amrex::convert(ba, IntVect::TheNodeVector()), dm, nc_ls, ng_ls, tag("m_distance_to_eb"));

    // EB info are needed only at the finest level
    if (lev == maxLevel())
    {
        if(WarpX::maxwell_solver_id == MaxwellSolverAlgo::Yee
           || WarpX::maxwell_solver_id == MaxwellSolverAlgo::CKC
           || WarpX::maxwell_solver_id == MaxwellSolverAlgo::ECT) {
            m_edge_lengths[lev][0] = std::make_unique<MultiFab>(amrex::convert(ba, Ex_nodal_flag), dm, ncomps, guard_cells.ng_FieldSolver, tag("m_edge_lengths[x]"));
            m_edge_lengths[lev][1] = std::make_unique<MultiFab>(amrex::convert(ba, Ey_nodal_flag), dm, ncomps, guard_cells.ng_FieldSolver, tag("m_edge_lengths[y]"));
            m_edge_lengths[lev][2] = std::make_unique<MultiFab>(amrex::convert(ba, Ez_nodal_flag), dm, ncomps, guard_cells.ng_FieldSolver, tag("m_edge_lengths[z]"));
            m_face_areas[lev][0] = std::make_unique<MultiFab>(amrex::convert(ba, Bx_nodal_flag), dm, ncomps, guard_cells.ng_FieldSolver, tag("m_face_areas[x]"));
            m_face_areas[lev][1] = std::make_unique<MultiFab>(amrex::convert(ba, By_nodal_flag), dm, ncomps, guard_cells.ng_FieldSolver, tag("m_face_areas[y]"));
            m_face_areas[lev][2] = std::make_unique<MultiFab>(amrex::convert(ba, Bz_nodal_flag), dm, ncomps, guard_cells.ng_FieldSolver, tag("m_face_areas[z]"));
        }
        if(WarpX::maxwell_solver_id == MaxwellSolverAlgo::ECT) {
            m_edge_lengths[lev][0] = std::make_unique<MultiFab>(amrex::convert(ba, Ex_nodal_flag), dm, ncomps, guard_cells.ng_FieldSolver, tag("m_edge_lengths[x]"));
            m_edge_lengths[lev][1] = std::make_unique<MultiFab>(amrex::convert(ba, Ey_nodal_flag), dm, ncomps, guard_cells.ng_FieldSolver, tag("m_edge_lengths[y]"));
            m_edge_lengths[lev][2] = std::make_unique<MultiFab>(amrex::convert(ba, Ez_nodal_flag), dm, ncomps, guard_cells.ng_FieldSolver, tag("m_edge_lengths[z]"));
            m_face_areas[lev][0] = std::make_unique<MultiFab>(amrex::convert(ba, Bx_nodal_flag), dm, ncomps, guard_cells.ng_FieldSolver, tag("m_face_areas[x]"));
            m_face_areas[lev][1] = std::make_unique<MultiFab>(amrex::convert(ba, By_nodal_flag), dm, ncomps, guard_cells.ng_FieldSolver, tag("m_face_areas[y]"));
            m_face_areas[lev][2] = std::make_unique<MultiFab>(amrex::convert(ba, Bz_nodal_flag), dm, ncomps, guard_cells.ng_FieldSolver, tag("m_face_areas[z]"));
            m_flag_info_face[lev][0] = std::make_unique<iMultiFab>(amrex::convert(ba, Bx_nodal_flag), dm, ncomps, guard_cells.ng_FieldSolver, tag("m_flag_info_face[x]"));
            m_flag_info_face[lev][1] = std::make_unique<iMultiFab>(amrex::convert(ba, By_nodal_flag), dm, ncomps, guard_cells.ng_FieldSolver, tag("m_flag_info_face[y]"));
            m_flag_info_face[lev][2] = std::make_unique<iMultiFab>(amrex::convert(ba, Bz_nodal_flag), dm, ncomps, guard_cells.ng_FieldSolver, tag("m_flag_info_face[z]"));
            m_flag_ext_face[lev][0] = std::make_unique<iMultiFab>(amrex::convert(ba, Bx_nodal_flag), dm, ncomps, guard_cells.ng_FieldSolver, tag("m_flag_ext_face[x]"));
            m_flag_ext_face[lev][1] = std::make_unique<iMultiFab>(amrex::convert(ba, By_nodal_flag), dm, ncomps, guard_cells.ng_FieldSolver, tag("m_flag_ext_face[y]"));
            m_flag_ext_face[lev][2] = std::make_unique<iMultiFab>(amrex::convert(ba, Bz_nodal_flag), dm, ncomps, guard_cells.ng_FieldSolver, tag("m_flag_ext_face[z]"));
            m_area_mod[lev][0] = std::make_unique<MultiFab>(amrex::convert(ba, Bx_nodal_flag), dm, ncomps, guard_cells.ng_FieldSolver, tag("m_area_mod[x]"));
            m_area_mod[lev][1] = std::make_unique<MultiFab>(amrex::convert(ba, By_nodal_flag), dm, ncomps, guard_cells.ng_FieldSolver, tag("m_area_mod[y]"));
            m_area_mod[lev][2] = std::make_unique<MultiFab>(amrex::convert(ba, Bz_nodal_flag), dm, ncomps, guard_cells.ng_FieldSolver, tag("m_area_mod[z]"));
            m_borrowing[lev][0] = std::make_unique<amrex::LayoutData<FaceInfoBox>>(amrex::convert(ba, Bx_nodal_flag), dm);
            m_borrowing[lev][1] = std::make_unique<amrex::LayoutData<FaceInfoBox>>(amrex::convert(ba, By_nodal_flag), dm);
            m_borrowing[lev][2] = std::make_unique<amrex::LayoutData<FaceInfoBox>>(amrex::convert(ba, Bz_nodal_flag), dm);
            Venl[lev][0] = std::make_unique<MultiFab>(amrex::convert(ba, Bx_nodal_flag), dm, ncomps, guard_cells.ng_FieldSolver, tag("Venl[x]"));
            Venl[lev][1] = std::make_unique<MultiFab>(amrex::convert(ba, By_nodal_flag), dm, ncomps, guard_cells.ng_FieldSolver, tag("Venl[y]"));
            Venl[lev][2] = std::make_unique<MultiFab>(amrex::convert(ba, Bz_nodal_flag), dm, ncomps, guard_cells.ng_FieldSolver, tag("Venl[z]"));

            ECTRhofield[lev][0] = std::make_unique<MultiFab>(amrex::convert(ba, Bx_nodal_flag), dm, ncomps, guard_cells.ng_FieldSolver, tag("ECTRhofield[x]"));
            ECTRhofield[lev][1] = std::make_unique<MultiFab>(amrex::convert(ba, By_nodal_flag), dm, ncomps, guard_cells.ng_FieldSolver, tag("ECTRhofield[y]"));
            ECTRhofield[lev][2] = std::make_unique<MultiFab>(amrex::convert(ba, Bz_nodal_flag), dm, ncomps, guard_cells.ng_FieldSolver, tag("ECTRhofield[z]"));
            ECTRhofield[lev][0]->setVal(0.);
            ECTRhofield[lev][1]->setVal(0.);
            ECTRhofield[lev][2]->setVal(0.);
        }
    }
#endif

    bool deposit_charge = do_dive_cleaning || (do_electrostatic == ElectrostaticSolverAlgo::LabFrame);
    if (WarpX::maxwell_solver_id == MaxwellSolverAlgo::PSATD) {
        deposit_charge = do_dive_cleaning || update_with_rho || current_correction;
    }
    if (deposit_charge)
    {
        // For the multi-J algorithm we can allocate only one rho component (no distinction between old and new)
        const int rho_ncomps = (WarpX::do_multi_J) ? ncomps : 2*ncomps;
        rho_fp[lev] = std::make_unique<MultiFab>(amrex::convert(ba,rho_nodal_flag),dm,rho_ncomps,ngRho,tag("rho_fp"));
    }

    if (do_electrostatic == ElectrostaticSolverAlgo::LabFrame)
    {
        IntVect ngPhi = IntVect( AMREX_D_DECL(1,1,1) );
        phi_fp[lev] = std::make_unique<MultiFab>(amrex::convert(ba,phi_nodal_flag),dm,ncomps,ngPhi,tag("phi_fp"));
        phi_fp[lev]->setVal(0.);
    }

    if (do_subcycling == 1 && lev == 0)
    {
        current_store[lev][0] = std::make_unique<MultiFab>(amrex::convert(ba,jx_nodal_flag),dm,ncomps,ngJ,tag("current_store[x]"));
        current_store[lev][1] = std::make_unique<MultiFab>(amrex::convert(ba,jy_nodal_flag),dm,ncomps,ngJ,tag("current_store[y]"));
        current_store[lev][2] = std::make_unique<MultiFab>(amrex::convert(ba,jz_nodal_flag),dm,ncomps,ngJ,tag("current_store[z]"));
    }

    if (do_dive_cleaning)
    {
        F_fp[lev] = std::make_unique<MultiFab>(amrex::convert(ba, F_nodal_flag), dm, ncomps, ngF, tag("F_fp"));
    }

    if (do_divb_cleaning)
    {
        G_fp[lev] = std::make_unique<MultiFab>(amrex::convert(ba, G_nodal_flag), dm, ncomps, ngG, tag("G_fp"));
    }

    if (WarpX::maxwell_solver_id == MaxwellSolverAlgo::PSATD)
    {
        // Allocate and initialize the spectral solver
#ifndef WARPX_USE_PSATD
        WARPX_ALWAYS_ASSERT_WITH_MESSAGE( false,
            "WarpX::AllocLevelMFs: PSATD solver requires WarpX build with spectral solver support.");
#else

        // Check whether the option periodic, single box is valid here
        if (fft_periodic_single_box) {
#   ifdef WARPX_DIM_RZ
            WARPX_ALWAYS_ASSERT_WITH_MESSAGE(
                geom[0].isPeriodic(1)          // domain is periodic in z
                && ba.size() == 1 && lev == 0, // domain is decomposed in a single box
                "The option `psatd.periodic_single_box_fft` can only be used for a periodic domain, decomposed in a single box");
#   else
            WARPX_ALWAYS_ASSERT_WITH_MESSAGE(
                geom[0].isAllPeriodic()        // domain is periodic in all directions
                && ba.size() == 1 && lev == 0, // domain is decomposed in a single box
                "The option `psatd.periodic_single_box_fft` can only be used for a periodic domain, decomposed in a single box");
#   endif
        }
        // Get the cell-centered box
        BoxArray realspace_ba = ba;  // Copy box
        realspace_ba.enclosedCells(); // Make it cell-centered
        // Define spectral solver
#   ifdef WARPX_DIM_RZ
        if ( fft_periodic_single_box == false ) {
            realspace_ba.grow(1, ngEB[1]); // add guard cells only in z
        }
        if (field_boundary_hi[0] == FieldBoundaryType::PML && !do_pml_in_domain) {
            // Extend region that is solved for to include the guard cells
            // which is where the PML boundary is applied.
            realspace_ba.growHi(0, pml_ncell);
        }
        AllocLevelSpectralSolverRZ(spectral_solver_fp,
                                   lev,
                                   realspace_ba,
                                   dm,
                                   dx);
#   else
        if ( fft_periodic_single_box == false ) {
            realspace_ba.grow(ngEB);   // add guard cells
        }
        bool const pml_flag_false = false;
        AllocLevelSpectralSolver(spectral_solver_fp,
                                 lev,
                                 realspace_ba,
                                 dm,
                                 dx,
                                 pml_flag_false);
#   endif
#endif
    } // MaxwellSolverAlgo::PSATD
    else {
        m_fdtd_solver_fp[lev] = std::make_unique<FiniteDifferenceSolver>(maxwell_solver_id, dx, do_nodal);
    }

    //
    // The Aux patch (i.e., the full solution)
    //
    if (aux_is_nodal and !do_nodal)
    {
        // Create aux multifabs on Nodal Box Array
        BoxArray const nba = amrex::convert(ba,IntVect::TheNodeVector());

        Bfield_aux[lev][0] = std::make_unique<MultiFab>(nba,dm,ncomps,ngEB,tag("Bfield_aux[x]"));
        Bfield_aux[lev][1] = std::make_unique<MultiFab>(nba,dm,ncomps,ngEB,tag("Bfield_aux[y]"));
        Bfield_aux[lev][2] = std::make_unique<MultiFab>(nba,dm,ncomps,ngEB,tag("Bfield_aux[z]"));

        Efield_aux[lev][0] = std::make_unique<MultiFab>(nba,dm,ncomps,ngEB,tag("Efield_aux[x]"));
        Efield_aux[lev][1] = std::make_unique<MultiFab>(nba,dm,ncomps,ngEB,tag("Efield_aux[y]"));
        Efield_aux[lev][2] = std::make_unique<MultiFab>(nba,dm,ncomps,ngEB,tag("Efield_aux[z]"));
    } else if (lev == 0) {
        if (!WarpX::fft_do_time_averaging) {
            // In this case, the aux grid is simply an alias of the fp grid
            Efield_aux[lev][0] = std::make_unique<MultiFab>(*Efield_fp[lev][0], amrex::make_alias, 0, ncomps);
            Efield_aux[lev][1] = std::make_unique<MultiFab>(*Efield_fp[lev][1], amrex::make_alias, 0, ncomps);
            Efield_aux[lev][2] = std::make_unique<MultiFab>(*Efield_fp[lev][2], amrex::make_alias, 0, ncomps);

            Bfield_aux[lev][0] = std::make_unique<MultiFab>(*Bfield_fp[lev][0], amrex::make_alias, 0, ncomps);
            Bfield_aux[lev][1] = std::make_unique<MultiFab>(*Bfield_fp[lev][1], amrex::make_alias, 0, ncomps);
            Bfield_aux[lev][2] = std::make_unique<MultiFab>(*Bfield_fp[lev][2], amrex::make_alias, 0, ncomps);
        } else {
            Efield_aux[lev][0] = std::make_unique<MultiFab>(*Efield_avg_fp[lev][0], amrex::make_alias, 0, ncomps);
            Efield_aux[lev][1] = std::make_unique<MultiFab>(*Efield_avg_fp[lev][1], amrex::make_alias, 0, ncomps);
            Efield_aux[lev][2] = std::make_unique<MultiFab>(*Efield_avg_fp[lev][2], amrex::make_alias, 0, ncomps);

            Bfield_aux[lev][0] = std::make_unique<MultiFab>(*Bfield_avg_fp[lev][0], amrex::make_alias, 0, ncomps);
            Bfield_aux[lev][1] = std::make_unique<MultiFab>(*Bfield_avg_fp[lev][1], amrex::make_alias, 0, ncomps);
            Bfield_aux[lev][2] = std::make_unique<MultiFab>(*Bfield_avg_fp[lev][2], amrex::make_alias, 0, ncomps);
        }
    } else {
        Bfield_aux[lev][0] = std::make_unique<MultiFab>(amrex::convert(ba,Bx_nodal_flag),dm,ncomps,ngEB,tag("Bfield_aux[x]"));
        Bfield_aux[lev][1] = std::make_unique<MultiFab>(amrex::convert(ba,By_nodal_flag),dm,ncomps,ngEB,tag("Bfield_aux[y]"));
        Bfield_aux[lev][2] = std::make_unique<MultiFab>(amrex::convert(ba,Bz_nodal_flag),dm,ncomps,ngEB,tag("Bfield_aux[z]"));

        Efield_aux[lev][0] = std::make_unique<MultiFab>(amrex::convert(ba,Ex_nodal_flag),dm,ncomps,ngEB,tag("Efield_aux[x]"));
        Efield_aux[lev][1] = std::make_unique<MultiFab>(amrex::convert(ba,Ey_nodal_flag),dm,ncomps,ngEB,tag("Efield_aux[y]"));
        Efield_aux[lev][2] = std::make_unique<MultiFab>(amrex::convert(ba,Ez_nodal_flag),dm,ncomps,ngEB,tag("Efield_aux[z]"));
    }

    //
    // The coarse patch
    //
    if (lev > 0)
    {
        BoxArray cba = ba;
        cba.coarsen(refRatio(lev-1));
        std::array<Real,3> cdx = CellSize(lev-1);

        // Create the MultiFabs for B
        Bfield_cp[lev][0] = std::make_unique<MultiFab>(amrex::convert(cba,Bx_nodal_flag),dm,ncomps,ngEB,tag("Bfield_cp[x]"));
        Bfield_cp[lev][1] = std::make_unique<MultiFab>(amrex::convert(cba,By_nodal_flag),dm,ncomps,ngEB,tag("Bfield_cp[y]"));
        Bfield_cp[lev][2] = std::make_unique<MultiFab>(amrex::convert(cba,Bz_nodal_flag),dm,ncomps,ngEB,tag("Bfield_cp[z]"));

        // Create the MultiFabs for E
        Efield_cp[lev][0] = std::make_unique<MultiFab>(amrex::convert(cba,Ex_nodal_flag),dm,ncomps,ngEB,tag("Efield_cp[x]"));
        Efield_cp[lev][1] = std::make_unique<MultiFab>(amrex::convert(cba,Ey_nodal_flag),dm,ncomps,ngEB,tag("Efield_cp[y]"));
        Efield_cp[lev][2] = std::make_unique<MultiFab>(amrex::convert(cba,Ez_nodal_flag),dm,ncomps,ngEB,tag("Efield_cp[z]"));

        if (fft_do_time_averaging)
        {
            Bfield_avg_cp[lev][0] = std::make_unique<MultiFab>(amrex::convert(cba,Bx_nodal_flag),dm,ncomps,ngEB,tag("Bfield_avg_cp[x]"));
            Bfield_avg_cp[lev][1] = std::make_unique<MultiFab>(amrex::convert(cba,By_nodal_flag),dm,ncomps,ngEB,tag("Bfield_avg_cp[y]"));
            Bfield_avg_cp[lev][2] = std::make_unique<MultiFab>(amrex::convert(cba,Bz_nodal_flag),dm,ncomps,ngEB,tag("Bfield_avg_cp[z]"));

            Efield_avg_cp[lev][0] = std::make_unique<MultiFab>(amrex::convert(cba,Ex_nodal_flag),dm,ncomps,ngEB,tag("Efield_avg_cp[x]"));
            Efield_avg_cp[lev][1] = std::make_unique<MultiFab>(amrex::convert(cba,Ey_nodal_flag),dm,ncomps,ngEB,tag("Efield_avg_cp[y]"));
            Efield_avg_cp[lev][2] = std::make_unique<MultiFab>(amrex::convert(cba,Ez_nodal_flag),dm,ncomps,ngEB,tag("Efield_avg_cp[z]"));
        }

        // Create the MultiFabs for the current
        current_cp[lev][0] = std::make_unique<MultiFab>(amrex::convert(cba,jx_nodal_flag),dm,ncomps,ngJ,tag("current_cp[x]"));
        current_cp[lev][1] = std::make_unique<MultiFab>(amrex::convert(cba,jy_nodal_flag),dm,ncomps,ngJ,tag("current_cp[y]"));
        current_cp[lev][2] = std::make_unique<MultiFab>(amrex::convert(cba,jz_nodal_flag),dm,ncomps,ngJ,tag("current_cp[z]"));

        if (deposit_charge) {
            // For the multi-J algorithm we can allocate only one rho component (no distinction between old and new)
            const int rho_ncomps = (WarpX::do_multi_J) ? ncomps : 2*ncomps;
            rho_cp[lev] = std::make_unique<MultiFab>(amrex::convert(cba,rho_nodal_flag),dm,rho_ncomps,ngRho,tag("rho_cp"));
        }

        if (do_dive_cleaning)
        {
            F_cp[lev] = std::make_unique<MultiFab>(amrex::convert(cba,IntVect::TheUnitVector()),dm,ncomps, ngF.max(),tag("F_cp"));
        }

        if (do_divb_cleaning)
        {
            if (do_nodal)
            {
                G_cp[lev] = std::make_unique<MultiFab>(amrex::convert(cba, IntVect::TheUnitVector()),
                                                       dm, ncomps, ngG.max(), tag("G_cp"));
            }
            else // do_nodal = 0
            {
                G_cp[lev] = std::make_unique<MultiFab>(amrex::convert(cba, IntVect::TheZeroVector()),
                                                       dm, ncomps, ngG.max(), tag("G_cp"));
            }
        }

        if (WarpX::maxwell_solver_id == MaxwellSolverAlgo::PSATD)
        {
            // Allocate and initialize the spectral solver
#ifndef WARPX_USE_PSATD
            WARPX_ALWAYS_ASSERT_WITH_MESSAGE( false,
                "WarpX::AllocLevelMFs: PSATD solver requires WarpX build with spectral solver support.");
#else

            // Get the cell-centered box, with guard cells
            BoxArray c_realspace_ba = cba;// Copy box
            c_realspace_ba.enclosedCells(); // Make it cell-centered
            // Define spectral solver
#ifdef WARPX_DIM_RZ
            c_realspace_ba.grow(1, ngEB[1]); // add guard cells only in z
            if (field_boundary_hi[0] == FieldBoundaryType::PML && !do_pml_in_domain) {
                // Extend region that is solved for to include the guard cells
                // which is where the PML boundary is applied.
                c_realspace_ba.growHi(0, pml_ncell);
            }
            AllocLevelSpectralSolverRZ(spectral_solver_cp,
                                       lev,
                                       c_realspace_ba,
                                       dm,
                                       cdx);
#   else
            c_realspace_ba.grow(ngEB);
            bool const pml_flag_false = false;
            AllocLevelSpectralSolver(spectral_solver_cp,
                                     lev,
                                     c_realspace_ba,
                                     dm,
                                     cdx,
                                     pml_flag_false);
#   endif
#endif
        } // MaxwellSolverAlgo::PSATD
        else {
            m_fdtd_solver_cp[lev] = std::make_unique<FiniteDifferenceSolver>(maxwell_solver_id, cdx,
                                                                             do_nodal);
        }
    }

    //
    // Copy of the coarse aux
    //
    if (lev > 0 && (n_field_gather_buffer > 0 || n_current_deposition_buffer > 0 ||
                    mypc->nSpeciesGatherFromMainGrid() > 0))
    {
        BoxArray cba = ba;
        cba.coarsen(refRatio(lev-1));

        if (n_field_gather_buffer > 0 || mypc->nSpeciesGatherFromMainGrid() > 0) {
            if (aux_is_nodal) {
                BoxArray const& cnba = amrex::convert(cba,IntVect::TheNodeVector());
                Bfield_cax[lev][0] = std::make_unique<MultiFab>(cnba,dm,ncomps,ngEB,tag("Bfield_cax[x]"));
                Bfield_cax[lev][1] = std::make_unique<MultiFab>(cnba,dm,ncomps,ngEB,tag("Bfield_cax[y]"));
                Bfield_cax[lev][2] = std::make_unique<MultiFab>(cnba,dm,ncomps,ngEB,tag("Bfield_cax[z]"));
                Efield_cax[lev][0] = std::make_unique<MultiFab>(cnba,dm,ncomps,ngEB,tag("Efield_cax[x]"));
                Efield_cax[lev][1] = std::make_unique<MultiFab>(cnba,dm,ncomps,ngEB,tag("Efield_cax[y]"));
                Efield_cax[lev][2] = std::make_unique<MultiFab>(cnba,dm,ncomps,ngEB,tag("Efield_cax[z]"));
            } else {
                // Create the MultiFabs for B
                Bfield_cax[lev][0] = std::make_unique<MultiFab>(amrex::convert(cba,Bx_nodal_flag),dm,ncomps,ngEB,tag("Bfield_cax[x]"));
                Bfield_cax[lev][1] = std::make_unique<MultiFab>(amrex::convert(cba,By_nodal_flag),dm,ncomps,ngEB,tag("Bfield_cax[y]"));
                Bfield_cax[lev][2] = std::make_unique<MultiFab>(amrex::convert(cba,Bz_nodal_flag),dm,ncomps,ngEB,tag("Bfield_cax[z]"));

                // Create the MultiFabs for E
                Efield_cax[lev][0] = std::make_unique<MultiFab>(amrex::convert(cba,Ex_nodal_flag),dm,ncomps,ngEB,tag("Efield_cax[x]"));
                Efield_cax[lev][1] = std::make_unique<MultiFab>(amrex::convert(cba,Ey_nodal_flag),dm,ncomps,ngEB,tag("Efield_cax[y]"));
                Efield_cax[lev][2] = std::make_unique<MultiFab>(amrex::convert(cba,Ez_nodal_flag),dm,ncomps,ngEB,tag("Efield_cax[z]"));
            }

            gather_buffer_masks[lev] = std::make_unique<iMultiFab>(ba, dm, ncomps, 1 );
            // Gather buffer masks have 1 ghost cell, because of the fact
            // that particles may move by more than one cell when using subcycling.
        }

        if (n_current_deposition_buffer > 0) {
            current_buf[lev][0] = std::make_unique<MultiFab>(amrex::convert(cba,jx_nodal_flag),dm,ncomps,ngJ,tag("current_buf[x]"));
            current_buf[lev][1] = std::make_unique<MultiFab>(amrex::convert(cba,jy_nodal_flag),dm,ncomps,ngJ,tag("current_buf[y]"));
            current_buf[lev][2] = std::make_unique<MultiFab>(amrex::convert(cba,jz_nodal_flag),dm,ncomps,ngJ,tag("current_buf[z]"));
            if (rho_cp[lev]) {
                charge_buf[lev] = std::make_unique<MultiFab>(amrex::convert(cba,rho_nodal_flag),dm,2*ncomps,ngRho,tag("charge_buf"));
            }
            current_buffer_masks[lev] = std::make_unique<iMultiFab>(ba, dm, ncomps, 1);
            // Current buffer masks have 1 ghost cell, because of the fact
            // that particles may move by more than one cell when using subcycling.
        }
    }

    if (load_balance_intervals.isActivated())
    {
        costs[lev] = std::make_unique<LayoutData<Real>>(ba, dm);
        load_balance_efficiency[lev] = -1;
    }
}

#ifdef WARPX_USE_PSATD
#   ifdef WARPX_DIM_RZ
/* \brief Allocate spectral Maxwell solver (RZ dimensions) at a level
 *
 * \param[in, out] spectral_solver Vector of pointer to SpectralSolver, to point to allocated spectral Maxwell
 *                                 solver at a given level
 * \param[in] lev                  Level at which to allocate spectral Maxwell solver
 * \param[in] realspace_ba         Box array that corresponds to the decomposition of the fields in real space
 *                                 (cell-centered; includes guard cells)
 * \param[in] dm                   Indicates which MPI proc owns which box, in realspace_ba
 * \param[in] dx                   Cell size along each dimension
 */
void WarpX::AllocLevelSpectralSolverRZ (amrex::Vector<std::unique_ptr<SpectralSolverRZ>>& spectral_solver,
                                        const int lev,
                                        const amrex::BoxArray& realspace_ba,
                                        const amrex::DistributionMapping& dm,
                                        const std::array<Real,3>& dx)
{
    RealVect dx_vect(dx[0], dx[2]);

    amrex::Real solver_dt = dt[lev];
    if (WarpX::do_multi_J) solver_dt /= static_cast<amrex::Real>(WarpX::do_multi_J_n_depositions);

    auto pss = std::make_unique<SpectralSolverRZ>(lev,
                                                  realspace_ba,
                                                  dm,
                                                  n_rz_azimuthal_modes,
                                                  noz_fft,
                                                  do_nodal,
                                                  m_v_galilean,
                                                  dx_vect,
                                                  solver_dt,
                                                  isAnyBoundaryPML(),
                                                  update_with_rho,
                                                  fft_do_time_averaging,
                                                  J_in_time,
                                                  rho_in_time,
                                                  do_dive_cleaning,
                                                  do_divb_cleaning);
    spectral_solver[lev] = std::move(pss);

    if (use_kspace_filter) {
        spectral_solver[lev]->InitFilter(filter_npass_each_dir,
                                         use_filter_compensation);
    }
}
#   else
/* \brief Allocate spectral Maxwell solver at a level
 *
 * \param[in, out] spectral_solver  Vector of pointer to SpectralSolver, to point to allocated spectral Maxwell
 *                                  solver at a given level
 * \param[in] lev                   Level at which to allocate spectral Maxwell solver
 * \param[in] realspace_ba          Box array that corresponds to the decomposition of the fields in real space
 *                                  (cell-centered; includes guard cells)
 * \param[in] dm                    Indicates which MPI proc owns which box, in realspace_ba
 * \param[in] dx                    Cell size along each dimension
 * \param[in] pml_flag              Whether the boxes in which the solver is applied are PML boxes
 */
void WarpX::AllocLevelSpectralSolver (amrex::Vector<std::unique_ptr<SpectralSolver>>& spectral_solver,
                                      const int lev,
                                      const amrex::BoxArray& realspace_ba,
                                      const amrex::DistributionMapping& dm,
                                      const std::array<Real,3>& dx,
                                      const bool pml_flag)
{
#if defined(WARPX_DIM_3D)
    RealVect dx_vect(dx[0], dx[1], dx[2]);
#elif defined(WARPX_DIM_XZ) || defined(WARPX_DIM_RZ)
    RealVect dx_vect(dx[0], dx[2]);
#elif defined(WARPX_DIM_1D_Z)
    RealVect dx_vect(dx[2]);
#endif

    amrex::Real solver_dt = dt[lev];
    if (WarpX::do_multi_J) solver_dt /= static_cast<amrex::Real>(WarpX::do_multi_J_n_depositions);

    auto pss = std::make_unique<SpectralSolver>(lev,
                                                realspace_ba,
                                                dm,
                                                nox_fft,
                                                noy_fft,
                                                noz_fft,
                                                do_nodal,
                                                m_v_galilean,
                                                m_v_comoving,
                                                dx_vect,
                                                solver_dt,
                                                pml_flag,
                                                fft_periodic_single_box,
                                                update_with_rho,
                                                fft_do_time_averaging,
                                                J_in_time,
                                                rho_in_time,
                                                do_dive_cleaning,
                                                do_divb_cleaning);
    spectral_solver[lev] = std::move(pss);
}
#   endif
#endif

std::array<Real,3>
WarpX::CellSize (int lev)
{
    const amrex::Geometry& gm = GetInstance().Geom(lev);
    const Real* dx = gm.CellSize();
#if defined(WARPX_DIM_3D)
    return { dx[0], dx[1], dx[2] };
#elif defined(WARPX_DIM_XZ) || defined(WARPX_DIM_RZ)
    return { dx[0], 1.0, dx[1] };
#else
    return { 1.0, 1.0, dx[0] };
#endif
}

amrex::RealBox
WarpX::getRealBox(const Box& bx, int lev)
{
    const amrex::Geometry& gm = GetInstance().Geom(lev);
    const RealBox grid_box{bx, gm.CellSize(), gm.ProbLo()};
    return( grid_box );
}

std::array<Real,3>
WarpX::LowerCorner(const Box& bx, const int lev, const amrex::Real time_shift_delta)
{
    auto & warpx = GetInstance();
    RealBox grid_box = getRealBox( bx, lev );

    const Real* xyzmin = grid_box.lo();

    amrex::Real cur_time = warpx.gett_new(lev);
    amrex::Real time_shift = (cur_time + time_shift_delta - warpx.time_of_last_gal_shift);
    amrex::Array<amrex::Real,3> galilean_shift = { warpx.m_v_galilean[0]*time_shift,
                                                   warpx.m_v_galilean[1]*time_shift,
                                                   warpx.m_v_galilean[2]*time_shift };

#if defined(WARPX_DIM_3D)
    return { xyzmin[0] + galilean_shift[0], xyzmin[1] + galilean_shift[1], xyzmin[2] + galilean_shift[2] };

#elif defined(WARPX_DIM_XZ) || defined(WARPX_DIM_RZ)
    return { xyzmin[0] + galilean_shift[0], std::numeric_limits<Real>::lowest(), xyzmin[1] + galilean_shift[2] };

#elif defined(WARPX_DIM_1D_Z)
    return { std::numeric_limits<Real>::lowest(), std::numeric_limits<Real>::lowest(), xyzmin[0] + galilean_shift[2] };
#endif
}

std::array<Real,3>
WarpX::UpperCorner(const Box& bx, const int lev, const amrex::Real time_shift_delta)
{
    auto & warpx = GetInstance();
    const RealBox grid_box = getRealBox( bx, lev );

    const Real* xyzmax = grid_box.hi();

    amrex::Real cur_time = warpx.gett_new(lev);
    amrex::Real time_shift = (cur_time + time_shift_delta - warpx.time_of_last_gal_shift);
    amrex::Array<amrex::Real,3> galilean_shift = { warpx.m_v_galilean[0]*time_shift,
                                                   warpx.m_v_galilean[1]*time_shift,
                                                   warpx.m_v_galilean[2]*time_shift };

#if defined(WARPX_DIM_3D)
    return { xyzmax[0] + galilean_shift[0], xyzmax[1] + galilean_shift[1], xyzmax[2] + galilean_shift[2] };

#elif defined(WARPX_DIM_XZ) || defined(WARPX_DIM_RZ)
    return { xyzmax[0] + galilean_shift[0], std::numeric_limits<Real>::max(), xyzmax[1] + galilean_shift[1] };

#elif defined(WARPX_DIM_1D_Z)
    return { std::numeric_limits<Real>::max(), std::numeric_limits<Real>::max(), xyzmax[0] + galilean_shift[0] };
#endif
}

IntVect
WarpX::RefRatio (int lev)
{
    return GetInstance().refRatio(lev);
}

void
WarpX::ComputeDivB (amrex::MultiFab& divB, int const dcomp,
                    const std::array<const amrex::MultiFab* const, 3>& B,
                    const std::array<amrex::Real,3>& dx)
{
    WARPX_ALWAYS_ASSERT_WITH_MESSAGE(!do_nodal,
        "ComputeDivB not implemented with do_nodal."
        "Shouldn't be too hard to make it general with class FiniteDifferenceSolver");

    Real dxinv = 1._rt/dx[0], dyinv = 1._rt/dx[1], dzinv = 1._rt/dx[2];

#ifdef WARPX_DIM_RZ
    const Real rmin = GetInstance().Geom(0).ProbLo(0);
#endif

#ifdef AMREX_USE_OMP
#pragma omp parallel if (Gpu::notInLaunchRegion())
#endif
    for (MFIter mfi(divB, TilingIfNotGPU()); mfi.isValid(); ++mfi)
    {
        const Box& bx = mfi.tilebox();
        amrex::Array4<const amrex::Real> const& Bxfab = B[0]->array(mfi);
        amrex::Array4<const amrex::Real> const& Byfab = B[1]->array(mfi);
        amrex::Array4<const amrex::Real> const& Bzfab = B[2]->array(mfi);
        amrex::Array4<amrex::Real> const& divBfab = divB.array(mfi);

        ParallelFor(bx,
        [=] AMREX_GPU_DEVICE(int i, int j, int k) noexcept
        {
            warpx_computedivb(i, j, k, dcomp, divBfab, Bxfab, Byfab, Bzfab, dxinv, dyinv, dzinv
#ifdef WARPX_DIM_RZ
                              ,rmin
#endif
                              );
        });
    }
}

void
WarpX::ComputeDivB (amrex::MultiFab& divB, int const dcomp,
                    const std::array<const amrex::MultiFab* const, 3>& B,
                    const std::array<amrex::Real,3>& dx, IntVect const ngrow)
{
    WARPX_ALWAYS_ASSERT_WITH_MESSAGE(!do_nodal,
        "ComputeDivB not implemented with do_nodal."
        "Shouldn't be too hard to make it general with class FiniteDifferenceSolver");

    Real dxinv = 1._rt/dx[0], dyinv = 1._rt/dx[1], dzinv = 1._rt/dx[2];

#ifdef WARPX_DIM_RZ
    const Real rmin = GetInstance().Geom(0).ProbLo(0);
#endif

#ifdef AMREX_USE_OMP
#pragma omp parallel if (Gpu::notInLaunchRegion())
#endif
    for (MFIter mfi(divB, TilingIfNotGPU()); mfi.isValid(); ++mfi)
    {
        Box bx = mfi.growntilebox(ngrow);
        amrex::Array4<const amrex::Real> const& Bxfab = B[0]->array(mfi);
        amrex::Array4<const amrex::Real> const& Byfab = B[1]->array(mfi);
        amrex::Array4<const amrex::Real> const& Bzfab = B[2]->array(mfi);
        amrex::Array4<amrex::Real> const& divBfab = divB.array(mfi);

        ParallelFor(bx,
        [=] AMREX_GPU_DEVICE(int i, int j, int k) noexcept
        {
            warpx_computedivb(i, j, k, dcomp, divBfab, Bxfab, Byfab, Bzfab, dxinv, dyinv, dzinv
#ifdef WARPX_DIM_RZ
                              ,rmin
#endif
                              );
        });
    }
}

void
WarpX::ComputeDivE(amrex::MultiFab& divE, const int lev)
{
    if ( WarpX::maxwell_solver_id == MaxwellSolverAlgo::PSATD ) {
#ifdef WARPX_USE_PSATD
        spectral_solver_fp[lev]->ComputeSpectralDivE( lev, Efield_aux[lev], divE );
#else
        amrex::Abort(Utils::TextMsg::Err(
            "ComputeDivE: PSATD requested but not compiled"));
#endif
    } else {
        m_fdtd_solver_fp[lev]->ComputeDivE( Efield_aux[lev], divE );
    }
}

#if (defined WARPX_DIM_RZ) && (defined WARPX_USE_PSATD)
PML_RZ*
WarpX::GetPML_RZ (int lev)
{
    if (pml_rz[lev]) {
        // This should check if pml was initialized
        return pml_rz[lev].get();
    } else {
        return nullptr;
    }
}
#endif

PML*
WarpX::GetPML (int lev)
{
    if (do_pml) {
        // This should check if pml was initialized
        return pml[lev].get();
    } else {
        return nullptr;
    }
}

std::vector< bool >
WarpX::getPMLdirections() const
{
    std::vector< bool > dirsWithPML( 6, false );
#if AMREX_SPACEDIM!=3
    dirsWithPML.resize( 4 );
#endif
    if( do_pml )
    {
        for( int i = 0; i < static_cast<int>(dirsWithPML.size()) / 2; ++i )
        {
            dirsWithPML.at( 2u*i      ) = bool(do_pml_Lo[0][i]); // on level 0
            dirsWithPML.at( 2u*i + 1u ) = bool(do_pml_Hi[0][i]); // on level 0
        }
    }
    return dirsWithPML;
}

amrex::LayoutData<amrex::Real>*
WarpX::getCosts (int lev)
{
    if (m_instance)
    {
        return m_instance->costs[lev].get();
    } else
    {
        return nullptr;
    }
}

void
WarpX::BuildBufferMasks ()
{
    for (int lev = 1; lev <= maxLevel(); ++lev)
    {
        for (int ipass = 0; ipass < 2; ++ipass)
        {
            int ngbuffer = (ipass == 0) ? n_current_deposition_buffer : n_field_gather_buffer;
            iMultiFab* bmasks = (ipass == 0) ? current_buffer_masks[lev].get() : gather_buffer_masks[lev].get();
            if (bmasks)
            {
                const IntVect ngtmp = ngbuffer + bmasks->nGrowVect();
                iMultiFab tmp(bmasks->boxArray(), bmasks->DistributionMap(), 1, ngtmp);
                const int covered = 1;
                const int notcovered = 0;
                const int physbnd = 1;
                const int interior = 1;
                const Box& dom = Geom(lev).Domain();
                const amrex::Periodicity& period = Geom(lev).periodicity();
                tmp.BuildMask(dom, period, covered, notcovered, physbnd, interior);
#ifdef AMREX_USE_OMP
#pragma omp parallel if (amrex::Gpu::notInLaunchRegion())
#endif
                for (MFIter mfi(*bmasks, true); mfi.isValid(); ++mfi)
                {
                    const Box tbx = mfi.growntilebox();
                    BuildBufferMasksInBox( tbx, (*bmasks)[mfi], tmp[mfi], ngbuffer );
                }
            }
        }
    }
}

/**
 * \brief Build buffer mask within given FArrayBox
 *
 * \param tbx         Current FArrayBox
 * \param buffer_mask Buffer mask to be set
 * \param guard_mask  Guard mask used to set buffer_mask
 * \param ng          Number of guard cells
 */
void
WarpX::BuildBufferMasksInBox ( const amrex::Box tbx, amrex::IArrayBox &buffer_mask,
                               const amrex::IArrayBox &guard_mask, const int ng )
{
    bool setnull;
    const amrex::Dim3 lo = amrex::lbound( tbx );
    const amrex::Dim3 hi = amrex::ubound( tbx );
    Array4<int> msk = buffer_mask.array();
    Array4<int const> gmsk = guard_mask.array();
#if defined(WARPX_DIM_1D_Z)
    int k = lo.z;
    int j = lo.y;
    for (int i = lo.x; i <= hi.x; ++i) {
        setnull = false;
        // If gmsk=0 for any neighbor within ng cells, current cell is in the buffer region
        for (int ii = i-ng; ii <= i+ng; ++ii) {
            if ( gmsk(ii,j,k) == 0 ) setnull = true;
        }
        if ( setnull ) msk(i,j,k) = 0;
        else           msk(i,j,k) = 1;
    }
#elif defined(WARPX_DIM_XZ) || defined(WARPX_DIM_RZ)
    int k = lo.z;
    for     (int j = lo.y; j <= hi.y; ++j) {
        for (int i = lo.x; i <= hi.x; ++i) {
            setnull = false;
            // If gmsk=0 for any neighbor within ng cells, current cell is in the buffer region
            for     (int jj = j-ng; jj <= j+ng; ++jj) {
                for (int ii = i-ng; ii <= i+ng; ++ii) {
                    if ( gmsk(ii,jj,k) == 0 ) setnull = true;
                }
            }
            if ( setnull ) msk(i,j,k) = 0;
            else           msk(i,j,k) = 1;
        }
    }
#elif defined(WARPX_DIM_3D)
    for         (int k = lo.z; k <= hi.z; ++k) {
        for     (int j = lo.y; j <= hi.y; ++j) {
            for (int i = lo.x; i <= hi.x; ++i) {
                setnull = false;
                // If gmsk=0 for any neighbor within ng cells, current cell is in the buffer region
                for         (int kk = k-ng; kk <= k+ng; ++kk) {
                    for     (int jj = j-ng; jj <= j+ng; ++jj) {
                        for (int ii = i-ng; ii <= i+ng; ++ii) {
                            if ( gmsk(ii,jj,kk) == 0 ) setnull = true;
                        }
                    }
                }
                if ( setnull ) msk(i,j,k) = 0;
                else           msk(i,j,k) = 1;
            }
        }
    }
#endif
}

amrex::Vector<amrex::Real> WarpX::getFornbergStencilCoefficients(const int n_order, const bool nodal)
{
    AMREX_ALWAYS_ASSERT_WITH_MESSAGE(n_order % 2 == 0, "n_order must be even");

    const int m = n_order / 2;
    amrex::Vector<amrex::Real> coeffs;
    coeffs.resize(m);

    // There are closed-form formula for these coefficients, but they result in
    // an overflow when evaluated numerically. One way to avoid the overflow is
    // to calculate the coefficients by recurrence.

    // Coefficients for nodal (centered) finite-difference approximation
    if (nodal == true)
    {
       // First coefficient
       coeffs.at(0) = m * 2. / (m+1);
       // Other coefficients by recurrence
       for (int n = 1; n < m; n++)
       {
           coeffs.at(n) = - (m-n) * 1. / (m+n+1) * coeffs.at(n-1);
       }
    }
    // Coefficients for staggered finite-difference approximation
    else
    {
       Real prod = 1.;
       for (int k = 1; k < m+1; k++)
       {
           prod *= (m + k) / (4. * k);
       }
       // First coefficient
       coeffs.at(0) = 4 * m * prod * prod;
       // Other coefficients by recurrence
       for (int n = 1; n < m; n++)
       {
           coeffs.at(n) = - ((2*n-1) * (m-n)) * 1. / ((2*n+1) * (m+n)) * coeffs.at(n-1);
       }
    }

    return coeffs;
}

void WarpX::ReorderFornbergCoefficients (amrex::Vector<amrex::Real>& ordered_coeffs,
                                         amrex::Vector<amrex::Real>& unordered_coeffs,
                                         const int order)
{
    const int n = order / 2;
    for (int i = 0; i < n; i++) {
        ordered_coeffs[i] = unordered_coeffs[n-1-i];
    }
    for (int i = n; i < order; i++) {
        ordered_coeffs[i] = unordered_coeffs[i-n];
    }
}

void WarpX::AllocateCenteringCoefficients (amrex::Gpu::DeviceVector<amrex::Real>& device_centering_stencil_coeffs_x,
                                           amrex::Gpu::DeviceVector<amrex::Real>& device_centering_stencil_coeffs_y,
                                           amrex::Gpu::DeviceVector<amrex::Real>& device_centering_stencil_coeffs_z,
                                           const int centering_nox,
                                           const int centering_noy,
                                           const int centering_noz)
{
    // Vectors of Fornberg stencil coefficients
    amrex::Vector<amrex::Real> Fornberg_stencil_coeffs_x;
    amrex::Vector<amrex::Real> Fornberg_stencil_coeffs_y;
    amrex::Vector<amrex::Real> Fornberg_stencil_coeffs_z;

    // Host vectors of stencil coefficients used for finite-order centering
    amrex::Vector<amrex::Real> host_centering_stencil_coeffs_x;
    amrex::Vector<amrex::Real> host_centering_stencil_coeffs_y;
    amrex::Vector<amrex::Real> host_centering_stencil_coeffs_z;

    Fornberg_stencil_coeffs_x = getFornbergStencilCoefficients(centering_nox, false);
    Fornberg_stencil_coeffs_y = getFornbergStencilCoefficients(centering_noy, false);
    Fornberg_stencil_coeffs_z = getFornbergStencilCoefficients(centering_noz, false);

    host_centering_stencil_coeffs_x.resize(centering_nox);
    host_centering_stencil_coeffs_y.resize(centering_noy);
    host_centering_stencil_coeffs_z.resize(centering_noz);

    // Re-order Fornberg stencil coefficients:
    // example for order 6: (c_0,c_1,c_2) becomes (c_2,c_1,c_0,c_0,c_1,c_2)
    ReorderFornbergCoefficients(host_centering_stencil_coeffs_x,
                                Fornberg_stencil_coeffs_x, centering_nox);
    ReorderFornbergCoefficients(host_centering_stencil_coeffs_y,
                                Fornberg_stencil_coeffs_y, centering_noy);
    ReorderFornbergCoefficients(host_centering_stencil_coeffs_z,
                                Fornberg_stencil_coeffs_z, centering_noz);

    // Device vectors of stencil coefficients used for finite-order centering

    device_centering_stencil_coeffs_x.resize(host_centering_stencil_coeffs_x.size());
    amrex::Gpu::copyAsync(amrex::Gpu::hostToDevice,
                          host_centering_stencil_coeffs_x.begin(),
                          host_centering_stencil_coeffs_x.end(),
                          device_centering_stencil_coeffs_x.begin());

    device_centering_stencil_coeffs_y.resize(host_centering_stencil_coeffs_y.size());
    amrex::Gpu::copyAsync(amrex::Gpu::hostToDevice,
                          host_centering_stencil_coeffs_y.begin(),
                          host_centering_stencil_coeffs_y.end(),
                          device_centering_stencil_coeffs_y.begin());

    device_centering_stencil_coeffs_z.resize(host_centering_stencil_coeffs_z.size());
    amrex::Gpu::copyAsync(amrex::Gpu::hostToDevice,
                          host_centering_stencil_coeffs_z.begin(),
                          host_centering_stencil_coeffs_z.end(),
                          device_centering_stencil_coeffs_z.begin());

    amrex::Gpu::synchronize();
}

const iMultiFab*
WarpX::CurrentBufferMasks (int lev)
{
    return GetInstance().getCurrentBufferMasks(lev);
}

const iMultiFab*
WarpX::GatherBufferMasks (int lev)
{
    return GetInstance().getGatherBufferMasks(lev);
}

void
WarpX::StoreCurrent (int lev)
{
    for (int idim = 0; idim < 3; ++idim) {
        if (current_store[lev][idim]) {
            MultiFab::Copy(*current_store[lev][idim], *current_fp[lev][idim],
                           0, 0, 1, current_store[lev][idim]->nGrowVect());
        }
    }
}

void
WarpX::RestoreCurrent (int lev)
{
    for (int idim = 0; idim < 3; ++idim) {
        if (current_store[lev][idim]) {
            std::swap(current_fp[lev][idim], current_store[lev][idim]);
        }
    }
}

bool
WarpX::isAnyBoundaryPML()
{
    for (int idim = 0; idim < AMREX_SPACEDIM; ++idim) {
        if ( WarpX::field_boundary_lo[idim] == FieldBoundaryType::PML) return true;
        if ( WarpX::field_boundary_hi[idim] == FieldBoundaryType::PML) return true;
    }
    return false;
}<|MERGE_RESOLUTION|>--- conflicted
+++ resolved
@@ -665,11 +665,7 @@
             const bool dt_snapshots_specified =
                 utils::parser::queryWithParser(pp_warpx, "dt_snapshots_lab", dt_snapshots_lab);
             const bool dz_snapshots_specified =
-<<<<<<< HEAD
-                utils::parser::queryWithParser(pp_warpx, "dz_snapshots_lab", dt_snapshots_lab);
-=======
                 utils::parser::queryWithParser(pp_warpx, "dz_snapshots_lab", dz_snapshots_lab);
->>>>>>> 2a7efa07
 
             WARPX_ALWAYS_ASSERT_WITH_MESSAGE(
                 dt_snapshots_specified || dz_snapshots_specified,
