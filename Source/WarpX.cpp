/* Copyright 2016-2020 Andrew Myers, Ann Almgren, Aurore Blelly
 * Axel Huebl, Burlen Loring, David Grote
 * Glenn Richardson, Jean-Luc Vay, Junmin Gu
 * Mathieu Lobet, Maxence Thevenet, Michael Rowan
 * Remi Lehe, Revathi Jambunathan, Weiqun Zhang
 * Yinjian Zhao, levinem
 *
 * This file is part of WarpX.
 *
 * License: BSD-3-Clause-LBNL
 */
#include "WarpX.H"

#include "BoundaryConditions/PML.H"
#include "Diagnostics/MultiDiagnostics.H"
#include "Diagnostics/ReducedDiags/MultiReducedDiags.H"
#include "EmbeddedBoundary/Enabled.H"
#include "EmbeddedBoundary/WarpXFaceInfoBox.H"
#include "FieldSolver/FiniteDifferenceSolver/FiniteDifferenceSolver.H"
#include "FieldSolver/FiniteDifferenceSolver/MacroscopicProperties/MacroscopicProperties.H"
#include "FieldSolver/FiniteDifferenceSolver/HybridPICModel/HybridPICModel.H"
#ifdef WARPX_USE_FFT
#   include "FieldSolver/SpectralSolver/SpectralKSpace.H"
#   ifdef WARPX_DIM_RZ
#       include "FieldSolver/SpectralSolver/SpectralSolverRZ.H"
#       include "BoundaryConditions/PML_RZ.H"
#   else
#       include "FieldSolver/SpectralSolver/SpectralSolver.H"
#   endif // RZ ifdef
#endif // use PSATD ifdef
#include "FieldSolver/WarpX_FDTD.H"
#include "Filter/NCIGodfreyFilter.H"
#include "Initialization/ExternalField.H"
#include "Particles/MultiParticleContainer.H"
#include "Fluids/MultiFluidContainer.H"
#include "Fluids/WarpXFluidContainer.H"
#include "Particles/ParticleBoundaryBuffer.H"
#include "AcceleratorLattice/AcceleratorLattice.H"
#include "Utils/TextMsg.H"
#include "Utils/WarpXAlgorithmSelection.H"
#include "Utils/WarpXConst.H"
#include "Utils/WarpXProfilerWrapper.H"
#include "Utils/WarpXUtil.H"

#include "FieldSolver/ImplicitSolvers/ImplicitSolverLibrary.H"

#include <ablastr/utils/SignalHandling.H>
#include <ablastr/warn_manager/WarnManager.H>

#ifdef AMREX_USE_SENSEI_INSITU
#   include <AMReX_AmrMeshInSituBridge.H>
#endif
#include <AMReX_Array4.H>
#include <AMReX_BLassert.H>
#include <AMReX_Box.H>
#include <AMReX_BoxArray.H>
#include <AMReX_Dim3.H>
#ifdef AMREX_USE_EB
#   include <AMReX_EBFabFactory.H>
#   include <AMReX_EBSupport.H>
#endif
#include <AMReX_FArrayBox.H>
#include <AMReX_FabArray.H>
#include <AMReX_FabFactory.H>
#include <AMReX_Geometry.H>
#include <AMReX_GpuControl.H>
#include <AMReX_GpuDevice.H>
#include <AMReX_GpuLaunch.H>
#include <AMReX_GpuQualifiers.H>
#include <AMReX_IArrayBox.H>
#include <AMReX_LayoutData.H>
#include <AMReX_MFIter.H>
#include <AMReX_MakeType.H>
#include <AMReX_MultiFab.H>
#include <AMReX_ParallelDescriptor.H>
#include <AMReX_ParmParse.H>
#include <AMReX_Print.H>
#include <AMReX_Random.H>
#include <AMReX_SPACE.H>
#include <AMReX_iMultiFab.H>

#include <algorithm>
#include <cmath>
#include <limits>
#include <optional>
#include <random>
#include <stdexcept>
#include <string>
#include <utility>

using namespace amrex;
using namespace warpx::fields;

int WarpX::do_moving_window = 0;
int WarpX::start_moving_window_step = 0;
int WarpX::end_moving_window_step = -1;
int WarpX::moving_window_dir = -1;
Real WarpX::moving_window_v = std::numeric_limits<amrex::Real>::max();

bool WarpX::fft_do_time_averaging = false;

amrex::IntVect WarpX::m_fill_guards_fields  = amrex::IntVect(0);
amrex::IntVect WarpX::m_fill_guards_current = amrex::IntVect(0);

Real WarpX::gamma_boost = 1._rt;
Real WarpX::beta_boost = 0._rt;
Vector<int> WarpX::boost_direction = {0,0,0};
bool WarpX::do_compute_max_step_from_zmax = false;
bool WarpX::compute_max_step_from_btd = false;
Real WarpX::zmax_plasma_to_compute_max_step = 0._rt;
Real WarpX::zmin_domain_boost_step_0 = 0._rt;

short WarpX::current_deposition_algo;
short WarpX::charge_deposition_algo;
short WarpX::field_gathering_algo;
short WarpX::particle_pusher_algo;
short WarpX::electromagnetic_solver_id;
short WarpX::evolve_scheme;
int WarpX::max_particle_its_in_implicit_scheme = 21;
ParticleReal WarpX::particle_tol_in_implicit_scheme = 1.e-10;
short WarpX::psatd_solution_type;
short WarpX::J_in_time;
short WarpX::rho_in_time;
short WarpX::load_balance_costs_update_algo;
bool WarpX::do_dive_cleaning = false;
bool WarpX::do_divb_cleaning = false;
bool WarpX::do_divb_cleaning_external = false;
int WarpX::em_solver_medium;
int WarpX::macroscopic_solver_algo;
bool WarpX::do_single_precision_comms = false;

bool WarpX::do_shared_mem_charge_deposition = false;
bool WarpX::do_shared_mem_current_deposition = false;
#if defined(WARPX_DIM_3D)
amrex::IntVect WarpX::shared_tilesize(AMREX_D_DECL(6,6,8));
#elif (AMREX_SPACEDIM == 2)
amrex::IntVect WarpX::shared_tilesize(AMREX_D_DECL(14,14,0));
#else
//Have not experimented with good tilesize here because expect use case to be low
amrex::IntVect WarpX::shared_tilesize(AMREX_D_DECL(1,1,1));
#endif
int WarpX::shared_mem_current_tpb = 128;

amrex::Vector<FieldBoundaryType> WarpX::field_boundary_lo(AMREX_SPACEDIM,FieldBoundaryType::PML);
amrex::Vector<FieldBoundaryType> WarpX::field_boundary_hi(AMREX_SPACEDIM,FieldBoundaryType::PML);
amrex::Vector<ParticleBoundaryType> WarpX::particle_boundary_lo(AMREX_SPACEDIM,ParticleBoundaryType::Absorbing);
amrex::Vector<ParticleBoundaryType> WarpX::particle_boundary_hi(AMREX_SPACEDIM,ParticleBoundaryType::Absorbing);

int WarpX::n_rz_azimuthal_modes = 1;
int WarpX::ncomps = 1;

// This will be overwritten by setting nox = noy = noz = algo.particle_shape
int WarpX::nox = 0;
int WarpX::noy = 0;
int WarpX::noz = 0;

// Order of finite-order centering of fields (staggered to nodal)
int WarpX::field_centering_nox = 2;
int WarpX::field_centering_noy = 2;
int WarpX::field_centering_noz = 2;

// Order of finite-order centering of currents (nodal to staggered)
int WarpX::current_centering_nox = 2;
int WarpX::current_centering_noy = 2;
int WarpX::current_centering_noz = 2;

bool WarpX::use_fdtd_nci_corr = false;
bool WarpX::galerkin_interpolation = true;

bool WarpX::verboncoeur_axis_correction = true;

bool WarpX::use_filter = true;
bool WarpX::use_kspace_filter       = true;
bool WarpX::use_filter_compensation = false;

bool WarpX::serialize_initial_conditions = false;
bool WarpX::refine_plasma     = false;

int WarpX::num_mirrors = 0;

utils::parser::IntervalsParser WarpX::sort_intervals;
amrex::IntVect WarpX::sort_bin_size(AMREX_D_DECL(1,1,1));

#if defined(AMREX_USE_CUDA)
bool WarpX::sort_particles_for_deposition = true;
#else
bool WarpX::sort_particles_for_deposition = false;
#endif

amrex::IntVect WarpX::sort_idx_type(AMREX_D_DECL(0,0,0));

bool WarpX::do_dynamic_scheduling = true;

int WarpX::electrostatic_solver_id;
int WarpX::poisson_solver_id;
Real WarpX::self_fields_required_precision = 1.e-11_rt;
Real WarpX::self_fields_absolute_tolerance = 0.0_rt;
int WarpX::self_fields_max_iters = 200;
int WarpX::self_fields_verbosity = 2;

bool WarpX::do_subcycling = false;
bool WarpX::do_multi_J = false;
int WarpX::do_multi_J_n_depositions;
bool WarpX::safe_guard_cells = false;

std::map<std::string, amrex::MultiFab *> WarpX::multifab_map;
std::map<std::string, amrex::iMultiFab *> WarpX::imultifab_map;

IntVect WarpX::filter_npass_each_dir(1);

int WarpX::n_field_gather_buffer = -1;
int WarpX::n_current_deposition_buffer = -1;

ablastr::utils::enums::GridType WarpX::grid_type;
amrex::IntVect m_rho_nodal_flag;

WarpX* WarpX::m_instance = nullptr;

void WarpX::MakeWarpX ()
{
    ParseGeometryInput();

    ConvertLabParamsToBoost();
    ReadBCParams();

#ifdef WARPX_DIM_RZ
    CheckGriddingForRZSpectral();
#endif

    m_instance = new WarpX();
}

WarpX&
WarpX::GetInstance ()
{
    if (!m_instance) {
        MakeWarpX();
    }
    return *m_instance;
}

void
WarpX::ResetInstance ()
{
    if (m_instance){
        delete m_instance;
        m_instance = nullptr;
    }
}

void
WarpX::Finalize()
{
    WarpX::ResetInstance();
}

WarpX::WarpX ()
{
    ReadParameters();

    BackwardCompatibility();

    if (EB::enabled()) { InitEB(); }

    ablastr::utils::SignalHandling::InitSignalHandling();

    // Geometry on all levels has been defined already.
    // No valid BoxArray and DistributionMapping have been defined.
    // But the arrays for them have been resized.

    const int nlevs_max = maxLevel() + 1;

    istep.resize(nlevs_max, 0);
    nsubsteps.resize(nlevs_max, 1);
#if 0
    // no subcycling yet
    for (int lev = 1; lev < nlevs_max; ++lev) {
        nsubsteps[lev] = MaxRefRatio(lev-1);
    }
#endif

    t_new.resize(nlevs_max, 0.0);
    t_old.resize(nlevs_max, std::numeric_limits<Real>::lowest());
    dt.resize(nlevs_max, std::numeric_limits<Real>::max());

    mypc = std::make_unique<MultiParticleContainer>(this);

    // Loop over species (particles and lasers)
    // and set current injection position per species
    if (do_moving_window){
        const int n_containers = mypc->nContainers();
        for (int i=0; i<n_containers; i++)
        {
            WarpXParticleContainer& pc = mypc->GetParticleContainer(i);

            // Storing injection position for all species, regardless of whether
            // they are continuously injected, since it makes looping over the
            // elements of current_injection_position easier elsewhere in the code.
            if (moving_window_v > 0._rt)
            {
                // Inject particles continuously from the right end of the box
                pc.m_current_injection_position = geom[0].ProbHi(moving_window_dir);
            }
            else if (moving_window_v < 0._rt)
            {
                // Inject particles continuously from the left end of the box
                pc.m_current_injection_position = geom[0].ProbLo(moving_window_dir);
            }
        }
    }

    // Particle Boundary Buffer (i.e., scraped particles on boundary)
    m_particle_boundary_buffer = std::make_unique<ParticleBoundaryBuffer>();

    // Fluid Container
    if (do_fluid_species) {
        myfl = std::make_unique<MultiFluidContainer>(nlevs_max);
    }

    Efield_fp.resize(nlevs_max);
    Bfield_fp.resize(nlevs_max);

    Efield_dotMask.resize(nlevs_max);
    Bfield_dotMask.resize(nlevs_max);
    Afield_dotMask.resize(nlevs_max);
    phi_dotMask.resize(nlevs_max);

    // Only allocate vector potential arrays when using the Magnetostatic Solver
    if (electrostatic_solver_id == ElectrostaticSolverAlgo::LabFrameElectroMagnetostatic)
    {
        vector_potential_grad_buf_e_stag.resize(nlevs_max);
        vector_potential_grad_buf_b_stag.resize(nlevs_max);
    }

    // Same as Bfield_fp/Efield_fp for reading external field data
    B_external_particle_field.resize(1);
    E_external_particle_field.resize(1);

    m_edge_lengths.resize(nlevs_max);
    m_distance_to_eb.resize(nlevs_max);
    m_flag_info_face.resize(nlevs_max);
    m_flag_ext_face.resize(nlevs_max);
    m_borrowing.resize(nlevs_max);
    m_area_mod.resize(nlevs_max);

    ECTRhofield.resize(nlevs_max);
    Venl.resize(nlevs_max);

    current_store.resize(nlevs_max);

    if (WarpX::electromagnetic_solver_id == ElectromagneticSolverAlgo::HybridPIC)
    {
        // Create hybrid-PIC model object if needed
        m_hybrid_pic_model = std::make_unique<HybridPICModel>(nlevs_max);
    }

    Efield_cp.resize(nlevs_max);
    Bfield_cp.resize(nlevs_max);

    Efield_cax.resize(nlevs_max);
    Bfield_cax.resize(nlevs_max);
    current_buffer_masks.resize(nlevs_max);
    gather_buffer_masks.resize(nlevs_max);
    charge_buf.resize(nlevs_max);

    pml.resize(nlevs_max);
#if (defined WARPX_DIM_RZ) && (defined WARPX_USE_FFT)
    pml_rz.resize(nlevs_max);
#endif

    do_pml_Lo.resize(nlevs_max);
    do_pml_Hi.resize(nlevs_max);

    costs.resize(nlevs_max);
    load_balance_efficiency.resize(nlevs_max);

    m_field_factory.resize(nlevs_max);

    if (em_solver_medium == MediumForEM::Macroscopic) {
        // create object for macroscopic solver
        m_macroscopic_properties = std::make_unique<MacroscopicProperties>();
    }

    // Set default values for particle and cell weights for costs update;
    // Default values listed here for the case AMREX_USE_GPU are determined
    // from single-GPU tests on Summit.
    if (costs_heuristic_cells_wt<=0. && costs_heuristic_particles_wt<=0.
        && WarpX::load_balance_costs_update_algo==LoadBalanceCostsUpdateAlgo::Heuristic)
    {
#ifdef AMREX_USE_GPU
        if (WarpX::electromagnetic_solver_id == ElectromagneticSolverAlgo::PSATD) {
            switch (WarpX::nox)
            {
                case 1:
                    costs_heuristic_cells_wt = 0.575_rt;
                    costs_heuristic_particles_wt = 0.425_rt;
                    break;
                case 2:
                    costs_heuristic_cells_wt = 0.405_rt;
                    costs_heuristic_particles_wt = 0.595_rt;
                    break;
                case 3:
                    costs_heuristic_cells_wt = 0.250_rt;
                    costs_heuristic_particles_wt = 0.750_rt;
                    break;
                case 4:
                    // this is only a guess
                    costs_heuristic_cells_wt = 0.200_rt;
                    costs_heuristic_particles_wt = 0.800_rt;
                    break;
            }
        } else { // FDTD
            switch (WarpX::nox)
            {
                case 1:
                    costs_heuristic_cells_wt = 0.401_rt;
                    costs_heuristic_particles_wt = 0.599_rt;
                    break;
                case 2:
                    costs_heuristic_cells_wt = 0.268_rt;
                    costs_heuristic_particles_wt = 0.732_rt;
                    break;
                case 3:
                    costs_heuristic_cells_wt = 0.145_rt;
                    costs_heuristic_particles_wt = 0.855_rt;
                    break;
                case 4:
                    // this is only a guess
                    costs_heuristic_cells_wt = 0.100_rt;
                    costs_heuristic_particles_wt = 0.900_rt;
                    break;
            }
        }
#else // CPU
        costs_heuristic_cells_wt = 0.1_rt;
        costs_heuristic_particles_wt = 0.9_rt;
#endif // AMREX_USE_GPU
    }

    // Allocate field solver objects
#ifdef WARPX_USE_FFT
    if (WarpX::electromagnetic_solver_id == ElectromagneticSolverAlgo::PSATD) {
        spectral_solver_fp.resize(nlevs_max);
        spectral_solver_cp.resize(nlevs_max);
    }
#endif
    if (WarpX::electromagnetic_solver_id != ElectromagneticSolverAlgo::PSATD) {
        m_fdtd_solver_fp.resize(nlevs_max);
        m_fdtd_solver_cp.resize(nlevs_max);
    }

    // NCI Godfrey filters can have different stencils
    // at different levels (the stencil depends on c*dt/dz)
    nci_godfrey_filter_exeybz.resize(nlevs_max);
    nci_godfrey_filter_bxbyez.resize(nlevs_max);

    // Sanity checks. Must be done after calling the MultiParticleContainer
    // constructor, as it reads additional parameters
    // (e.g., use_fdtd_nci_corr)
    if (WarpX::electromagnetic_solver_id == ElectromagneticSolverAlgo::PSATD) {
        AMREX_ALWAYS_ASSERT(use_fdtd_nci_corr == 0);
        AMREX_ALWAYS_ASSERT(do_subcycling == 0);
    }

    if (WarpX::current_deposition_algo != CurrentDepositionAlgo::Esirkepov) {
        WARPX_ALWAYS_ASSERT_WITH_MESSAGE(
            use_fdtd_nci_corr == 0,
            "The NCI corrector should only be used with Esirkepov deposition");
    }

    m_accelerator_lattice.resize(nlevs_max);

}

WarpX::~WarpX ()
{
    const int nlevs_max = maxLevel() +1;
    for (int lev = 0; lev < nlevs_max; ++lev) {
        ClearLevel(lev);
    }
}

void
WarpX::ReadParameters ()
{
    // Ensure that geometry.dims is set properly.
    CheckDims();

    {
        const ParmParse pp;// Traditionally, max_step and stop_time do not have prefix.
        utils::parser::queryWithParser(pp, "max_step", max_step);
        utils::parser::queryWithParser(pp, "stop_time", stop_time);
        pp.query("authors", m_authors);
    }

    {
        const ParmParse pp_amr("amr");

        pp_amr.query("restart", restart_chkfile);
    }

    {
        const ParmParse pp_algo("algo");
        electromagnetic_solver_id = static_cast<short>(GetAlgorithmInteger(pp_algo, "maxwell_solver"));

        if (electromagnetic_solver_id == ElectromagneticSolverAlgo::ECT && !EB::enabled()) {
            throw std::runtime_error("ECP Solver requires to enable embedded boundaries at runtime.");
        }
    }

    {
        ParmParse const pp_warpx("warpx");

        //"Synthetic" warning messages may be injected in the Warning Manager via
        // inputfile for debug&testing purposes.
        ablastr::warn_manager::GetWMInstance().debug_read_warnings_from_input(pp_warpx);

        // Set the flag to control if WarpX has to emit a warning message as soon as a warning is recorded
        bool always_warn_immediately = false;
        pp_warpx.query("always_warn_immediately", always_warn_immediately);
        ablastr::warn_manager::GetWMInstance().SetAlwaysWarnImmediately(always_warn_immediately);

        // Set the WarnPriority threshold to decide if WarpX has to abort when a warning is recorded
        if(std::string str_abort_on_warning_threshold;
            pp_warpx.query("abort_on_warning_threshold", str_abort_on_warning_threshold)){
            std::optional<ablastr::warn_manager::WarnPriority> abort_on_warning_threshold = std::nullopt;
            if (str_abort_on_warning_threshold == "high") {
                abort_on_warning_threshold = ablastr::warn_manager::WarnPriority::high;
            } else if (str_abort_on_warning_threshold == "medium" ) {
                abort_on_warning_threshold = ablastr::warn_manager::WarnPriority::medium;
            } else if (str_abort_on_warning_threshold == "low") {
                abort_on_warning_threshold = ablastr::warn_manager::WarnPriority::low;
            } else {
                WARPX_ABORT_WITH_MESSAGE(str_abort_on_warning_threshold
                    +"is not a valid option for warpx.abort_on_warning_threshold (use: low, medium or high)");
            }
            ablastr::warn_manager::GetWMInstance().SetAbortThreshold(abort_on_warning_threshold);
        }

        std::vector<int> numprocs_in;
        utils::parser::queryArrWithParser(
            pp_warpx, "numprocs", numprocs_in, 0, AMREX_SPACEDIM);

        if (not numprocs_in.empty()) {
#ifdef WARPX_DIM_RZ
            if (electromagnetic_solver_id == ElectromagneticSolverAlgo::PSATD) {
                WARPX_ALWAYS_ASSERT_WITH_MESSAGE(numprocs_in[0] == 1,
                    "Domain decomposition in RZ with spectral solvers works only along z direction");
            }
#endif
            WARPX_ALWAYS_ASSERT_WITH_MESSAGE
                (numprocs_in.size() == AMREX_SPACEDIM,
                 "warpx.numprocs, if specified, must have AMREX_SPACEDIM numbers");
            WARPX_ALWAYS_ASSERT_WITH_MESSAGE
                (ParallelDescriptor::NProcs() == AMREX_D_TERM(numprocs_in[0],
                                                             *numprocs_in[1],
                                                             *numprocs_in[2]),
                 "warpx.numprocs, if specified, its product must be equal to the number of processes");
            for (int idim = 0; idim < AMREX_SPACEDIM; ++idim) {
                numprocs[idim] = numprocs_in[idim];
            }
        }

        using ablastr::utils::SignalHandling;
        std::vector<std::string> signals_in;
        pp_warpx.queryarr("break_signals", signals_in);

#if defined(__linux__) || defined(__APPLE__)
        for (const std::string &str : signals_in) {
            const int sig = SignalHandling::parseSignalNameToNumber(str);
            SignalHandling::signal_conf_requests[SignalHandling::SIGNAL_REQUESTS_BREAK][sig] = true;
        }
        signals_in.clear();
#else
        WARPX_ALWAYS_ASSERT_WITH_MESSAGE(signals_in.empty(),
                                         "Signal handling requested in input, but is not supported on this platform");
#endif

        bool have_checkpoint_diagnostic = false;

        const ParmParse pp("diagnostics");
        std::vector<std::string> diags_names;
        pp.queryarr("diags_names", diags_names);

        for (const auto &diag : diags_names) {
            const ParmParse dd(diag);
            std::string format;
            dd.query("format", format);
            if (format == "checkpoint") {
                have_checkpoint_diagnostic = true;
                break;
            }
        }

        pp_warpx.query("write_diagnostics_on_restart", write_diagnostics_on_restart);

        pp_warpx.queryarr("checkpoint_signals", signals_in);
#if defined(__linux__) || defined(__APPLE__)
        for (const std::string &str : signals_in) {
            const int sig = SignalHandling::parseSignalNameToNumber(str);
            SignalHandling::signal_conf_requests[SignalHandling::SIGNAL_REQUESTS_CHECKPOINT][sig] = true;
            WARPX_ALWAYS_ASSERT_WITH_MESSAGE(have_checkpoint_diagnostic,
                                             "Signal handling was requested to checkpoint, but no checkpoint diagnostic is configured");
        }
#else
        WARPX_ALWAYS_ASSERT_WITH_MESSAGE(signals_in.empty(),
                                         "Signal handling requested in input, but is not supported on this platform");
#endif

        // set random seed
        std::string random_seed = "default";
        pp_warpx.query("random_seed", random_seed);
        if ( random_seed != "default" ) {
            const unsigned long myproc_1 = ParallelDescriptor::MyProc() + 1;
            if ( random_seed == "random" ) {
                std::random_device rd;
                std::uniform_int_distribution<int> dist(2, INT_MAX);
                const unsigned long cpu_seed = myproc_1 * dist(rd);
                const unsigned long gpu_seed = myproc_1 * dist(rd);
                ResetRandomSeed(cpu_seed, gpu_seed);
            } else if ( std::stoi(random_seed) > 0 ) {
                const unsigned long nprocs = ParallelDescriptor::NProcs();
                const unsigned long seed_long = std::stoul(random_seed);
                const unsigned long cpu_seed = myproc_1 * seed_long;
                const unsigned long gpu_seed = (myproc_1 + nprocs) * seed_long;
                ResetRandomSeed(cpu_seed, gpu_seed);
            } else {
                WARPX_ABORT_WITH_MESSAGE(
                    "warpx.random_seed must be \"default\", \"random\" or an integer > 0.");
            }
        }

        utils::parser::queryWithParser(pp_warpx, "cfl", cfl);
        pp_warpx.query("verbose", verbose);
        utils::parser::queryWithParser(pp_warpx, "regrid_int", regrid_int);
        pp_warpx.query("do_subcycling", do_subcycling);
        pp_warpx.query("do_multi_J", do_multi_J);
        if (do_multi_J)
        {
            utils::parser::getWithParser(
                pp_warpx, "do_multi_J_n_depositions", do_multi_J_n_depositions);
        }
        pp_warpx.query("use_hybrid_QED", use_hybrid_QED);
        pp_warpx.query("safe_guard_cells", safe_guard_cells);
        std::vector<std::string> override_sync_intervals_string_vec = {"1"};
        pp_warpx.queryarr("override_sync_intervals", override_sync_intervals_string_vec);
        override_sync_intervals =
            utils::parser::IntervalsParser(override_sync_intervals_string_vec);

        WARPX_ALWAYS_ASSERT_WITH_MESSAGE(do_subcycling != 1 || max_level <= 1,
                                         "Subcycling method 1 only works for 2 levels.");

        ReadBoostedFrameParameters(gamma_boost, beta_boost, boost_direction);

        // queryWithParser returns 1 if argument zmax_plasma_to_compute_max_step is
        // specified by the user, 0 otherwise.
        do_compute_max_step_from_zmax = utils::parser::queryWithParser(
            pp_warpx, "zmax_plasma_to_compute_max_step",
            zmax_plasma_to_compute_max_step);

        pp_warpx.query("compute_max_step_from_btd",
            compute_max_step_from_btd);

        pp_warpx.query("do_moving_window", do_moving_window);
        if (do_moving_window)
        {
            utils::parser::queryWithParser(
                pp_warpx, "start_moving_window_step", start_moving_window_step);
            utils::parser::queryWithParser(
                pp_warpx, "end_moving_window_step", end_moving_window_step);
            std::string s;
            pp_warpx.get("moving_window_dir", s);

            if (s == "z" || s == "Z") {
                moving_window_dir = WARPX_ZINDEX;
            }
#if defined(WARPX_DIM_3D)
            else if (s == "y" || s == "Y") {
                moving_window_dir = 1;
            }
#endif
#if defined(WARPX_DIM_XZ) || defined(WARPX_DIM_3D)
            else if (s == "x" || s == "X") {
                moving_window_dir = 0;
            }
#endif

            else {
                WARPX_ABORT_WITH_MESSAGE("Unknown moving_window_dir: "+s);
            }

            WARPX_ALWAYS_ASSERT_WITH_MESSAGE(Geom(0).isPeriodic(moving_window_dir) == 0,
                       "The problem must be non-periodic in the moving window direction");

            moving_window_x = geom[0].ProbLo(moving_window_dir);

            utils::parser::getWithParser(
                pp_warpx, "moving_window_v", moving_window_v);
            moving_window_v *= PhysConst::c;
        }

        m_p_ext_field_params = std::make_unique<ExternalFieldParams>(pp_warpx);
        if (m_p_ext_field_params->B_ext_grid_type == ExternalFieldType::read_from_file ||
            m_p_ext_field_params->E_ext_grid_type == ExternalFieldType::read_from_file){
            WARPX_ALWAYS_ASSERT_WITH_MESSAGE(max_level == 0,
                "External field reading is not implemented for more than one level");
        }

        maxlevel_extEMfield_init = maxLevel();
        pp_warpx.query("maxlevel_extEMfield_init", maxlevel_extEMfield_init);

        electrostatic_solver_id = GetAlgorithmInteger(pp_warpx, "do_electrostatic");
        // if an electrostatic solver is used, set the Maxwell solver to None
        if (electrostatic_solver_id != ElectrostaticSolverAlgo::None) {
            electromagnetic_solver_id = ElectromagneticSolverAlgo::None;
        }

        if (electrostatic_solver_id == ElectrostaticSolverAlgo::LabFrame ||
            electrostatic_solver_id == ElectrostaticSolverAlgo::LabFrameElectroMagnetostatic)
        {
            // Note that with the relativistic version, these parameters would be
            // input for each species.
            utils::parser::queryWithParser(
                pp_warpx, "self_fields_required_precision", self_fields_required_precision);
            utils::parser::queryWithParser(
                pp_warpx, "self_fields_absolute_tolerance", self_fields_absolute_tolerance);
            utils::parser::queryWithParser(
                pp_warpx, "self_fields_max_iters", self_fields_max_iters);
            pp_warpx.query("self_fields_verbosity", self_fields_verbosity);
        }

        poisson_solver_id = GetAlgorithmInteger(pp_warpx, "poisson_solver");
#ifndef WARPX_DIM_3D
        WARPX_ALWAYS_ASSERT_WITH_MESSAGE(
        poisson_solver_id!=PoissonSolverAlgo::IntegratedGreenFunction,
        "The FFT Poisson solver only works in 3D.");
#endif
#ifndef WARPX_USE_FFT
        WARPX_ALWAYS_ASSERT_WITH_MESSAGE(
        poisson_solver_id!=PoissonSolverAlgo::IntegratedGreenFunction,
        "To use the FFT Poisson solver, compile with WARPX_USE_FFT=ON.");
#endif

        WARPX_ALWAYS_ASSERT_WITH_MESSAGE(
        (
            electrostatic_solver_id!=ElectrostaticSolverAlgo::LabFrameElectroMagnetostatic ||
            poisson_solver_id!=PoissonSolverAlgo::IntegratedGreenFunction
        ),
        "The FFT Poisson solver is not implemented in labframe-electromagnetostatic mode yet."
        );

        bool const eb_enabled = EB::enabled();
#if !defined(AMREX_USE_EB)
        WARPX_ALWAYS_ASSERT_WITH_MESSAGE(
            !eb_enabled,
            "Embedded boundaries are requested via warpx.eb_enabled but were not compiled!"
        );
#endif

        // Parse the input file for domain boundary potentials
        const ParmParse pp_boundary("boundary");
        bool potential_specified = false;
        // When reading the potential at the boundary from the input file, set this flag to true if any of the potential is specified
        potential_specified |= pp_boundary.query("potential_lo_x", m_poisson_boundary_handler.potential_xlo_str);
        potential_specified |= pp_boundary.query("potential_hi_x", m_poisson_boundary_handler.potential_xhi_str);
        potential_specified |= pp_boundary.query("potential_lo_y", m_poisson_boundary_handler.potential_ylo_str);
        potential_specified |= pp_boundary.query("potential_hi_y", m_poisson_boundary_handler.potential_yhi_str);
        potential_specified |= pp_boundary.query("potential_lo_z", m_poisson_boundary_handler.potential_zlo_str);
        potential_specified |= pp_boundary.query("potential_hi_z", m_poisson_boundary_handler.potential_zhi_str);
        if (eb_enabled) {
            potential_specified |= pp_warpx.query("eb_potential(x,y,z,t)", m_poisson_boundary_handler.potential_eb_str);
        }
        m_boundary_potential_specified = potential_specified;
        if (potential_specified & (WarpX::electromagnetic_solver_id == ElectromagneticSolverAlgo::HybridPIC)) {
            ablastr::warn_manager::WMRecordWarning(
                "Algorithms",
                "The input script specifies the electric potential (phi) at the boundary, but \
                also uses the hybrid PIC solver based on Ohm’s law. When using this solver, the \
                electric potential does not have any impact on the simulation.",
                ablastr::warn_manager::WarnPriority::low);
        }
        else if (potential_specified & (WarpX::electromagnetic_solver_id != ElectromagneticSolverAlgo::None)) {
            ablastr::warn_manager::WMRecordWarning(
                "Algorithms",
                "The input script specifies the electric potential (phi) at the boundary so \
                an initial Poisson solve will be performed.",
                ablastr::warn_manager::WarnPriority::low);
        }

        m_poisson_boundary_handler.buildParsers();
#ifdef WARPX_DIM_RZ
        pp_boundary.query("verboncoeur_axis_correction", verboncoeur_axis_correction);
#endif

        utils::parser::queryWithParser(pp_warpx, "const_dt", m_const_dt);

        // Filter currently not working with FDTD solver in RZ geometry: turn OFF by default
        // (see https://github.com/ECP-WarpX/WarpX/issues/1943)
#ifdef WARPX_DIM_RZ
        if (WarpX::electromagnetic_solver_id != ElectromagneticSolverAlgo::PSATD) { WarpX::use_filter = false; }
#endif

        // Read filter and fill IntVect filter_npass_each_dir with
        // proper size for AMREX_SPACEDIM
        pp_warpx.query("use_filter", use_filter);
        pp_warpx.query("use_filter_compensation", use_filter_compensation);
        Vector<int> parse_filter_npass_each_dir(AMREX_SPACEDIM,1);
        utils::parser::queryArrWithParser(
            pp_warpx, "filter_npass_each_dir", parse_filter_npass_each_dir, 0, AMREX_SPACEDIM);
        filter_npass_each_dir[0] = parse_filter_npass_each_dir[0];
#if (AMREX_SPACEDIM >= 2)
        filter_npass_each_dir[1] = parse_filter_npass_each_dir[1];
#endif
#if defined(WARPX_DIM_3D)
        filter_npass_each_dir[2] = parse_filter_npass_each_dir[2];
#endif

        // TODO When k-space filtering will be implemented also for Cartesian geometries,
        // this code block will have to be applied in all cases (remove #ifdef condition)
#ifdef WARPX_DIM_RZ
        if (WarpX::electromagnetic_solver_id == ElectromagneticSolverAlgo::PSATD) {
            // With RZ spectral, only use k-space filtering
            use_kspace_filter = use_filter;
            use_filter = false;
        }
        else // FDTD
        {
            // Filter currently not working with FDTD solver in RZ geometry along R
            // (see https://github.com/ECP-WarpX/WarpX/issues/1943)
            WARPX_ALWAYS_ASSERT_WITH_MESSAGE(!use_filter || filter_npass_each_dir[0] == 0,
                "In RZ geometry with FDTD, filtering can only be apply along z. This can be controlled by setting warpx.filter_npass_each_dir");
        }
#endif

        utils::parser::queryWithParser(
            pp_warpx, "num_mirrors", num_mirrors);
        if (num_mirrors>0){
            mirror_z.resize(num_mirrors);
            utils::parser::getArrWithParser(
                pp_warpx, "mirror_z", mirror_z, 0, num_mirrors);
            mirror_z_width.resize(num_mirrors);
            utils::parser::getArrWithParser(
                pp_warpx, "mirror_z_width", mirror_z_width, 0, num_mirrors);
            mirror_z_npoints.resize(num_mirrors);
            utils::parser::getArrWithParser(
                pp_warpx, "mirror_z_npoints", mirror_z_npoints, 0, num_mirrors);
        }

        pp_warpx.query("do_single_precision_comms", do_single_precision_comms);
#ifdef AMREX_USE_FLOAT
        if (do_single_precision_comms) {
            do_single_precision_comms = false;
            ablastr::warn_manager::WMRecordWarning(
                "comms",
                "Overwrote warpx.do_single_precision_comms to be 0, since WarpX was built in single precision.",
                ablastr::warn_manager::WarnPriority::low);
        }
#endif
        pp_warpx.query("do_shared_mem_charge_deposition", do_shared_mem_charge_deposition);
        pp_warpx.query("do_shared_mem_current_deposition", do_shared_mem_current_deposition);
#if !(defined(AMREX_USE_HIP) || defined(AMREX_USE_CUDA))
        WARPX_ALWAYS_ASSERT_WITH_MESSAGE(!do_shared_mem_current_deposition,
                "requested shared memory for current deposition, but shared memory is only available for CUDA or HIP");
#endif
        pp_warpx.query("shared_mem_current_tpb", shared_mem_current_tpb);

        // initialize the shared tilesize
        Vector<int> vect_shared_tilesize(AMREX_SPACEDIM, 1);
        const bool shared_tilesize_is_specified = utils::parser::queryArrWithParser(pp_warpx, "shared_tilesize",
                                                            vect_shared_tilesize, 0, AMREX_SPACEDIM);
        if (shared_tilesize_is_specified){
            for (int i=0; i<AMREX_SPACEDIM; i++) {
                shared_tilesize[i] = vect_shared_tilesize[i];
            }
        }

        pp_warpx.query("serialize_initial_conditions", serialize_initial_conditions);
        pp_warpx.query("refine_plasma", refine_plasma);
        pp_warpx.query("do_dive_cleaning", do_dive_cleaning);
        pp_warpx.query("do_divb_cleaning", do_divb_cleaning);

        utils::parser::queryWithParser(
            pp_warpx, "n_field_gather_buffer", n_field_gather_buffer);
        utils::parser::queryWithParser(
            pp_warpx, "n_current_deposition_buffer", n_current_deposition_buffer);

        //Default value for the quantum parameter used in Maxwell’s QED equations
        m_quantum_xi_c2 = PhysConst::xi_c2;

        amrex::Real quantum_xi_tmp;
        const auto quantum_xi_is_specified =
            utils::parser::queryWithParser(pp_warpx, "quantum_xi", quantum_xi_tmp);
        if (quantum_xi_is_specified) {
            double const quantum_xi = quantum_xi_tmp;
            m_quantum_xi_c2 = static_cast<amrex::Real>(quantum_xi * PhysConst::c * PhysConst::c);
        }

        const auto at_least_one_boundary_is_pml =
            (std::any_of(WarpX::field_boundary_lo.begin(), WarpX::field_boundary_lo.end(),
                [](const auto& cc){return cc == FieldBoundaryType::PML;})
            ||
            std::any_of(WarpX::field_boundary_hi.begin(), WarpX::field_boundary_hi.end(),
                [](const auto& cc){return cc == FieldBoundaryType::PML;})
            );

        const auto at_least_one_boundary_is_silver_mueller =
            (std::any_of(WarpX::field_boundary_lo.begin(), WarpX::field_boundary_lo.end(),
                [](const auto& cc){return cc == FieldBoundaryType::Absorbing_SilverMueller;})
            ||
            std::any_of(WarpX::field_boundary_hi.begin(), WarpX::field_boundary_hi.end(),
                [](const auto& cc){return cc == FieldBoundaryType::Absorbing_SilverMueller;})
            );

        WARPX_ALWAYS_ASSERT_WITH_MESSAGE(
            !(at_least_one_boundary_is_pml && at_least_one_boundary_is_silver_mueller),
            "PML and Silver-Mueller boundary conditions cannot be activated at the same time.");

        WARPX_ALWAYS_ASSERT_WITH_MESSAGE(
            (!at_least_one_boundary_is_silver_mueller) ||
            (electromagnetic_solver_id == ElectromagneticSolverAlgo::Yee),
            "The Silver-Mueller boundary condition can only be used with the Yee solver.");

        utils::parser::queryWithParser(pp_warpx, "pml_ncell", pml_ncell);
        utils::parser::queryWithParser(pp_warpx, "pml_delta", pml_delta);
        pp_warpx.query("pml_has_particles", pml_has_particles);
        pp_warpx.query("do_pml_j_damping", do_pml_j_damping);
        pp_warpx.query("do_pml_in_domain", do_pml_in_domain);
        pp_warpx.query("do_similar_dm_pml", do_similar_dm_pml);
        // Read `v_particle_pml` in units of the speed of light
        v_particle_pml = 1._rt;
        utils::parser::queryWithParser(pp_warpx, "v_particle_pml", v_particle_pml);
        WARPX_ALWAYS_ASSERT_WITH_MESSAGE(0._rt < v_particle_pml && v_particle_pml <= 1._rt,
            "Input value for the velocity warpx.v_particle_pml of the macroparticle must be in (0,1] (in units of c).");
        // Scale by the speed of light
        v_particle_pml = v_particle_pml * PhysConst::c;

        // Default values of WarpX::do_pml_dive_cleaning and WarpX::do_pml_divb_cleaning:
        // true for Cartesian PSATD solver, false otherwise
        do_pml_dive_cleaning = false;
        do_pml_divb_cleaning = false;
#ifndef WARPX_DIM_RZ
        if (electromagnetic_solver_id == ElectromagneticSolverAlgo::PSATD)
        {
            do_pml_dive_cleaning = true;
            do_pml_divb_cleaning = true;
        }

        // If WarpX::do_dive_cleaning = true, set also WarpX::do_pml_dive_cleaning = true
        // (possibly overwritten by users in the input file, see query below)
        if (do_dive_cleaning) { do_pml_dive_cleaning = true; }

        // If WarpX::do_divb_cleaning = true, set also WarpX::do_pml_divb_cleaning = true
        // (possibly overwritten by users in the input file, see query below)
        // TODO Implement div(B) cleaning in PML with FDTD and remove second if condition
        if (do_divb_cleaning && electromagnetic_solver_id == ElectromagneticSolverAlgo::PSATD) { do_pml_divb_cleaning = true; }
#endif

        // Query input parameters to use div(E) and div(B) cleaning in PMLs
        pp_warpx.query("do_pml_dive_cleaning", do_pml_dive_cleaning);
        pp_warpx.query("do_pml_divb_cleaning", do_pml_divb_cleaning);

        // TODO Implement div(B) cleaning in PML with FDTD and remove ASSERT
        if (electromagnetic_solver_id != ElectromagneticSolverAlgo::PSATD)
        {
            WARPX_ALWAYS_ASSERT_WITH_MESSAGE(
                do_pml_divb_cleaning == false,
                "warpx.do_pml_divb_cleaning = true not implemented for FDTD solver");
        }

        // Divergence cleaning in PMLs for PSATD solver implemented only
        // for both div(E) and div(B) cleaning
        if (electromagnetic_solver_id == ElectromagneticSolverAlgo::PSATD)
        {
            WARPX_ALWAYS_ASSERT_WITH_MESSAGE(
                do_pml_dive_cleaning == do_pml_divb_cleaning,
                "warpx.do_pml_dive_cleaning = "
                + std::to_string(do_pml_dive_cleaning)
                +" and warpx.do_pml_divb_cleaning = "
                + std::to_string(do_pml_divb_cleaning)
                + ": this case is not implemented yet,"
                + " please set both parameters to the same value"
            );
        }

#ifdef WARPX_DIM_RZ
        WARPX_ALWAYS_ASSERT_WITH_MESSAGE( isAnyBoundaryPML() == false || electromagnetic_solver_id == ElectromagneticSolverAlgo::PSATD,
            "PML are not implemented in RZ geometry with FDTD; please set a different boundary condition using boundary.field_lo and boundary.field_hi.");
        WARPX_ALWAYS_ASSERT_WITH_MESSAGE( field_boundary_lo[1] != FieldBoundaryType::PML && field_boundary_hi[1] != FieldBoundaryType::PML,
            "PML are not implemented in RZ geometry along z; please set a different boundary condition using boundary.field_lo and boundary.field_hi.");
        WARPX_ALWAYS_ASSERT_WITH_MESSAGE( (do_pml_dive_cleaning == false && do_pml_divb_cleaning == false),
            "do_pml_dive_cleaning and do_pml_divb_cleaning are not implemented in RZ geometry." );
#endif

        WARPX_ALWAYS_ASSERT_WITH_MESSAGE(
            (do_pml_j_damping==0)||(do_pml_in_domain==1),
            "J-damping can only be done when PML are inside simulation domain (do_pml_in_domain=1)"
        );

        {
            // Parameters below control all plotfile diagnostics
            bool plotfile_min_max = true;
            pp_warpx.query("plotfile_min_max", plotfile_min_max);
            if (plotfile_min_max) {
                plotfile_headerversion = amrex::VisMF::Header::Version_v1;
            } else {
                plotfile_headerversion = amrex::VisMF::Header::NoFabHeader_v1;
            }
            pp_warpx.query("usesingleread", use_single_read);
            pp_warpx.query("usesinglewrite", use_single_write);
            ParmParse pp_vismf("vismf");
            pp_vismf.add("usesingleread", use_single_read);
            pp_vismf.add("usesinglewrite", use_single_write);
            utils::parser::queryWithParser(pp_warpx, "mffile_nstreams", mffile_nstreams);
            VisMF::SetMFFileInStreams(mffile_nstreams);
            utils::parser::queryWithParser(pp_warpx, "field_io_nfiles", field_io_nfiles);
            VisMF::SetNOutFiles(field_io_nfiles);
            utils::parser::queryWithParser(pp_warpx, "particle_io_nfiles", particle_io_nfiles);
            ParmParse pp_particles("particles");
            pp_particles.add("particles_nfiles", particle_io_nfiles);
        }

        if (maxLevel() > 0) {
            Vector<Real> lo, hi;
            const bool fine_tag_lo_specified = utils::parser::queryArrWithParser(pp_warpx, "fine_tag_lo", lo);
            const bool fine_tag_hi_specified = utils::parser::queryArrWithParser(pp_warpx, "fine_tag_hi", hi);
            std::string ref_patch_function;
            const bool parser_specified = pp_warpx.query("ref_patch_function(x,y,z)",ref_patch_function);
            WARPX_ALWAYS_ASSERT_WITH_MESSAGE( ((fine_tag_lo_specified && fine_tag_hi_specified) ||
                                                parser_specified ),
                                                "For max_level > 0, you need to either set\
                                                warpx.fine_tag_lo and warpx.fine_tag_hi\
                                                or warpx.ref_patch_function(x,y,z)");

            if ( (fine_tag_lo_specified && fine_tag_hi_specified) && parser_specified) {
               ablastr::warn_manager::WMRecordWarning("Refined patch", "Both fine_tag_lo,fine_tag_hi\
                   and ref_patch_function(x,y,z) are provided. Note that fine_tag_lo/fine_tag_hi will\
                   override the ref_patch_function(x,y,z) for defining the refinement patches");
            }
            if (fine_tag_lo_specified && fine_tag_hi_specified) {
                fine_tag_lo = RealVect{lo};
                fine_tag_hi = RealVect{hi};
            } else {
                utils::parser::Store_parserString(pp_warpx, "ref_patch_function(x,y,z)", ref_patch_function);
                ref_patch_parser = std::make_unique<amrex::Parser>(
                    utils::parser::makeParser(ref_patch_function,{"x","y","z"}));
            }
        }

        pp_warpx.query("do_dynamic_scheduling", do_dynamic_scheduling);

        // Integer that corresponds to the type of grid used in the simulation
        // (collocated, staggered, hybrid)
        grid_type = static_cast<ablastr::utils::enums::GridType>(GetAlgorithmInteger(pp_warpx, "grid_type"));

        // Use same shape factors in all directions, for gathering
        if (grid_type == GridType::Collocated) { galerkin_interpolation = false; }

#ifdef WARPX_DIM_RZ
        // Only needs to be set with WARPX_DIM_RZ, otherwise defaults to 1
        utils::parser::queryWithParser(pp_warpx, "n_rz_azimuthal_modes", n_rz_azimuthal_modes);
        WARPX_ALWAYS_ASSERT_WITH_MESSAGE( n_rz_azimuthal_modes > 0,
            "The number of azimuthal modes (n_rz_azimuthal_modes) must be at least 1");
#endif

        // Check whether fluid species will be used
        {
            const ParmParse pp_fluids("fluids");
            std::vector<std::string> fluid_species_names = {};
            pp_fluids.queryarr("species_names", fluid_species_names);
            do_fluid_species = !fluid_species_names.empty();
            if (do_fluid_species) {
                WARPX_ALWAYS_ASSERT_WITH_MESSAGE(max_level <= 1,
                    "Fluid species cannot currently be used with mesh refinement.");
                WARPX_ALWAYS_ASSERT_WITH_MESSAGE(
                    electrostatic_solver_id != ElectrostaticSolverAlgo::Relativistic,
                    "Fluid species cannot currently be used with the relativistic electrostatic solver.");
#ifdef WARPX_DIM_RZ
                WARPX_ALWAYS_ASSERT_WITH_MESSAGE( n_rz_azimuthal_modes <= 1,
                    "Fluid species cannot be used with more than 1 azimuthal mode.");
#endif
            }
        }

        // Set default parameters with hybrid grid (parsed later below)
        if (grid_type == GridType::Hybrid)
        {
            // Finite-order centering of fields (staggered to nodal)
            // Default field gathering algorithm will be set below
            field_centering_nox = 8;
            field_centering_noy = 8;
            field_centering_noz = 8;
            // Finite-order centering of currents (nodal to staggered)
            do_current_centering = true;
            current_centering_nox = 8;
            current_centering_noy = 8;
            current_centering_noz = 8;
        }

#ifdef WARPX_DIM_RZ
        WARPX_ALWAYS_ASSERT_WITH_MESSAGE(
            grid_type != GridType::Hybrid,
            "warpx.grid_type=hybrid is not implemented in RZ geometry");
#endif

        // Update default to external projection divb cleaner if external fields are loaded,
        // the grids are staggered, and the solver is compatible with the cleaner
        if (!do_divb_cleaning
            && m_p_ext_field_params->B_ext_grid_type != ExternalFieldType::default_zero
            && m_p_ext_field_params->B_ext_grid_type != ExternalFieldType::constant
            && grid_type != GridType::Collocated
            && (WarpX::electromagnetic_solver_id == ElectromagneticSolverAlgo::Yee
            ||  WarpX::electromagnetic_solver_id == ElectromagneticSolverAlgo::HybridPIC
            ||  ( (WarpX::electrostatic_solver_id == ElectrostaticSolverAlgo::LabFrame
                || WarpX::electrostatic_solver_id == ElectrostaticSolverAlgo::LabFrameElectroMagnetostatic)
                && WarpX::poisson_solver_id == PoissonSolverAlgo::Multigrid)))
        {
            do_divb_cleaning_external = true;
        }
        pp_warpx.query("do_divb_cleaning_external", do_divb_cleaning_external);

        // If true, the current is deposited on a nodal grid and centered onto
        // a staggered grid. Setting warpx.do_current_centering=1 makes sense
        // only if warpx.grid_type=hybrid. Instead, if warpx.grid_type=nodal or
        // warpx.grid_type=staggered, Maxwell's equations are solved either on a
        // collocated grid or on a staggered grid without current centering.
        pp_warpx.query("do_current_centering", do_current_centering);
        if (do_current_centering)
        {
            WARPX_ALWAYS_ASSERT_WITH_MESSAGE(
                grid_type == GridType::Hybrid,
                "warpx.do_current_centering=1 can be used only with warpx.grid_type=hybrid");

            utils::parser::queryWithParser(
                pp_warpx, "current_centering_nox", current_centering_nox);
            utils::parser::queryWithParser(
                pp_warpx, "current_centering_noy", current_centering_noy);
            utils::parser::queryWithParser(
                pp_warpx, "current_centering_noz", current_centering_noz);

            AllocateCenteringCoefficients(device_current_centering_stencil_coeffs_x,
                                          device_current_centering_stencil_coeffs_y,
                                          device_current_centering_stencil_coeffs_z,
                                          current_centering_nox,
                                          current_centering_noy,
                                          current_centering_noz,
                                          grid_type);
        }

        WARPX_ALWAYS_ASSERT_WITH_MESSAGE(
            maxLevel() == 0 || !do_current_centering,
            "Finite-order centering of currents is not implemented with mesh refinement"
        );
    }

    {
        const ParmParse pp_algo("algo");
#ifdef WARPX_DIM_RZ
        WARPX_ALWAYS_ASSERT_WITH_MESSAGE( electromagnetic_solver_id != ElectromagneticSolverAlgo::CKC,
            "algo.maxwell_solver = ckc is not (yet) available for RZ geometry");
#endif
#ifndef WARPX_USE_FFT
        WARPX_ALWAYS_ASSERT_WITH_MESSAGE( electromagnetic_solver_id != ElectromagneticSolverAlgo::PSATD,
            "algo.maxwell_solver = psatd is not supported because WarpX was built without spectral solvers");
#endif

#ifdef WARPX_DIM_RZ
        WARPX_ALWAYS_ASSERT_WITH_MESSAGE(Geom(0).isPeriodic(0) == 0,
            "The problem must not be periodic in the radial direction");

        // Ensure code aborts if PEC is specified at r=0 for RZ
        if (Geom(0).ProbLo(0) == 0){
            WARPX_ALWAYS_ASSERT_WITH_MESSAGE(
                WarpX::field_boundary_lo[0] == FieldBoundaryType::None,
                "Error : Field boundary at r=0 must be ``none``. \n");

            const ParmParse pp_boundary("boundary");
            if (pp_boundary.contains("particle_lo")) {
                WARPX_ALWAYS_ASSERT_WITH_MESSAGE(
                    WarpX::particle_boundary_lo[0] == ParticleBoundaryType::None,
                    "Error : Particle boundary at r=0 must be ``none``. \n");
            }

        }

        if (electromagnetic_solver_id == ElectromagneticSolverAlgo::PSATD) {
            // Force grid_type=collocated (neither staggered nor hybrid)
            // and use same shape factors in all directions for gathering
            grid_type = GridType::Collocated;
            galerkin_interpolation = false;
        }
#endif

        // note: current_deposition must be set after maxwell_solver (electromagnetic_solver_id) or
        //       do_electrostatic (electrostatic_solver_id) are already determined,
        //       because its default depends on the solver selection
        current_deposition_algo = static_cast<short>(GetAlgorithmInteger(pp_algo, "current_deposition"));
        charge_deposition_algo = static_cast<short>(GetAlgorithmInteger(pp_algo, "charge_deposition"));
        particle_pusher_algo = static_cast<short>(GetAlgorithmInteger(pp_algo, "particle_pusher"));
        evolve_scheme = static_cast<short>(GetAlgorithmInteger(pp_algo, "evolve_scheme"));

        // check for implicit evolve scheme
        if (evolve_scheme == EvolveScheme::SemiImplicitEM) {
            m_implicit_solver = std::make_unique<SemiImplicitEM>();
        }
        else if (evolve_scheme == EvolveScheme::ThetaImplicitEM) {
            m_implicit_solver = std::make_unique<ThetaImplicitEM>();
        }

        // implicit evolve schemes not setup to use mirrors
        if (evolve_scheme == EvolveScheme::SemiImplicitEM ||
            evolve_scheme == EvolveScheme::ThetaImplicitEM) {
            WARPX_ALWAYS_ASSERT_WITH_MESSAGE( num_mirrors == 0,
                "Mirrors cannot be used with Implicit evolve schemes.");
        }

        WARPX_ALWAYS_ASSERT_WITH_MESSAGE(
            current_deposition_algo != CurrentDepositionAlgo::Esirkepov ||
            !do_current_centering,
            "Current centering (nodal deposition) cannot be used with Esirkepov deposition."
            "Please set warpx.do_current_centering = 0 or algo.current_deposition = direct.");

        WARPX_ALWAYS_ASSERT_WITH_MESSAGE(
            current_deposition_algo != CurrentDepositionAlgo::Villasenor ||
            !do_current_centering,
            "Current centering (nodal deposition) cannot be used with Villasenor deposition."
            "Please set warpx.do_current_centering = 0 or algo.current_deposition = direct.");

        WARPX_ALWAYS_ASSERT_WITH_MESSAGE(
            WarpX::current_deposition_algo != CurrentDepositionAlgo::Vay ||
            !do_current_centering,
            "Vay deposition not implemented with current centering");

        WARPX_ALWAYS_ASSERT_WITH_MESSAGE(
            WarpX::current_deposition_algo != CurrentDepositionAlgo::Vay ||
            maxLevel() <= 0,
            "Vay deposition not implemented with mesh refinement");

        if (WarpX::current_deposition_algo == CurrentDepositionAlgo::Vay) {
            WARPX_ALWAYS_ASSERT_WITH_MESSAGE(
                electromagnetic_solver_id == ElectromagneticSolverAlgo::PSATD,
                "Vay deposition is implemented only for PSATD");
        }

        if (WarpX::current_deposition_algo == CurrentDepositionAlgo::Vay) {
            WARPX_ALWAYS_ASSERT_WITH_MESSAGE(
                do_multi_J == false,
                "Vay deposition not implemented with multi-J algorithm");
        }

        if (current_deposition_algo == CurrentDepositionAlgo::Villasenor) {
            WARPX_ALWAYS_ASSERT_WITH_MESSAGE(
                evolve_scheme == EvolveScheme::SemiImplicitEM ||
                evolve_scheme == EvolveScheme::ThetaImplicitEM,
                "Villasenor current deposition can only"
                "be used with Implicit evolve schemes.");
        }

        // Query algo.field_gathering from input, set field_gathering_algo to
        // "default" if not found (default defined in Utils/WarpXAlgorithmSelection.cpp)
        field_gathering_algo = static_cast<short>(GetAlgorithmInteger(pp_algo, "field_gathering"));

        // Set default field gathering algorithm for hybrid grids (momentum-conserving)
        std::string tmp_algo;
        // - algo.field_gathering not found in the input
        // - field_gathering_algo set to "default" above
        //   (default defined in Utils/WarpXAlgorithmSelection.cpp)
        // - reset default value here for hybrid grids
        if (!pp_algo.query("field_gathering", tmp_algo))
        {
            if (grid_type == GridType::Hybrid)
            {
                field_gathering_algo = GatheringAlgo::MomentumConserving;
            }
        }
        // - algo.field_gathering found in the input
        // - field_gathering_algo read above and set to user-defined value
        else
        {
            if (grid_type == GridType::Hybrid)
            {
                WARPX_ALWAYS_ASSERT_WITH_MESSAGE(
                    field_gathering_algo == GatheringAlgo::MomentumConserving,
                    "Hybrid grid (warpx.grid_type=hybrid) should be used only with "
                    "momentum-conserving field gathering algorithm "
                    "(algo.field_gathering=momentum-conserving)");
            }
        }

        // Use same shape factors in all directions
        // - with momentum-conserving field gathering
        if (field_gathering_algo == GatheringAlgo::MomentumConserving) {galerkin_interpolation = false;}
        // - with direct current deposition and the EM solver
        if( electromagnetic_solver_id != ElectromagneticSolverAlgo::None &&
            electromagnetic_solver_id != ElectromagneticSolverAlgo::HybridPIC ) {
            if (current_deposition_algo == CurrentDepositionAlgo::Direct) {
                galerkin_interpolation = false;
            }
        }

        {
            const ParmParse pp_interpolation("interpolation");
            pp_interpolation.query("galerkin_scheme",galerkin_interpolation);
        }

        // With the PSATD solver, momentum-conserving field gathering
        // combined with mesh refinement does not seem to work correctly
        // TODO Needs debugging
        if (electromagnetic_solver_id == ElectromagneticSolverAlgo::PSATD &&
            field_gathering_algo == GatheringAlgo::MomentumConserving &&
            maxLevel() > 0)
        {
            WARPX_ABORT_WITH_MESSAGE(
                "With the PSATD solver, momentum-conserving field gathering"
                " combined with mesh refinement is currently not implemented");
        }

        em_solver_medium = GetAlgorithmInteger(pp_algo, "em_solver_medium");
        if (em_solver_medium == MediumForEM::Macroscopic ) {
            macroscopic_solver_algo = GetAlgorithmInteger(pp_algo,"macroscopic_sigma_method");
        }

        if (evolve_scheme == EvolveScheme::SemiImplicitEM ||
            evolve_scheme == EvolveScheme::ThetaImplicitEM) {

            WARPX_ALWAYS_ASSERT_WITH_MESSAGE(
                current_deposition_algo == CurrentDepositionAlgo::Esirkepov ||
                current_deposition_algo == CurrentDepositionAlgo::Villasenor ||
                current_deposition_algo == CurrentDepositionAlgo::Direct,
                "Only Esirkepov, Villasenor, or Direct current deposition supported with the implicit and semi-implicit schemes");

            WARPX_ALWAYS_ASSERT_WITH_MESSAGE(
                electromagnetic_solver_id == ElectromagneticSolverAlgo::Yee ||
                electromagnetic_solver_id == ElectromagneticSolverAlgo::CKC,
                "Only the Yee EM solver is supported with the implicit and semi-implicit schemes");

            WARPX_ALWAYS_ASSERT_WITH_MESSAGE(
                particle_pusher_algo == ParticlePusherAlgo::Boris ||
                particle_pusher_algo == ParticlePusherAlgo::HigueraCary,
                "Only the Boris and Higuera particle pushers are supported with the implicit and semi-implicit schemes");

            WARPX_ALWAYS_ASSERT_WITH_MESSAGE(
                field_gathering_algo != GatheringAlgo::MomentumConserving,
                    "With implicit and semi-implicit schemes, the momentum conserving field gather is not supported as it would not conserve energy");
        }

        // Load balancing parameters
        std::vector<std::string> load_balance_intervals_string_vec = {"0"};
        pp_algo.queryarr("load_balance_intervals", load_balance_intervals_string_vec);
        load_balance_intervals = utils::parser::IntervalsParser(
            load_balance_intervals_string_vec);
        pp_algo.query("load_balance_with_sfc", load_balance_with_sfc);
        // Knapsack factor only used with non-SFC strategy
        if (!load_balance_with_sfc) {
            pp_algo.query("load_balance_knapsack_factor", load_balance_knapsack_factor);
        }
        utils::parser::queryWithParser(pp_algo, "load_balance_efficiency_ratio_threshold",
                        load_balance_efficiency_ratio_threshold);
        load_balance_costs_update_algo = static_cast<short>(GetAlgorithmInteger(pp_algo, "load_balance_costs_update"));
        if (WarpX::load_balance_costs_update_algo==LoadBalanceCostsUpdateAlgo::Heuristic) {
            utils::parser::queryWithParser(
                pp_algo, "costs_heuristic_cells_wt", costs_heuristic_cells_wt);
            utils::parser::queryWithParser(
                pp_algo, "costs_heuristic_particles_wt", costs_heuristic_particles_wt);
        }

        // Parse algo.particle_shape and check that input is acceptable
        // (do this only if there is at least one particle or laser species)
        const ParmParse pp_particles("particles");
        std::vector<std::string> species_names;
        pp_particles.queryarr("species_names", species_names);

        const ParmParse pp_lasers("lasers");
        std::vector<std::string> lasers_names;
        pp_lasers.queryarr("names", lasers_names);

#ifdef WARPX_DIM_RZ
        // Here we check if the simulation includes laser and the number of
        // azimuthal modes is less than 2.
        // In that case we should throw a specific warning since
        // representation of a laser pulse in cylindrical coordinates
        // requires at least 2 azimuthal modes
        if (!lasers_names.empty() && n_rz_azimuthal_modes < 2) {
            ablastr::warn_manager::WMRecordWarning("Laser",
            "Laser pulse representation in RZ requires at least 2 azimuthal modes",
            ablastr::warn_manager::WarnPriority::high);
        }
#endif

        std::vector<std::string> sort_intervals_string_vec = {"-1"};
        int particle_shape;
        if (!species_names.empty() || !lasers_names.empty()) {
            if (utils::parser::queryWithParser(pp_algo, "particle_shape", particle_shape)){
                WARPX_ALWAYS_ASSERT_WITH_MESSAGE(
                    (particle_shape >= 1) && (particle_shape <=4),
                    "algo.particle_shape can be only 1, 2, 3, or 4"
                );

                nox = particle_shape;
                noy = particle_shape;
                noz = particle_shape;
            }
            else{
                WARPX_ABORT_WITH_MESSAGE(
                    "algo.particle_shape must be set in the input file:"
                    " please set algo.particle_shape to 1, 2, 3, or 4");
            }

            if ((maxLevel() > 0) && (particle_shape > 1) && (do_pml_j_damping == 1))
            {
                ablastr::warn_manager::WMRecordWarning("Particles",
                    "When algo.particle_shape > 1,"
                    "some numerical artifact will be present at the interface between coarse and fine patch."
                    "We recommend setting algo.particle_shape = 1 in order to avoid this issue");
            }

            // default sort interval for particles if species or lasers vector is not empty
#ifdef AMREX_USE_GPU
            sort_intervals_string_vec = {"4"};
#else
            sort_intervals_string_vec = {"-1"};
#endif
        }

        const amrex::ParmParse pp_warpx("warpx");
        pp_warpx.queryarr("sort_intervals", sort_intervals_string_vec);
        sort_intervals = utils::parser::IntervalsParser(sort_intervals_string_vec);

        Vector<int> vect_sort_bin_size(AMREX_SPACEDIM,1);
        const bool sort_bin_size_is_specified =
            utils::parser::queryArrWithParser(
                pp_warpx, "sort_bin_size",
                vect_sort_bin_size, 0, AMREX_SPACEDIM);
        if (sort_bin_size_is_specified){
            for (int i=0; i<AMREX_SPACEDIM; i++) {
                sort_bin_size[i] = vect_sort_bin_size[i];
            }
        }

        pp_warpx.query("sort_particles_for_deposition",sort_particles_for_deposition);
        Vector<int> vect_sort_idx_type(AMREX_SPACEDIM,0);
        const bool sort_idx_type_is_specified =
            utils::parser::queryArrWithParser(
                pp_warpx, "sort_idx_type",
                vect_sort_idx_type, 0, AMREX_SPACEDIM);
        if (sort_idx_type_is_specified){
            for (int i=0; i<AMREX_SPACEDIM; i++) {
                sort_idx_type[i] = vect_sort_idx_type[i];
            }
        }

    }

    {
        const ParmParse pp_warpx("warpx");

        // If warpx.grid_type=staggered or warpx.grid_type=hybrid,
        // and algo.field_gathering=momentum-conserving, the fields are solved
        // on a staggered grid and centered onto a nodal grid for gathering.
        // Instead, if warpx.grid_type=collocated, the momentum-conserving and
        // energy conserving field gathering algorithms are equivalent (forces
        // gathered from the collocated grid) and no fields centering occurs.
        if (WarpX::field_gathering_algo == GatheringAlgo::MomentumConserving &&
            WarpX::grid_type != GridType::Collocated)
        {
            utils::parser::queryWithParser(
                pp_warpx, "field_centering_nox", field_centering_nox);
            utils::parser::queryWithParser(
                pp_warpx, "field_centering_noy", field_centering_noy);
            utils::parser::queryWithParser(
                pp_warpx, "field_centering_noz", field_centering_noz);

            AllocateCenteringCoefficients(device_field_centering_stencil_coeffs_x,
                                          device_field_centering_stencil_coeffs_y,
                                          device_field_centering_stencil_coeffs_z,
                                          field_centering_nox,
                                          field_centering_noy,
                                          field_centering_noz,
                                          grid_type);
        }

        // Finite-order centering is not implemented with mesh refinement
        // (note that when warpx.grid_type=collocated, finite-order centering is not used anyways)
        if (maxLevel() > 0 && WarpX::grid_type != GridType::Collocated)
        {
            WARPX_ALWAYS_ASSERT_WITH_MESSAGE(
                field_centering_nox == 2 && field_centering_noy == 2 && field_centering_noz == 2,
                "High-order centering of fields (order > 2) is not implemented with mesh refinement");
        }
    }

    if (electromagnetic_solver_id == ElectromagneticSolverAlgo::PSATD)
    {
        const ParmParse pp_psatd("psatd");
        pp_psatd.query("periodic_single_box_fft", fft_periodic_single_box);

        std::string nox_str;
        std::string noy_str;
        std::string noz_str;

        pp_psatd.query("nox", nox_str);
        pp_psatd.query("noy", noy_str);
        pp_psatd.query("noz", noz_str);

        if(nox_str == "inf") {
            nox_fft = -1;
        } else {
            utils::parser::queryWithParser(pp_psatd, "nox", nox_fft);
        }
        if(noy_str == "inf") {
            noy_fft = -1;
        } else {
            utils::parser::queryWithParser(pp_psatd, "noy", noy_fft);
        }
        if(noz_str == "inf") {
            noz_fft = -1;
        } else {
            utils::parser::queryWithParser(pp_psatd, "noz", noz_fft);
        }

        if (!fft_periodic_single_box) {
            WARPX_ALWAYS_ASSERT_WITH_MESSAGE(nox_fft > 0, "PSATD order must be finite unless psatd.periodic_single_box_fft is used");
            WARPX_ALWAYS_ASSERT_WITH_MESSAGE(noy_fft > 0, "PSATD order must be finite unless psatd.periodic_single_box_fft is used");
            WARPX_ALWAYS_ASSERT_WITH_MESSAGE(noz_fft > 0, "PSATD order must be finite unless psatd.periodic_single_box_fft is used");
        }

        // Integer that corresponds to the order of the PSATD solution
        // (whether the PSATD equations are derived from first-order or
        // second-order solution)
        psatd_solution_type = static_cast<short>(GetAlgorithmInteger(pp_psatd, "solution_type"));

        // Integers that correspond to the time dependency of J (constant, linear)
        // and rho (linear, quadratic) for the PSATD algorithm
        J_in_time = static_cast<short>(GetAlgorithmInteger(pp_psatd, "J_in_time"));
        rho_in_time = static_cast<short>(GetAlgorithmInteger(pp_psatd, "rho_in_time"));

        if (psatd_solution_type != PSATDSolutionType::FirstOrder || !do_multi_J)
        {
            WARPX_ALWAYS_ASSERT_WITH_MESSAGE(
                rho_in_time == RhoInTime::Linear,
                "psatd.rho_in_time=constant not yet implemented, "
                "except for psatd.solution_type=first-order and warpx.do_multi_J=1");
        }

        // Current correction activated by default, unless a charge-conserving
        // current deposition (Esirkepov, Vay) or the div(E) cleaning scheme
        // are used
        if (WarpX::current_deposition_algo == CurrentDepositionAlgo::Esirkepov ||
            WarpX::current_deposition_algo == CurrentDepositionAlgo::Villasenor ||
            WarpX::current_deposition_algo == CurrentDepositionAlgo::Vay ||
            WarpX::do_dive_cleaning)
        {
            current_correction = false;
        }

        // TODO Remove this default when current correction will
        // be implemented for the multi-J algorithm as well.
        if (do_multi_J) { current_correction = false; }

        pp_psatd.query("current_correction", current_correction);

        if (!current_correction &&
            current_deposition_algo != CurrentDepositionAlgo::Esirkepov &&
            current_deposition_algo != CurrentDepositionAlgo::Villasenor &&
            current_deposition_algo != CurrentDepositionAlgo::Vay)
        {
            ablastr::warn_manager::WMRecordWarning(
                "Algorithms",
                "The chosen current deposition algorithm does not guarantee"
                " charge conservation, and no additional current correction"
                " algorithm is activated in order to compensate for that."
                " Lack of charge conservation may negatively affect the"
                " results of the simulation.",
                ablastr::warn_manager::WarnPriority::low);
        }

        pp_psatd.query("do_time_averaging", fft_do_time_averaging);

        if (WarpX::current_deposition_algo == CurrentDepositionAlgo::Vay)
        {
            WARPX_ALWAYS_ASSERT_WITH_MESSAGE(
                !fft_periodic_single_box,
                "Option algo.current_deposition=vay must be used with psatd.periodic_single_box_fft=0.");
        }

        if (current_deposition_algo == CurrentDepositionAlgo::Vay)
        {
            WARPX_ALWAYS_ASSERT_WITH_MESSAGE(
                !current_correction,
                "Options algo.current_deposition=vay and psatd.current_correction=1 cannot be combined together.");
        }

        // Auxiliary: boosted_frame = true if WarpX::gamma_boost is set in the inputs
        const amrex::ParmParse pp_warpx("warpx");
        const bool boosted_frame = pp_warpx.query("gamma_boost", gamma_boost);

        // Check whether the default Galilean velocity should be used
        bool use_default_v_galilean = false;
        pp_psatd.query("use_default_v_galilean", use_default_v_galilean);

        WARPX_ALWAYS_ASSERT_WITH_MESSAGE(
            !use_default_v_galilean || boosted_frame,
            "psatd.use_default_v_galilean = 1 can be used only if WarpX::gamma_boost is also set"
        );

        if (use_default_v_galilean && boosted_frame)
        {
            m_v_galilean[2] = -std::sqrt(1._rt - 1._rt / (gamma_boost * gamma_boost));
        }
        else
        {
            utils::parser::queryArrWithParser(
                pp_psatd, "v_galilean", m_v_galilean, 0, 3);
        }

        // Check whether the default comoving velocity should be used
        bool use_default_v_comoving = false;
        pp_psatd.query("use_default_v_comoving", use_default_v_comoving);

        WARPX_ALWAYS_ASSERT_WITH_MESSAGE(
            !use_default_v_comoving || boosted_frame,
            "psatd.use_default_v_comoving = 1 can be used only if WarpX::gamma_boost is also set"
        );

        if (use_default_v_comoving && boosted_frame)
        {
            m_v_comoving[2] = -std::sqrt(1._rt - 1._rt / (gamma_boost * gamma_boost));
        }
        else
        {
            utils::parser::queryArrWithParser(
                pp_psatd, "v_comoving", m_v_comoving, 0, 3);
        }

        // Scale the Galilean/comoving velocity by the speed of light
        for (auto& vv : m_v_galilean) { vv*= PhysConst::c; }
        for (auto& vv : m_v_comoving) { vv*= PhysConst::c; }

        const auto v_galilean_is_zero =
            std::all_of(m_v_galilean.begin(), m_v_galilean.end(),
            [](const auto& val){return val == 0.;});

        const auto v_comoving_is_zero =
            std::all_of(m_v_comoving.begin(), m_v_comoving.end(),
            [](const auto& val){return val == 0.;});


        // Galilean and comoving algorithms should not be used together
        WARPX_ALWAYS_ASSERT_WITH_MESSAGE(
            v_galilean_is_zero || v_comoving_is_zero,
            "Galilean and comoving algorithms should not be used together"
        );


        if (current_deposition_algo == CurrentDepositionAlgo::Esirkepov ||
            current_deposition_algo == CurrentDepositionAlgo::Villasenor) {

            // The comoving PSATD algorithm is not implemented nor tested with Esirkepov current deposition
            WARPX_ALWAYS_ASSERT_WITH_MESSAGE(v_comoving_is_zero,
                "charge-conserving current depositions (Esirkepov and Villasenor) cannot be used with the comoving PSATD algorithm");

            WARPX_ALWAYS_ASSERT_WITH_MESSAGE(v_galilean_is_zero,
                "charge-conserving current depositions (Esirkepov and Villasenor) cannot be used with the Galilean algorithm.");
        }

        WARPX_ALWAYS_ASSERT_WITH_MESSAGE(
            (current_deposition_algo != CurrentDepositionAlgo::Vay) ||
            v_galilean_is_zero,
            "Vay current deposition not implemented for Galilean algorithms"
        );

#   ifdef WARPX_DIM_RZ
        update_with_rho = true;
#   else
        if (m_v_galilean[0] == 0. && m_v_galilean[1] == 0. && m_v_galilean[2] == 0. &&
            m_v_comoving[0] == 0. && m_v_comoving[1] == 0. && m_v_comoving[2] == 0.) {
            update_with_rho = do_dive_cleaning; // standard PSATD
        }
        else {
            update_with_rho = true;  // Galilean PSATD or comoving PSATD
        }
#   endif

        // Overwrite update_with_rho with value set in input file
        pp_psatd.query("update_with_rho", update_with_rho);

        WARPX_ALWAYS_ASSERT_WITH_MESSAGE(
            (!do_dive_cleaning) || update_with_rho,
            "warpx.do_dive_cleaning = 1 not implemented with psatd.update_with_rho = 0"
        );

        WARPX_ALWAYS_ASSERT_WITH_MESSAGE(
            v_comoving_is_zero || update_with_rho,
            "psatd.update_with_rho must be equal to 1 for comoving PSATD"
        );

        if (do_multi_J)
        {
            WARPX_ALWAYS_ASSERT_WITH_MESSAGE(
                v_galilean_is_zero,
                "Multi-J algorithm not implemented with Galilean PSATD"
            );
        }

        if (J_in_time == JInTime::Linear)
        {
            WARPX_ALWAYS_ASSERT_WITH_MESSAGE(
                update_with_rho,
                "psatd.update_with_rho must be set to 1 when psatd.J_in_time=linear");

            WARPX_ALWAYS_ASSERT_WITH_MESSAGE(
                v_galilean_is_zero,
                "psatd.J_in_time=linear not implemented with Galilean PSATD");

            WARPX_ALWAYS_ASSERT_WITH_MESSAGE(
                v_comoving_is_zero,
                "psatd.J_in_time=linear not implemented with comoving PSATD");

            WARPX_ALWAYS_ASSERT_WITH_MESSAGE(
                !current_correction,
                "psatd.current_correction=1 not implemented with psatd.J_in_time=linear");

            WARPX_ALWAYS_ASSERT_WITH_MESSAGE(
                current_deposition_algo != CurrentDepositionAlgo::Vay,
                "algo.current_deposition=vay not implemented with psatd.J_in_time=linear");
        }

        for (int dir = 0; dir < AMREX_SPACEDIM; dir++)
        {
            if (WarpX::field_boundary_lo[dir] == FieldBoundaryType::Damped ||
                WarpX::field_boundary_hi[dir] == FieldBoundaryType::Damped ) {
                WARPX_ALWAYS_ASSERT_WITH_MESSAGE(
                    WarpX::field_boundary_lo[dir] == WarpX::field_boundary_hi[dir],
                    "field boundary in both lo and hi must be set to Damped for PSATD"
                );
            }
        }

        // Fill guard cells with backward FFTs in directions with field damping
        for (int dir = 0; dir < AMREX_SPACEDIM; dir++)
        {
            if (WarpX::field_boundary_lo[dir] == FieldBoundaryType::Damped ||
                WarpX::field_boundary_hi[dir] == FieldBoundaryType::Damped)
            {
                WarpX::m_fill_guards_fields[dir] = 1;
            }
        }

        // Without periodic single box, fill guard cells with backward FFTs,
        // with current correction or Vay deposition
        if (!fft_periodic_single_box)
        {
            if (current_correction ||
                current_deposition_algo == CurrentDepositionAlgo::Vay)
            {
                WarpX::m_fill_guards_current = amrex::IntVect(1);
            }
        }
    }

    if (electromagnetic_solver_id != ElectromagneticSolverAlgo::PSATD ) {
        for (int idim = 0; idim < AMREX_SPACEDIM; ++idim) {
            WARPX_ALWAYS_ASSERT_WITH_MESSAGE(
                (WarpX::field_boundary_lo[idim] != FieldBoundaryType::Damped) &&
                (WarpX::field_boundary_hi[idim] != FieldBoundaryType::Damped),
                "FieldBoundaryType::Damped is only supported for PSATD"
            );
        }
    }

    // for slice generation //
    {
        const ParmParse pp_slice("slice");
        amrex::Vector<Real> slice_lo(AMREX_SPACEDIM);
        amrex::Vector<Real> slice_hi(AMREX_SPACEDIM);
        Vector<int> slice_crse_ratio(AMREX_SPACEDIM);
        // set default slice_crse_ratio //
        for (int idim=0; idim < AMREX_SPACEDIM; ++idim )
        {
            slice_crse_ratio[idim] = 1;
        }
        utils::parser::queryArrWithParser(
        pp_slice, "dom_lo", slice_lo, 0, AMREX_SPACEDIM);
        utils::parser::queryArrWithParser(
        pp_slice, "dom_hi", slice_hi, 0, AMREX_SPACEDIM);
        utils::parser::queryArrWithParser(
        pp_slice, "coarsening_ratio",slice_crse_ratio,0,AMREX_SPACEDIM);
        utils::parser::queryWithParser(
        pp_slice, "plot_int",slice_plot_int);
        slice_realbox.setLo(slice_lo);
        slice_realbox.setHi(slice_hi);
        slice_cr_ratio = IntVect(AMREX_D_DECL(1,1,1));
        for (int idim = 0; idim < AMREX_SPACEDIM; ++idim)
        {
            if (slice_crse_ratio[idim] > 1 ) {
                slice_cr_ratio[idim] = slice_crse_ratio[idim];
            }
        }
    }
}

void
WarpX::BackwardCompatibility ()
{
    // Auxiliary variables
    int backward_int;
    bool backward_bool;
    std::string backward_str;
    amrex::Real backward_Real;

    const ParmParse pp_amr("amr");
    WARPX_ALWAYS_ASSERT_WITH_MESSAGE(
        !pp_amr.query("plot_int", backward_int),
        "amr.plot_int is not supported anymore. Please use the new syntax for diagnostics:\n"
        "diagnostics.diags_names = my_diag\n"
        "my_diag.intervals = 10\n"
        "for output every 10 iterations. See documentation for more information"
    );

    WARPX_ALWAYS_ASSERT_WITH_MESSAGE(
        !pp_amr.query("plot_file", backward_str),
        "amr.plot_file is not supported anymore. "
        "Please use the new syntax for diagnostics, see documentation."
    );

    const ParmParse pp_warpx("warpx");
    std::vector<std::string> backward_strings;
    WARPX_ALWAYS_ASSERT_WITH_MESSAGE(
        !pp_warpx.queryarr("fields_to_plot", backward_strings),
        "warpx.fields_to_plot is not supported anymore. "
        "Please use the new syntax for diagnostics, see documentation."
    );

    WARPX_ALWAYS_ASSERT_WITH_MESSAGE(
        !pp_warpx.query("plot_finepatch", backward_int),
        "warpx.plot_finepatch is not supported anymore. "
        "Please use the new syntax for diagnostics, see documentation."
    );

    WARPX_ALWAYS_ASSERT_WITH_MESSAGE(
        !pp_warpx.query("plot_crsepatch", backward_int),
        "warpx.plot_crsepatch is not supported anymore. "
        "Please use the new syntax for diagnostics, see documentation."
    );

    WARPX_ALWAYS_ASSERT_WITH_MESSAGE(
        !pp_warpx.queryarr("load_balance_int", backward_strings),
        "warpx.load_balance_int is no longer a valid option. "
        "Please use the renamed option algo.load_balance_intervals instead."
    );

    WARPX_ALWAYS_ASSERT_WITH_MESSAGE(
        !pp_warpx.queryarr("load_balance_intervals", backward_strings),
        "warpx.load_balance_intervals is no longer a valid option. "
        "Please use the renamed option algo.load_balance_intervals instead."
    );

    WARPX_ALWAYS_ASSERT_WITH_MESSAGE(
        !pp_warpx.query("load_balance_efficiency_ratio_threshold", backward_Real),
        "warpx.load_balance_efficiency_ratio_threshold is not supported anymore. "
        "Please use the renamed option algo.load_balance_efficiency_ratio_threshold."
    );

    WARPX_ALWAYS_ASSERT_WITH_MESSAGE(
        !pp_warpx.query("load_balance_with_sfc", backward_int),
        "warpx.load_balance_with_sfc is not supported anymore. "
        "Please use the renamed option algo.load_balance_with_sfc."
    );

    WARPX_ALWAYS_ASSERT_WITH_MESSAGE(
        !pp_warpx.query("load_balance_knapsack_factor", backward_Real),
        "warpx.load_balance_knapsack_factor is not supported anymore. "
        "Please use the renamed option algo.load_balance_knapsack_factor."
    );

    WARPX_ALWAYS_ASSERT_WITH_MESSAGE(
        !pp_warpx.queryarr("override_sync_int", backward_strings),
        "warpx.override_sync_int is no longer a valid option. "
        "Please use the renamed option warpx.override_sync_intervals instead."
    );

    WARPX_ALWAYS_ASSERT_WITH_MESSAGE(
        !pp_warpx.queryarr("sort_int", backward_strings),
        "warpx.sort_int is no longer a valid option. "
        "Please use the renamed option warpx.sort_intervals instead."
    );

    WARPX_ALWAYS_ASSERT_WITH_MESSAGE(
        !pp_warpx.query("do_nodal", backward_int),
        "warpx.do_nodal is not supported anymore. "
        "Please use the flag warpx.grid_type instead."
    );

    WARPX_ALWAYS_ASSERT_WITH_MESSAGE(
        !pp_warpx.query("use_kspace_filter", backward_int),
        "warpx.use_kspace_filter is not supported anymore. "
        "Please use the flag use_filter, see documentation."
    );

    WARPX_ALWAYS_ASSERT_WITH_MESSAGE(
        !pp_warpx.query("do_pml", backward_int),
        "do_pml is not supported anymore. Please use boundary.field_lo and boundary.field_hi"
        " to set the boundary conditions."
    );

    WARPX_ALWAYS_ASSERT_WITH_MESSAGE(
        !pp_warpx.query("serialize_ics", backward_bool),
        "warpx.serialize_ics is no longer a valid option. "
        "Please use the renamed option warpx.serialize_initial_conditions instead."
    );

    WARPX_ALWAYS_ASSERT_WITH_MESSAGE(
        !pp_warpx.query("do_back_transformed_diagnostics", backward_int),
        "Legacy back-transformed diagnostics are not supported anymore. "
        "Please use the new syntax for back-transformed diagnostics, see documentation."
    );

    WARPX_ALWAYS_ASSERT_WITH_MESSAGE(
        !pp_warpx.query("lab_data_directory", backward_str),
        "Legacy back-transformed diagnostics are not supported anymore. "
        "Please use the new syntax for back-transformed diagnostics, see documentation."
    );

    WARPX_ALWAYS_ASSERT_WITH_MESSAGE(
        !pp_warpx.query("num_snapshots_lab", backward_int),
        "Legacy back-transformed diagnostics are not supported anymore. "
        "Please use the new syntax for back-transformed diagnostics, see documentation."
    );

    WARPX_ALWAYS_ASSERT_WITH_MESSAGE(
        !pp_warpx.query("dt_snapshots_lab", backward_Real),
        "Legacy back-transformed diagnostics are not supported anymore. "
        "Please use the new syntax for back-transformed diagnostics, see documentation."
    );

    WARPX_ALWAYS_ASSERT_WITH_MESSAGE(
        !pp_warpx.query("dz_snapshots_lab", backward_Real),
        "Legacy back-transformed diagnostics are not supported anymore. "
        "Please use the new syntax for back-transformed diagnostics, see documentation."
    );

    WARPX_ALWAYS_ASSERT_WITH_MESSAGE(
        !pp_warpx.query("do_back_transformed_fields", backward_int),
        "Legacy back-transformed diagnostics are not supported anymore. "
        "Please use the new syntax for back-transformed diagnostics, see documentation."
    );

    WARPX_ALWAYS_ASSERT_WITH_MESSAGE(
        !pp_warpx.query("buffer_size", backward_int),
        "Legacy back-transformed diagnostics are not supported anymore. "
        "Please use the new syntax for back-transformed diagnostics, see documentation."
    );

    const ParmParse pp_slice("slice");

    WARPX_ALWAYS_ASSERT_WITH_MESSAGE(
        !pp_slice.query("num_slice_snapshots_lab", backward_int),
        "Legacy back-transformed diagnostics are not supported anymore. "
        "Please use the new syntax for back-transformed diagnostics, see documentation."
    );

    WARPX_ALWAYS_ASSERT_WITH_MESSAGE(
        !pp_slice.query("dt_slice_snapshots_lab", backward_Real),
        "Legacy back-transformed diagnostics are not supported anymore. "
        "Please use the new syntax for back-transformed diagnostics, see documentation."
    );

    WARPX_ALWAYS_ASSERT_WITH_MESSAGE(
        !pp_slice.query("particle_slice_width_lab", backward_Real),
        "Legacy back-transformed diagnostics are not supported anymore. "
        "Please use the new syntax for back-transformed diagnostics, see documentation."
    );

    const ParmParse pp_interpolation("interpolation");
    WARPX_ALWAYS_ASSERT_WITH_MESSAGE(
        !pp_interpolation.query("nox", backward_int) &&
        !pp_interpolation.query("noy", backward_int) &&
        !pp_interpolation.query("noz", backward_int),
        "interpolation.nox (as well as .noy, .noz) are not supported anymore."
        " Please use the new syntax algo.particle_shape instead"
    );

    const ParmParse pp_algo("algo");
    int backward_mw_solver;
    WARPX_ALWAYS_ASSERT_WITH_MESSAGE(
        !pp_algo.query("maxwell_fdtd_solver", backward_mw_solver),
        "algo.maxwell_fdtd_solver is not supported anymore. "
        "Please use the renamed option algo.maxwell_solver");

    const ParmParse pp_particles("particles");
    int nspecies;
    if (pp_particles.query("nspecies", nspecies)){
        ablastr::warn_manager::WMRecordWarning("Species",
            "particles.nspecies is ignored. Just use particles.species_names please.",
            ablastr::warn_manager::WarnPriority::low);
    }

    std::vector<std::string> backward_sp_names;
    pp_particles.queryarr("species_names", backward_sp_names);
    for(const std::string& speciesiter : backward_sp_names){
        const ParmParse pp_species(speciesiter);
        std::vector<amrex::Real> backward_vel;
        std::stringstream ssspecies;

        ssspecies << "'" << speciesiter << ".multiple_particles_vel_<x,y,z>'";
        ssspecies << " are not supported anymore. ";
        ssspecies << "Please use the renamed variables ";
        ssspecies << "'" << speciesiter << ".multiple_particles_u<x,y,z>' .";
        WARPX_ALWAYS_ASSERT_WITH_MESSAGE(
            !pp_species.queryarr("multiple_particles_vel_x", backward_vel) &&
            !pp_species.queryarr("multiple_particles_vel_y", backward_vel) &&
            !pp_species.queryarr("multiple_particles_vel_z", backward_vel),
            ssspecies.str());

        ssspecies.str("");
        ssspecies.clear();
        ssspecies << "'" << speciesiter << ".single_particle_vel'";
        ssspecies << " is not supported anymore. ";
        ssspecies << "Please use the renamed variable ";
        ssspecies << "'" << speciesiter << ".single_particle_u' .";
        WARPX_ALWAYS_ASSERT_WITH_MESSAGE(
            !pp_species.queryarr("single_particle_vel", backward_vel),
            ssspecies.str());
    }

    const ParmParse pp_collisions("collisions");
    int ncollisions;
    if (pp_collisions.query("ncollisions", ncollisions)){
        ablastr::warn_manager::WMRecordWarning("Collisions",
            "collisions.ncollisions is ignored. Just use particles.collision_names please.",
            ablastr::warn_manager::WarnPriority::low);
    }

    const ParmParse pp_lasers("lasers");
    int nlasers;
    if (pp_lasers.query("nlasers", nlasers)){
        ablastr::warn_manager::WMRecordWarning("Laser",
            "lasers.nlasers is ignored. Just use lasers.names please.",
            ablastr::warn_manager::WarnPriority::low);
    }
}

// This is a virtual function.
void
WarpX::MakeNewLevelFromScratch (int lev, Real time, const BoxArray& new_grids,
                                const DistributionMapping& new_dmap)
{
    AllocLevelData(lev, new_grids, new_dmap);
    InitLevelData(lev, time);
}

// This is a virtual function.
void
WarpX::MakeNewLevelFromCoarse (int /*lev*/, amrex::Real /*time*/, const amrex::BoxArray& /*ba*/,
                                         const amrex::DistributionMapping& /*dm*/)
{
    WARPX_ABORT_WITH_MESSAGE("MakeNewLevelFromCoarse: To be implemented");
}

void
WarpX::ClearLevel (int lev)
{
    m_fields.clear_level(lev);

    if (WarpX::electromagnetic_solver_id == ElectromagneticSolverAlgo::HybridPIC)
    {
        m_hybrid_pic_model->ClearLevel(lev);
    }

    for (int i = 0; i < 3; ++i) {
        Efield_dotMask [lev][i].reset();
        Bfield_dotMask [lev][i].reset();
        Afield_dotMask [lev][i].reset();
    }

    phi_dotMask[lev].reset();

#ifdef WARPX_USE_FFT
    if (WarpX::electromagnetic_solver_id == ElectromagneticSolverAlgo::PSATD) {
        spectral_solver_fp[lev].reset();
        spectral_solver_cp[lev].reset();
    }
#endif

    costs[lev].reset();
    load_balance_efficiency[lev] = -1;
}

void
WarpX::AllocLevelData (int lev, const BoxArray& ba, const DistributionMapping& dm)
{
    const bool aux_is_nodal = (field_gathering_algo == GatheringAlgo::MomentumConserving);

    const Real* dx = Geom(lev).CellSize();

    // Initialize filter before guard cells manager
    // (needs info on length of filter's stencil)
    if (use_filter)
    {
        InitFilter();
    }

    guard_cells.Init(
        dt[lev],
        dx,
        do_subcycling,
        WarpX::use_fdtd_nci_corr,
        grid_type,
        do_moving_window,
        moving_window_dir,
        WarpX::nox,
        nox_fft, noy_fft, noz_fft,
        NCIGodfreyFilter::m_stencil_width,
        electromagnetic_solver_id,
        maxLevel(),
        WarpX::m_v_galilean,
        WarpX::m_v_comoving,
        safe_guard_cells,
        WarpX::do_multi_J,
        WarpX::fft_do_time_averaging,
        WarpX::isAnyBoundaryPML(),
        WarpX::do_pml_in_domain,
        WarpX::pml_ncell,
        this->refRatio(),
        use_filter,
        bilinear_filter.stencil_length_each_dir);

#ifdef AMREX_USE_EB
    bool const eb_enabled = EB::enabled();
    if (eb_enabled) {
        int const max_guard = guard_cells.ng_FieldSolver.max();
        m_field_factory[lev] = amrex::makeEBFabFactory(Geom(lev), ba, dm,
                                                       {max_guard, max_guard, max_guard},
                                                       amrex::EBSupport::full);
    } else
#endif
    {
        m_field_factory[lev] = std::make_unique<FArrayBoxFactory>();
    }


    if (mypc->nSpeciesDepositOnMainGrid() && n_current_deposition_buffer == 0) {
        n_current_deposition_buffer = 1;
        // This forces the allocation of buffers and allows the code associated
        // with buffers to run. But the buffer size of `1` is in fact not used,
        // `deposit_on_main_grid` forces all particles (whether or not they
        // are in buffers) to deposition on the main grid.
    }

    if (n_current_deposition_buffer < 0) {
        n_current_deposition_buffer = guard_cells.ng_alloc_J.max();
    }
    if (n_field_gather_buffer < 0) {
        // Field gather buffer should be larger than current deposition buffers
        n_field_gather_buffer = n_current_deposition_buffer + 1;
    }

    AllocLevelMFs(lev, ba, dm, guard_cells.ng_alloc_EB, guard_cells.ng_alloc_J,
                  guard_cells.ng_alloc_Rho, guard_cells.ng_alloc_F, guard_cells.ng_alloc_G, aux_is_nodal);

    m_accelerator_lattice[lev] = std::make_unique<AcceleratorLattice>();
    m_accelerator_lattice[lev]->InitElementFinder(lev, ba, dm);

}

void
WarpX::AllocLevelMFs (int lev, const BoxArray& ba, const DistributionMapping& dm,
                      const IntVect& ngEB, IntVect& ngJ, const IntVect& ngRho,
                      const IntVect& ngF, const IntVect& ngG, const bool aux_is_nodal)
{
    using ablastr::fields::Direction;

    // Declare nodal flags
    IntVect Ex_nodal_flag, Ey_nodal_flag, Ez_nodal_flag;
    IntVect Bx_nodal_flag, By_nodal_flag, Bz_nodal_flag;
    IntVect jx_nodal_flag, jy_nodal_flag, jz_nodal_flag;
    IntVect rho_nodal_flag;
    IntVect phi_nodal_flag;
    amrex::IntVect F_nodal_flag, G_nodal_flag;

    // Set nodal flags
#if   defined(WARPX_DIM_1D_Z)
    // AMReX convention: x = missing dimension, y = missing dimension, z = only dimension
    Ex_nodal_flag = IntVect(1);
    Ey_nodal_flag = IntVect(1);
    Ez_nodal_flag = IntVect(0);
    Bx_nodal_flag = IntVect(0);
    By_nodal_flag = IntVect(0);
    Bz_nodal_flag = IntVect(1);
    jx_nodal_flag = IntVect(1);
    jy_nodal_flag = IntVect(1);
    jz_nodal_flag = IntVect(0);
#elif   defined(WARPX_DIM_XZ) || defined(WARPX_DIM_RZ)
    // AMReX convention: x = first dimension, y = missing dimension, z = second dimension
    Ex_nodal_flag = IntVect(0,1);
    Ey_nodal_flag = IntVect(1,1);
    Ez_nodal_flag = IntVect(1,0);
    Bx_nodal_flag = IntVect(1,0);
    By_nodal_flag = IntVect(0,0);
    Bz_nodal_flag = IntVect(0,1);
    jx_nodal_flag = IntVect(0,1);
    jy_nodal_flag = IntVect(1,1);
    jz_nodal_flag = IntVect(1,0);
#elif defined(WARPX_DIM_3D)
    Ex_nodal_flag = IntVect(0,1,1);
    Ey_nodal_flag = IntVect(1,0,1);
    Ez_nodal_flag = IntVect(1,1,0);
    Bx_nodal_flag = IntVect(1,0,0);
    By_nodal_flag = IntVect(0,1,0);
    Bz_nodal_flag = IntVect(0,0,1);
    jx_nodal_flag = IntVect(0,1,1);
    jy_nodal_flag = IntVect(1,0,1);
    jz_nodal_flag = IntVect(1,1,0);
#endif
    if (electrostatic_solver_id == ElectrostaticSolverAlgo::LabFrameElectroMagnetostatic)
    {
        jx_nodal_flag  = IntVect::TheNodeVector();
        jy_nodal_flag  = IntVect::TheNodeVector();
        jz_nodal_flag  = IntVect::TheNodeVector();
        ngJ = ngRho;
    }
    rho_nodal_flag = IntVect( AMREX_D_DECL(1,1,1) );
    phi_nodal_flag = IntVect::TheNodeVector();
    F_nodal_flag = amrex::IntVect::TheNodeVector();
    G_nodal_flag = amrex::IntVect::TheCellVector();

    // Overwrite nodal flags if necessary
    if (grid_type == GridType::Collocated) {
        Ex_nodal_flag  = IntVect::TheNodeVector();
        Ey_nodal_flag  = IntVect::TheNodeVector();
        Ez_nodal_flag  = IntVect::TheNodeVector();
        Bx_nodal_flag  = IntVect::TheNodeVector();
        By_nodal_flag  = IntVect::TheNodeVector();
        Bz_nodal_flag  = IntVect::TheNodeVector();
        jx_nodal_flag  = IntVect::TheNodeVector();
        jy_nodal_flag  = IntVect::TheNodeVector();
        jz_nodal_flag  = IntVect::TheNodeVector();
        rho_nodal_flag = IntVect::TheNodeVector();
        G_nodal_flag = amrex::IntVect::TheNodeVector();
    }
#ifdef WARPX_DIM_RZ
    if (WarpX::electromagnetic_solver_id == ElectromagneticSolverAlgo::PSATD) {
        // Force cell-centered IndexType in r and z
        Ex_nodal_flag  = IntVect::TheCellVector();
        Ey_nodal_flag  = IntVect::TheCellVector();
        Ez_nodal_flag  = IntVect::TheCellVector();
        Bx_nodal_flag  = IntVect::TheCellVector();
        By_nodal_flag  = IntVect::TheCellVector();
        Bz_nodal_flag  = IntVect::TheCellVector();
        jx_nodal_flag  = IntVect::TheCellVector();
        jy_nodal_flag  = IntVect::TheCellVector();
        jz_nodal_flag  = IntVect::TheCellVector();
        rho_nodal_flag = IntVect::TheCellVector();
        F_nodal_flag = IntVect::TheCellVector();
        G_nodal_flag = IntVect::TheCellVector();
    }

    // With RZ multimode, there is a real and imaginary component
    // for each mode, except mode 0 which is purely real
    // Component 0 is mode 0.
    // Odd components are the real parts.
    // Even components are the imaginary parts.
    ncomps = n_rz_azimuthal_modes*2 - 1;
#endif

    // Set global rho nodal flag to know about rho index type when rho MultiFab is not allocated
    m_rho_nodal_flag = rho_nodal_flag;

    //
    // The fine patch
    //
    const std::array<Real,3> dx = CellSize(lev);

    AllocInitMultiFab(Bfield_fp[lev][0], amrex::convert(ba, Bx_nodal_flag), dm, ncomps, ngEB, lev, "Bfield_fp[x]", 0.0_rt);
    AllocInitMultiFab(Bfield_fp[lev][1], amrex::convert(ba, By_nodal_flag), dm, ncomps, ngEB, lev, "Bfield_fp[y]", 0.0_rt);
    AllocInitMultiFab(Bfield_fp[lev][2], amrex::convert(ba, Bz_nodal_flag), dm, ncomps, ngEB, lev, "Bfield_fp[z]", 0.0_rt);

    m_fields.alloc_init( "Efield_fp", Direction{0}, lev, amrex::convert(ba, Ex_nodal_flag), dm, ncomps, ngEB, 0.0_rt);
    m_fields.alloc_init( "Efield_fp", Direction{1}, lev, amrex::convert(ba, Ey_nodal_flag), dm, ncomps, ngEB, 0.0_rt);
    m_fields.alloc_init( "Efield_fp", Direction{2}, lev, amrex::convert(ba, Ez_nodal_flag), dm, ncomps, ngEB, 0.0_rt);

    m_fields.alloc_init( "current_fp", Direction{0}, lev, amrex::convert(ba, jx_nodal_flag), dm, ncomps, ngJ, 0.0_rt);
    m_fields.alloc_init( "current_fp", Direction{1}, lev, amrex::convert(ba, jy_nodal_flag), dm, ncomps, ngJ, 0.0_rt);
    m_fields.alloc_init( "current_fp", Direction{2}, lev, amrex::convert(ba, jz_nodal_flag), dm, ncomps, ngJ, 0.0_rt);

    if (do_current_centering)
    {
        amrex::BoxArray const& nodal_ba = amrex::convert(ba, amrex::IntVect::TheNodeVector());
        m_fields.alloc_init( "current_fp_nodal", Direction{0}, lev, nodal_ba, dm, ncomps, ngJ, 0.0_rt);
        m_fields.alloc_init( "current_fp_nodal", Direction{1}, lev, nodal_ba, dm, ncomps, ngJ, 0.0_rt);
        m_fields.alloc_init( "current_fp_nodal", Direction{2}, lev, nodal_ba, dm, ncomps, ngJ, 0.0_rt);
    }

    if (WarpX::current_deposition_algo == CurrentDepositionAlgo::Vay)
    {
        m_fields.alloc_init( "current_fp_vay", Direction{0}, lev, amrex::convert(ba, jx_nodal_flag), dm, ncomps, ngJ, 0.0_rt);
        m_fields.alloc_init( "current_fp_vay", Direction{1}, lev, amrex::convert(ba, jy_nodal_flag), dm, ncomps, ngJ, 0.0_rt);
        m_fields.alloc_init( "current_fp_vay", Direction{2}, lev, amrex::convert(ba, jz_nodal_flag), dm, ncomps, ngJ, 0.0_rt);
    }

    if (electrostatic_solver_id == ElectrostaticSolverAlgo::LabFrameElectroMagnetostatic)
    {
        m_fields.alloc_init( "vector_potential_fp_nodal", Direction{0}, lev, amrex::convert(ba, rho_nodal_flag), dm, ncomps, ngRho, 0.0_rt);
        m_fields.alloc_init( "vector_potential_fp_nodal", Direction{1}, lev, amrex::convert(ba, rho_nodal_flag), dm, ncomps, ngRho, 0.0_rt);
        m_fields.alloc_init( "vector_potential_fp_nodal", Direction{2}, lev, amrex::convert(ba, rho_nodal_flag), dm, ncomps, ngRho, 0.0_rt);

        AllocInitMultiFab(vector_potential_grad_buf_e_stag[lev][0], amrex::convert(ba, Ex_nodal_flag),
            dm, ncomps, ngEB, lev, "vector_potential_grad_buf_e_stag[x]", 0.0_rt);
        AllocInitMultiFab(vector_potential_grad_buf_e_stag[lev][1], amrex::convert(ba, Ey_nodal_flag),
            dm, ncomps, ngEB, lev, "vector_potential_grad_buf_e_stag[y]", 0.0_rt);
        AllocInitMultiFab(vector_potential_grad_buf_e_stag[lev][2], amrex::convert(ba, Ez_nodal_flag),
            dm, ncomps, ngEB, lev, "vector_potential_grad_buf_e_stag[z]", 0.0_rt);

        AllocInitMultiFab(vector_potential_grad_buf_b_stag[lev][0], amrex::convert(ba, Bx_nodal_flag),
            dm, ncomps, ngEB, lev, "vector_potential_grad_buf_b_stag[x]", 0.0_rt);
        AllocInitMultiFab(vector_potential_grad_buf_b_stag[lev][1], amrex::convert(ba, By_nodal_flag),
            dm, ncomps, ngEB, lev, "vector_potential_grad_buf_b_stag[y]", 0.0_rt);
        AllocInitMultiFab(vector_potential_grad_buf_b_stag[lev][2], amrex::convert(ba, Bz_nodal_flag),
            dm, ncomps, ngEB, lev, "vector_potential_grad_buf_b_stag[z]", 0.0_rt);
    }

    // Allocate extra multifabs needed by the kinetic-fluid hybrid algorithm.
    if (WarpX::electromagnetic_solver_id == ElectromagneticSolverAlgo::HybridPIC)
    {
        m_hybrid_pic_model->AllocateLevelMFs(
            lev, ba, dm, ncomps, ngJ, ngRho, jx_nodal_flag, jy_nodal_flag,
            jz_nodal_flag, rho_nodal_flag
        );
    }

    // Allocate extra multifabs needed for fluids
    if (do_fluid_species) {
        myfl->AllocateLevelMFs(lev, ba, dm);
        auto & warpx = GetInstance();
        const amrex::Real cur_time = warpx.gett_new(lev);
        myfl->InitData(lev, geom[lev].Domain(),cur_time);
    }

    // Allocate extra multifabs for macroscopic properties of the medium
    if (em_solver_medium == MediumForEM::Macroscopic) {
        WARPX_ALWAYS_ASSERT_WITH_MESSAGE( lev==0,
            "Macroscopic properties are not supported with mesh refinement.");
        m_macroscopic_properties->AllocateLevelMFs(ba, dm, ngEB);
    }

    if (fft_do_time_averaging)
    {
        m_fields.alloc_init( "Bfield_avg_fp", Direction{0}, lev, amrex::convert(ba, Bx_nodal_flag), dm, ncomps, ngEB, 0.0_rt);
        m_fields.alloc_init( "Bfield_avg_fp", Direction{1}, lev, amrex::convert(ba, Bx_nodal_flag), dm, ncomps, ngEB, 0.0_rt);
        m_fields.alloc_init( "Bfield_avg_fp", Direction{2}, lev, amrex::convert(ba, Bx_nodal_flag), dm, ncomps, ngEB, 0.0_rt);

        m_fields.alloc_init( "Efield_avg_fp", Direction{0}, lev, amrex::convert(ba, Ex_nodal_flag), dm, ncomps, ngEB, 0.0_rt);
        m_fields.alloc_init( "Efield_avg_fp", Direction{1}, lev, amrex::convert(ba, Ex_nodal_flag), dm, ncomps, ngEB, 0.0_rt);
        m_fields.alloc_init( "Efield_avg_fp", Direction{2}, lev, amrex::convert(ba, Ex_nodal_flag), dm, ncomps, ngEB, 0.0_rt);
    }

    if (EB::enabled()) {
        constexpr int nc_ls = 1;
        amrex::IntVect const ng_ls(2);
        AllocInitMultiFab(m_distance_to_eb[lev], amrex::convert(ba, IntVect::TheNodeVector()), dm, nc_ls, ng_ls, lev,
                          "m_distance_to_eb");

        // EB info are needed only at the finest level
        if (lev == maxLevel()) {
            if (WarpX::electromagnetic_solver_id != ElectromagneticSolverAlgo::PSATD) {
                AllocInitMultiFab(m_edge_lengths[lev][0], amrex::convert(ba, Ex_nodal_flag), dm, ncomps,
                                  guard_cells.ng_FieldSolver, lev, "m_edge_lengths[x]");
                AllocInitMultiFab(m_edge_lengths[lev][1], amrex::convert(ba, Ey_nodal_flag), dm, ncomps,
                                  guard_cells.ng_FieldSolver, lev, "m_edge_lengths[y]");
                AllocInitMultiFab(m_edge_lengths[lev][2], amrex::convert(ba, Ez_nodal_flag), dm, ncomps,
                                  guard_cells.ng_FieldSolver, lev, "m_edge_lengths[z]");

                //! EB: Areas of the mesh faces
                m_fields.alloc_init( "face_areas", Direction{0}, lev, amrex::convert(ba, Bx_nodal_flag),
                    dm, ncomps, guard_cells.ng_FieldSolver, 0.0_rt);
                m_fields.alloc_init( "face_areas", Direction{1}, lev, amrex::convert(ba, By_nodal_flag),
                    dm, ncomps, guard_cells.ng_FieldSolver, 0.0_rt);
                m_fields.alloc_init( "face_areas", Direction{2}, lev, amrex::convert(ba, Bz_nodal_flag),
                    dm, ncomps, guard_cells.ng_FieldSolver, 0.0_rt);
            }
            if (WarpX::electromagnetic_solver_id == ElectromagneticSolverAlgo::ECT) {
                AllocInitMultiFab(m_edge_lengths[lev][0], amrex::convert(ba, Ex_nodal_flag), dm, ncomps,
                                  guard_cells.ng_FieldSolver, lev, "m_edge_lengths[x]");
                AllocInitMultiFab(m_edge_lengths[lev][1], amrex::convert(ba, Ey_nodal_flag), dm, ncomps,
                                  guard_cells.ng_FieldSolver, lev, "m_edge_lengths[y]");
                AllocInitMultiFab(m_edge_lengths[lev][2], amrex::convert(ba, Ez_nodal_flag), dm, ncomps,
                                  guard_cells.ng_FieldSolver, lev, "m_edge_lengths[z]");

                //! EB: Areas of the mesh faces
                m_fields.alloc_init( "face_areas", Direction{0}, lev, amrex::convert(ba, Bx_nodal_flag),
                    dm, ncomps, guard_cells.ng_FieldSolver, 0.0_rt);
                m_fields.alloc_init( "face_areas", Direction{1}, lev, amrex::convert(ba, By_nodal_flag),
                    dm, ncomps, guard_cells.ng_FieldSolver, 0.0_rt);
                m_fields.alloc_init( "face_areas", Direction{2}, lev, amrex::convert(ba, Bz_nodal_flag),
                    dm, ncomps, guard_cells.ng_FieldSolver, 0.0_rt);

                AllocInitMultiFab(m_flag_info_face[lev][0], amrex::convert(ba, Bx_nodal_flag), dm, ncomps,
                                  guard_cells.ng_FieldSolver, lev, "m_flag_info_face[x]");
                AllocInitMultiFab(m_flag_info_face[lev][1], amrex::convert(ba, By_nodal_flag), dm, ncomps,
                                  guard_cells.ng_FieldSolver, lev, "m_flag_info_face[y]");
                AllocInitMultiFab(m_flag_info_face[lev][2], amrex::convert(ba, Bz_nodal_flag), dm, ncomps,
                                  guard_cells.ng_FieldSolver, lev, "m_flag_info_face[z]");
                AllocInitMultiFab(m_flag_ext_face[lev][0], amrex::convert(ba, Bx_nodal_flag), dm, ncomps,
                                  guard_cells.ng_FieldSolver, lev, "m_flag_ext_face[x]");
                AllocInitMultiFab(m_flag_ext_face[lev][1], amrex::convert(ba, By_nodal_flag), dm, ncomps,
                                  guard_cells.ng_FieldSolver, lev, "m_flag_ext_face[y]");
                AllocInitMultiFab(m_flag_ext_face[lev][2], amrex::convert(ba, Bz_nodal_flag), dm, ncomps,
                                  guard_cells.ng_FieldSolver, lev, "m_flag_ext_face[z]");
                AllocInitMultiFab(m_area_mod[lev][0], amrex::convert(ba, Bx_nodal_flag), dm, ncomps,
                                  guard_cells.ng_FieldSolver, lev, "m_area_mod[x]");
                AllocInitMultiFab(m_area_mod[lev][1], amrex::convert(ba, By_nodal_flag), dm, ncomps,
                                  guard_cells.ng_FieldSolver, lev, "m_area_mod[y]");
                AllocInitMultiFab(m_area_mod[lev][2], amrex::convert(ba, Bz_nodal_flag), dm, ncomps,
                                  guard_cells.ng_FieldSolver, lev, "m_area_mod[z]");
                m_borrowing[lev][0] = std::make_unique<amrex::LayoutData<FaceInfoBox>>(
                        amrex::convert(ba, Bx_nodal_flag), dm);
                m_borrowing[lev][1] = std::make_unique<amrex::LayoutData<FaceInfoBox>>(
                        amrex::convert(ba, By_nodal_flag), dm);
                m_borrowing[lev][2] = std::make_unique<amrex::LayoutData<FaceInfoBox>>(
                        amrex::convert(ba, Bz_nodal_flag), dm);
                AllocInitMultiFab(Venl[lev][0], amrex::convert(ba, Bx_nodal_flag), dm, ncomps,
                                  guard_cells.ng_FieldSolver, lev, "Venl[x]");
                AllocInitMultiFab(Venl[lev][1], amrex::convert(ba, By_nodal_flag), dm, ncomps,
                                  guard_cells.ng_FieldSolver, lev, "Venl[y]");
                AllocInitMultiFab(Venl[lev][2], amrex::convert(ba, Bz_nodal_flag), dm, ncomps,
                                  guard_cells.ng_FieldSolver, lev, "Venl[z]");

                AllocInitMultiFab(ECTRhofield[lev][0], amrex::convert(ba, Bx_nodal_flag), dm, ncomps,
                                  guard_cells.ng_FieldSolver, lev, "ECTRhofield[x]", 0.0_rt);
                AllocInitMultiFab(ECTRhofield[lev][1], amrex::convert(ba, By_nodal_flag), dm, ncomps,
                                  guard_cells.ng_FieldSolver, lev, "ECTRhofield[y]", 0.0_rt);
                AllocInitMultiFab(ECTRhofield[lev][2], amrex::convert(ba, Bz_nodal_flag), dm, ncomps,
                                  guard_cells.ng_FieldSolver, lev, "ECTRhofield[z]", 0.0_rt);
            }
        }
    }

    int rho_ncomps = 0;
    if( (electrostatic_solver_id == ElectrostaticSolverAlgo::LabFrame) ||
        (electrostatic_solver_id == ElectrostaticSolverAlgo::LabFrameElectroMagnetostatic) ||
        (electromagnetic_solver_id == ElectromagneticSolverAlgo::HybridPIC) ) {
        rho_ncomps = ncomps;
    }
    if (do_dive_cleaning) {
        rho_ncomps = 2*ncomps;
    }
    if (WarpX::electromagnetic_solver_id == ElectromagneticSolverAlgo::PSATD) {
        if (do_dive_cleaning || update_with_rho || current_correction) {
            // For the multi-J algorithm we can allocate only one rho component (no distinction between old and new)
            rho_ncomps = (WarpX::do_multi_J) ? ncomps : 2*ncomps;
        }
    }
    if (rho_ncomps > 0)
    {
        m_fields.alloc_init(
            "rho_fp", lev, amrex::convert(ba, rho_nodal_flag), dm,
            rho_ncomps, ngRho, 0.0_rt);
    }

    if (electrostatic_solver_id == ElectrostaticSolverAlgo::LabFrame ||
        electrostatic_solver_id == ElectrostaticSolverAlgo::LabFrameElectroMagnetostatic)
    {
        const IntVect ngPhi = IntVect( AMREX_D_DECL(1,1,1) );
        m_fields.alloc_init( "phi_fp", lev, amrex::convert(ba, phi_nodal_flag), dm,
                             ncomps, ngPhi, 0.0_rt );
    }

    if (do_subcycling && lev == 0)
    {
        AllocInitMultiFab(current_store[lev][0], amrex::convert(ba,jx_nodal_flag),dm,ncomps,ngJ,lev, "current_store[x]");
        AllocInitMultiFab(current_store[lev][1], amrex::convert(ba,jy_nodal_flag),dm,ncomps,ngJ,lev, "current_store[y]");
        AllocInitMultiFab(current_store[lev][2], amrex::convert(ba,jz_nodal_flag),dm,ncomps,ngJ,lev, "current_store[z]");
    }

    if (do_dive_cleaning)
    {
        m_fields.alloc_init(
            "F_fp", lev, amrex::convert(ba, F_nodal_flag), dm,
            ncomps, ngF, 0.0_rt);
    }

    if (do_divb_cleaning)
    {
        m_fields.alloc_init(
            "G_fp", lev, amrex::convert(ba, G_nodal_flag), dm,
            ncomps, ngG, 0.0_rt);
    }

    if (WarpX::electromagnetic_solver_id == ElectromagneticSolverAlgo::PSATD)
    {
        // Allocate and initialize the spectral solver
#ifndef WARPX_USE_FFT
        WARPX_ALWAYS_ASSERT_WITH_MESSAGE( false,
            "WarpX::AllocLevelMFs: PSATD solver requires WarpX build with spectral solver support.");
#else

        // Check whether the option periodic, single box is valid here
        if (fft_periodic_single_box) {
#   ifdef WARPX_DIM_RZ
            WARPX_ALWAYS_ASSERT_WITH_MESSAGE(
                geom[0].isPeriodic(1)          // domain is periodic in z
                && ba.size() == 1 && lev == 0, // domain is decomposed in a single box
                "The option `psatd.periodic_single_box_fft` can only be used for a periodic domain, decomposed in a single box");
#   else
            WARPX_ALWAYS_ASSERT_WITH_MESSAGE(
                geom[0].isAllPeriodic()        // domain is periodic in all directions
                && ba.size() == 1 && lev == 0, // domain is decomposed in a single box
                "The option `psatd.periodic_single_box_fft` can only be used for a periodic domain, decomposed in a single box");
#   endif
        }
        // Get the cell-centered box
        BoxArray realspace_ba = ba;  // Copy box
        realspace_ba.enclosedCells(); // Make it cell-centered
        // Define spectral solver
#   ifdef WARPX_DIM_RZ
        if ( !fft_periodic_single_box ) {
            realspace_ba.grow(1, ngEB[1]); // add guard cells only in z
        }
        if (field_boundary_hi[0] == FieldBoundaryType::PML && !do_pml_in_domain) {
            // Extend region that is solved for to include the guard cells
            // which is where the PML boundary is applied.
            realspace_ba.growHi(0, pml_ncell);
        }
        AllocLevelSpectralSolverRZ(spectral_solver_fp,
                                   lev,
                                   realspace_ba,
                                   dm,
                                   dx);
#   else
        if ( !fft_periodic_single_box ) {
            realspace_ba.grow(ngEB);   // add guard cells
        }
        bool const pml_flag_false = false;
        AllocLevelSpectralSolver(spectral_solver_fp,
                                 lev,
                                 realspace_ba,
                                 dm,
                                 dx,
                                 pml_flag_false);
#   endif
#endif
    } // ElectromagneticSolverAlgo::PSATD
    else {
        m_fdtd_solver_fp[lev] = std::make_unique<FiniteDifferenceSolver>(electromagnetic_solver_id, dx, grid_type);
    }

    //
    // The Aux patch (i.e., the full solution)
    //
    if (aux_is_nodal and grid_type != GridType::Collocated)
    {
        // Create aux multifabs on Nodal Box Array
        BoxArray const nba = amrex::convert(ba,IntVect::TheNodeVector());

        m_fields.alloc_init("Bfield_aux", Direction{0}, lev, nba, dm, ncomps, ngEB, 0.0_rt);
        m_fields.alloc_init("Bfield_aux", Direction{1}, lev, nba, dm, ncomps, ngEB, 0.0_rt);
        m_fields.alloc_init("Bfield_aux", Direction{2}, lev, nba, dm, ncomps, ngEB, 0.0_rt);

        m_fields.alloc_init("Efield_aux", Direction{0}, lev, nba, dm, ncomps, ngEB, 0.0_rt);
        m_fields.alloc_init("Efield_aux", Direction{1}, lev, nba, dm, ncomps, ngEB, 0.0_rt);
        m_fields.alloc_init("Efield_aux", Direction{2}, lev, nba, dm, ncomps, ngEB, 0.0_rt);
    } else if (lev == 0) {
        if (WarpX::fft_do_time_averaging) {
            m_fields.alias_init("Bfield_aux", "Bfield_avg_fp", Direction{0}, lev, 0.0_rt);
            m_fields.alias_init("Bfield_aux", "Bfield_avg_fp", Direction{1}, lev, 0.0_rt);
            m_fields.alias_init("Bfield_aux", "Bfield_avg_fp", Direction{2}, lev, 0.0_rt);

            m_fields.alias_init("Efield_aux", "Efield_avg_fp", Direction{0}, lev, 0.0_rt);
            m_fields.alias_init("Efield_aux", "Efield_avg_fp", Direction{1}, lev, 0.0_rt);
            m_fields.alias_init("Efield_aux", "Efield_avg_fp", Direction{2}, lev, 0.0_rt);
        } else {
            if (mypc->m_B_ext_particle_s == "read_from_file") {
                m_fields.alloc_init("Bfield_aux", Direction{0}, lev, amrex::convert(ba, Bx_nodal_flag), dm, ncomps, ngEB, 0.0_rt);
                m_fields.alloc_init("Bfield_aux", Direction{1}, lev, amrex::convert(ba, By_nodal_flag), dm, ncomps, ngEB, 0.0_rt);
                m_fields.alloc_init("Bfield_aux", Direction{2}, lev, amrex::convert(ba, Bz_nodal_flag), dm, ncomps, ngEB, 0.0_rt);
            } else {
                // In this case, the aux grid is simply an alias of the fp grid (most common case in WarpX)
                m_fields.alias_init("Bfield_aux", "Bfield_avg_fp", Direction{0}, lev, 0.0_rt);
                m_fields.alias_init("Bfield_aux", "Bfield_avg_fp", Direction{1}, lev, 0.0_rt);
                m_fields.alias_init("Bfield_aux", "Bfield_avg_fp", Direction{2}, lev, 0.0_rt);
            }
            if (mypc->m_E_ext_particle_s == "read_from_file") {
                m_fields.alloc_init("Efield_aux", Direction{0}, lev, amrex::convert(ba, Ex_nodal_flag), dm, ncomps, ngEB, 0.0_rt);
                m_fields.alloc_init("Efield_aux", Direction{1}, lev, amrex::convert(ba, Ey_nodal_flag), dm, ncomps, ngEB, 0.0_rt);
                m_fields.alloc_init("Efield_aux", Direction{2}, lev, amrex::convert(ba, Ez_nodal_flag), dm, ncomps, ngEB, 0.0_rt);
            } else {
                // In this case, the aux grid is simply an alias of the fp grid (most common case in WarpX)
                m_fields.alias_init("Efield_aux", "Efield_avg_fp", Direction{0}, lev, 0.0_rt);
                m_fields.alias_init("Efield_aux", "Efield_avg_fp", Direction{1}, lev, 0.0_rt);
                m_fields.alias_init("Efield_aux", "Efield_avg_fp", Direction{2}, lev, 0.0_rt);
            }
        }
    } else {
        m_fields.alloc_init("Bfield_aux", Direction{0}, lev, amrex::convert(ba, Bx_nodal_flag), dm, ncomps, ngEB, 0.0_rt);
        m_fields.alloc_init("Bfield_aux", Direction{1}, lev, amrex::convert(ba, By_nodal_flag), dm, ncomps, ngEB, 0.0_rt);
        m_fields.alloc_init("Bfield_aux", Direction{2}, lev, amrex::convert(ba, Bz_nodal_flag), dm, ncomps, ngEB, 0.0_rt);

        m_fields.alloc_init("Efield_aux", Direction{0}, lev, amrex::convert(ba, Ex_nodal_flag), dm, ncomps, ngEB, 0.0_rt);
        m_fields.alloc_init("Efield_aux", Direction{1}, lev, amrex::convert(ba, Ey_nodal_flag), dm, ncomps, ngEB, 0.0_rt);
        m_fields.alloc_init("Efield_aux", Direction{2}, lev, amrex::convert(ba, Ez_nodal_flag), dm, ncomps, ngEB, 0.0_rt);
    }

    // The external fields that are read from file
    if (m_p_ext_field_params->B_ext_grid_type != ExternalFieldType::default_zero && m_p_ext_field_params->B_ext_grid_type != ExternalFieldType::constant) {
        // These fields will be added directly to the grid, i.e. to fp, and need to match the index type
        m_fields.alloc_init( "Bfield_fp_external", Direction{0}, lev, amrex::convert(ba, Bfield_fp[lev][0]->ixType()),
            dm, ncomps, ngEB, 0.0_rt);
        m_fields.alloc_init( "Bfield_fp_external", Direction{1}, lev, amrex::convert(ba, Bfield_fp[lev][1]->ixType()),
            dm, ncomps, ngEB, 0.0_rt);
        m_fields.alloc_init( "Bfield_fp_external", Direction{2}, lev, amrex::convert(ba, Bfield_fp[lev][2]->ixType()),
            dm, ncomps, ngEB, 0.0_rt);

    }
    if (mypc->m_B_ext_particle_s == "read_from_file") {
        //  These fields will be added to the fields that the particles see, and need to match the index type
        auto Bfield_aux_levl_0 = m_fields.get("Bfield_aux", Direction{0}, lev);
        auto Bfield_aux_levl_1 = m_fields.get("Bfield_aux", Direction{1}, lev);
        auto Bfield_aux_levl_2 = m_fields.get("Bfield_aux", Direction{2}, lev);
        AllocInitMultiFab(B_external_particle_field[lev][0], amrex::convert(ba, Bfield_aux_levl_0->ixType()),
            dm, ncomps, ngEB, lev, "B_external_particle_field[x]", 0.0_rt);
        AllocInitMultiFab(B_external_particle_field[lev][1], amrex::convert(ba, Bfield_aux_levl_1->ixType()),
            dm, ncomps, ngEB, lev, "B_external_particle_field[y]", 0.0_rt);
        AllocInitMultiFab(B_external_particle_field[lev][2], amrex::convert(ba, Bfield_aux_levl_2->ixType()),
            dm, ncomps, ngEB, lev, "B_external_particle_field[z]", 0.0_rt);
    }
    if (m_p_ext_field_params->E_ext_grid_type != ExternalFieldType::default_zero && m_p_ext_field_params->E_ext_grid_type != ExternalFieldType::constant) {
        // These fields will be added directly to the grid, i.e. to fp, and need to match the index type
        m_fields.alloc_init( "Efield_fp_external", Direction{0}, lev, amrex::convert(ba, m_fields.get("Efield_fp",Direction{0},lev)->ixType()),
            dm, ncomps, ngEB, 0.0_rt);
        m_fields.alloc_init( "Efield_fp_external", Direction{1}, lev, amrex::convert(ba, m_fields.get("Efield_fp",Direction{1},lev)->ixType()),
            dm, ncomps, ngEB, 0.0_rt);
        m_fields.alloc_init( "Efield_fp_external", Direction{2}, lev, amrex::convert(ba, m_fields.get("Efield_fp",Direction{2},lev)->ixType()),
            dm, ncomps, ngEB, 0.0_rt);
    }
    if (mypc->m_E_ext_particle_s == "read_from_file") {
        //  These fields will be added to the fields that the particles see, and need to match the index type
        auto Efield_aux_levl_0 = m_fields.get("Efield_aux", Direction{0}, lev);
        auto Efield_aux_levl_1 = m_fields.get("Efield_aux", Direction{1}, lev);
        auto Efield_aux_levl_2 = m_fields.get("Efield_aux", Direction{2}, lev);
        AllocInitMultiFab(E_external_particle_field[lev][0], amrex::convert(ba, Efield_aux_levl_0->ixType()),
            dm, ncomps, ngEB, lev, "E_external_particle_field[x]", 0.0_rt);
        AllocInitMultiFab(E_external_particle_field[lev][1], amrex::convert(ba, Efield_aux_levl_1->ixType()),
            dm, ncomps, ngEB, lev, "E_external_particle_field[y]", 0.0_rt);
        AllocInitMultiFab(E_external_particle_field[lev][2], amrex::convert(ba, Efield_aux_levl_2->ixType()),
            dm, ncomps, ngEB, lev, "E_external_particle_field[z]", 0.0_rt);
    }

    //
    // The coarse patch
    //
    if (lev > 0)
    {
        BoxArray cba = ba;
        cba.coarsen(refRatio(lev-1));
        const std::array<Real,3> cdx = CellSize(lev-1);

        // Create the MultiFabs for B
        AllocInitMultiFab(Bfield_cp[lev][0], amrex::convert(cba, Bx_nodal_flag), dm, ncomps, ngEB, lev, "Bfield_cp[x]", 0.0_rt);
        AllocInitMultiFab(Bfield_cp[lev][1], amrex::convert(cba, By_nodal_flag), dm, ncomps, ngEB, lev, "Bfield_cp[y]", 0.0_rt);
        AllocInitMultiFab(Bfield_cp[lev][2], amrex::convert(cba, Bz_nodal_flag), dm, ncomps, ngEB, lev, "Bfield_cp[z]", 0.0_rt);

        // Create the MultiFabs for E
        AllocInitMultiFab(Efield_cp[lev][0], amrex::convert(cba, Ex_nodal_flag), dm, ncomps, ngEB, lev, "Efield_cp[x]", 0.0_rt);
        AllocInitMultiFab(Efield_cp[lev][1], amrex::convert(cba, Ey_nodal_flag), dm, ncomps, ngEB, lev, "Efield_cp[y]", 0.0_rt);
        AllocInitMultiFab(Efield_cp[lev][2], amrex::convert(cba, Ez_nodal_flag), dm, ncomps, ngEB, lev, "Efield_cp[z]", 0.0_rt);

        if (fft_do_time_averaging)
        {
            m_fields.alloc_init("Bfield_avg_cp", Direction{0}, lev, amrex::convert(cba, Bx_nodal_flag), dm, ncomps, ngEB, 0.0_rt);
            m_fields.alloc_init("Bfield_avg_cp", Direction{1}, lev, amrex::convert(cba, Bx_nodal_flag), dm, ncomps, ngEB, 0.0_rt);
            m_fields.alloc_init("Bfield_avg_cp", Direction{2}, lev, amrex::convert(cba, Bx_nodal_flag), dm, ncomps, ngEB, 0.0_rt);

            m_fields.alloc_init("Efield_avg_cp", Direction{0}, lev, amrex::convert(cba, Ex_nodal_flag), dm, ncomps, ngEB, 0.0_rt);
            m_fields.alloc_init("Efield_avg_cp", Direction{1}, lev, amrex::convert(cba, Ex_nodal_flag), dm, ncomps, ngEB, 0.0_rt);
            m_fields.alloc_init("Efield_avg_cp", Direction{2}, lev, amrex::convert(cba, Ex_nodal_flag), dm, ncomps, ngEB, 0.0_rt);
        }

        // Create the MultiFabs for the current
        m_fields.alloc_init( "current_cp", Direction{0}, lev, amrex::convert(cba, jx_nodal_flag), dm, ncomps, ngJ, 0.0_rt);
        m_fields.alloc_init( "current_cp", Direction{1}, lev, amrex::convert(cba, jy_nodal_flag), dm, ncomps, ngJ, 0.0_rt);
        m_fields.alloc_init( "current_cp", Direction{2}, lev, amrex::convert(cba, jz_nodal_flag), dm, ncomps, ngJ, 0.0_rt);

        if (rho_ncomps > 0) {
            m_fields.alloc_init(
                "rho_cp", lev, amrex::convert(cba, rho_nodal_flag), dm,
                rho_ncomps, ngRho, 0.0_rt);
        }

        if (do_dive_cleaning)
        {
            m_fields.alloc_init(
                "F_cp", lev, amrex::convert(cba, IntVect::TheUnitVector()), dm,
                ncomps, ngF, 0.0_rt);
        }

        if (do_divb_cleaning)
        {
            if (grid_type == GridType::Collocated)
            {
                m_fields.alloc_init(
                    "G_cp", lev, amrex::convert(ba, IntVect::TheUnitVector()), dm,
                    ncomps, ngG, 0.0_rt);
            }
            else // grid_type=staggered or grid_type=hybrid
            {
                m_fields.alloc_init(
                    "G_cp", lev, amrex::convert(ba, IntVect::TheZeroVector()), dm,
                    ncomps, ngG, 0.0_rt);
            }
        }

        if (WarpX::electromagnetic_solver_id == ElectromagneticSolverAlgo::PSATD)
        {
            // Allocate and initialize the spectral solver
#ifndef WARPX_USE_FFT
            WARPX_ALWAYS_ASSERT_WITH_MESSAGE( false,
                "WarpX::AllocLevelMFs: PSATD solver requires WarpX build with spectral solver support.");
#else

            // Get the cell-centered box, with guard cells
            BoxArray c_realspace_ba = cba;// Copy box
            c_realspace_ba.enclosedCells(); // Make it cell-centered
            // Define spectral solver
#ifdef WARPX_DIM_RZ
            c_realspace_ba.grow(1, ngEB[1]); // add guard cells only in z
            if (field_boundary_hi[0] == FieldBoundaryType::PML && !do_pml_in_domain) {
                // Extend region that is solved for to include the guard cells
                // which is where the PML boundary is applied.
                c_realspace_ba.growHi(0, pml_ncell);
            }
            AllocLevelSpectralSolverRZ(spectral_solver_cp,
                                       lev,
                                       c_realspace_ba,
                                       dm,
                                       cdx);
#   else
            c_realspace_ba.grow(ngEB);
            bool const pml_flag_false = false;
            AllocLevelSpectralSolver(spectral_solver_cp,
                                     lev,
                                     c_realspace_ba,
                                     dm,
                                     cdx,
                                     pml_flag_false);
#   endif
#endif
        } // ElectromagneticSolverAlgo::PSATD
        else {
            m_fdtd_solver_cp[lev] = std::make_unique<FiniteDifferenceSolver>(electromagnetic_solver_id, cdx,
                                                                             grid_type);
        }
    }

    //
    // Copy of the coarse aux
    //
    if (lev > 0 && (n_field_gather_buffer > 0 || n_current_deposition_buffer > 0 ||
                    mypc->nSpeciesGatherFromMainGrid() > 0))
    {
        BoxArray cba = ba;
        cba.coarsen(refRatio(lev-1));

        if (n_field_gather_buffer > 0 || mypc->nSpeciesGatherFromMainGrid() > 0) {
            if (aux_is_nodal) {
                BoxArray const& cnba = amrex::convert(cba,IntVect::TheNodeVector());
                AllocInitMultiFab(Bfield_cax[lev][0], cnba,dm,ncomps,ngEB,lev, "Bfield_cax[x]", 0.0_rt);
                AllocInitMultiFab(Bfield_cax[lev][1], cnba,dm,ncomps,ngEB,lev, "Bfield_cax[y]", 0.0_rt);
                AllocInitMultiFab(Bfield_cax[lev][2], cnba,dm,ncomps,ngEB,lev, "Bfield_cax[z]", 0.0_rt);
                AllocInitMultiFab(Efield_cax[lev][0], cnba,dm,ncomps,ngEB,lev, "Efield_cax[x]", 0.0_rt);
                AllocInitMultiFab(Efield_cax[lev][1], cnba,dm,ncomps,ngEB,lev, "Efield_cax[y]", 0.0_rt);
                AllocInitMultiFab(Efield_cax[lev][2], cnba,dm,ncomps,ngEB,lev, "Efield_cax[z]", 0.0_rt);
            } else {
                // Create the MultiFabs for B
                AllocInitMultiFab(Bfield_cax[lev][0], amrex::convert(cba,Bx_nodal_flag),dm,ncomps,ngEB,lev, "Bfield_cax[x]", 0.0_rt);
                AllocInitMultiFab(Bfield_cax[lev][1], amrex::convert(cba,By_nodal_flag),dm,ncomps,ngEB,lev, "Bfield_cax[y]", 0.0_rt);
                AllocInitMultiFab(Bfield_cax[lev][2], amrex::convert(cba,Bz_nodal_flag),dm,ncomps,ngEB,lev, "Bfield_cax[z]", 0.0_rt);

                // Create the MultiFabs for E
                AllocInitMultiFab(Efield_cax[lev][0], amrex::convert(cba,Ex_nodal_flag),dm,ncomps,ngEB,lev, "Efield_cax[x]", 0.0_rt);
                AllocInitMultiFab(Efield_cax[lev][1], amrex::convert(cba,Ey_nodal_flag),dm,ncomps,ngEB,lev, "Efield_cax[y]", 0.0_rt);
                AllocInitMultiFab(Efield_cax[lev][2], amrex::convert(cba,Ez_nodal_flag),dm,ncomps,ngEB,lev, "Efield_cax[z]", 0.0_rt);
            }

            AllocInitMultiFab(gather_buffer_masks[lev], ba, dm, ncomps, amrex::IntVect(1), lev, "gather_buffer_masks");
            // Gather buffer masks have 1 ghost cell, because of the fact
            // that particles may move by more than one cell when using subcycling.
        }

        if (n_current_deposition_buffer > 0) {
            m_fields.alloc_init("current_buf", Direction{0}, lev, amrex::convert(cba,jx_nodal_flag), dm, ncomps, ngJ, 0.0_rt);
            m_fields.alloc_init("current_buf", Direction{1}, lev, amrex::convert(cba,jy_nodal_flag), dm, ncomps, ngJ, 0.0_rt);
            m_fields.alloc_init("current_buf", Direction{2}, lev, amrex::convert(cba,jz_nodal_flag), dm, ncomps, ngJ, 0.0_rt);
            if (m_fields.has("rho_cp", lev)) {
                AllocInitMultiFab(charge_buf[lev], amrex::convert(cba,rho_nodal_flag),dm,2*ncomps,ngRho,lev, "charge_buf");
            }
            AllocInitMultiFab(current_buffer_masks[lev], ba, dm, ncomps, amrex::IntVect(1), lev, "current_buffer_masks");
            // Current buffer masks have 1 ghost cell, because of the fact
            // that particles may move by more than one cell when using subcycling.
        }
    }

    if (load_balance_intervals.isActivated())
    {
        costs[lev] = std::make_unique<LayoutData<Real>>(ba, dm);
        load_balance_efficiency[lev] = -1;
    }
}

#ifdef WARPX_USE_FFT
#   ifdef WARPX_DIM_RZ
/* \brief Allocate spectral Maxwell solver (RZ dimensions) at a level
 *
 * \param[in, out] spectral_solver Vector of pointer to SpectralSolver, to point to allocated spectral Maxwell
 *                                 solver at a given level
 * \param[in] lev                  Level at which to allocate spectral Maxwell solver
 * \param[in] realspace_ba         Box array that corresponds to the decomposition of the fields in real space
 *                                 (cell-centered; includes guard cells)
 * \param[in] dm                   Indicates which MPI proc owns which box, in realspace_ba
 * \param[in] dx                   Cell size along each dimension
 */
void WarpX::AllocLevelSpectralSolverRZ (amrex::Vector<std::unique_ptr<SpectralSolverRZ>>& spectral_solver,
                                        const int lev,
                                        const amrex::BoxArray& realspace_ba,
                                        const amrex::DistributionMapping& dm,
                                        const std::array<Real,3>& dx)
{
    const RealVect dx_vect(dx[0], dx[2]);

    amrex::Real solver_dt = dt[lev];
    if (WarpX::do_multi_J) { solver_dt /= static_cast<amrex::Real>(WarpX::do_multi_J_n_depositions); }

    auto pss = std::make_unique<SpectralSolverRZ>(lev,
                                                  realspace_ba,
                                                  dm,
                                                  n_rz_azimuthal_modes,
                                                  noz_fft,
                                                  grid_type,
                                                  m_v_galilean,
                                                  dx_vect,
                                                  solver_dt,
                                                  isAnyBoundaryPML(),
                                                  update_with_rho,
                                                  fft_do_time_averaging,
                                                  J_in_time,
                                                  rho_in_time,
                                                  do_dive_cleaning,
                                                  do_divb_cleaning);
    spectral_solver[lev] = std::move(pss);

    if (use_kspace_filter) {
        spectral_solver[lev]->InitFilter(filter_npass_each_dir,
                                         use_filter_compensation);
    }
}
#   else
/* \brief Allocate spectral Maxwell solver at a level
 *
 * \param[in, out] spectral_solver  Vector of pointer to SpectralSolver, to point to allocated spectral Maxwell
 *                                  solver at a given level
 * \param[in] lev                   Level at which to allocate spectral Maxwell solver
 * \param[in] realspace_ba          Box array that corresponds to the decomposition of the fields in real space
 *                                  (cell-centered; includes guard cells)
 * \param[in] dm                    Indicates which MPI proc owns which box, in realspace_ba
 * \param[in] dx                    Cell size along each dimension
 * \param[in] pml_flag              Whether the boxes in which the solver is applied are PML boxes
 */
void WarpX::AllocLevelSpectralSolver (amrex::Vector<std::unique_ptr<SpectralSolver>>& spectral_solver,
                                      const int lev,
                                      const amrex::BoxArray& realspace_ba,
                                      const amrex::DistributionMapping& dm,
                                      const std::array<Real,3>& dx,
                                      const bool pml_flag)
{
#if defined(WARPX_DIM_3D)
    const RealVect dx_vect(dx[0], dx[1], dx[2]);
#elif defined(WARPX_DIM_XZ) || defined(WARPX_DIM_RZ)
    const RealVect dx_vect(dx[0], dx[2]);
#elif defined(WARPX_DIM_1D_Z)
    const RealVect dx_vect(dx[2]);
#endif

    amrex::Real solver_dt = dt[lev];
    if (WarpX::do_multi_J) { solver_dt /= static_cast<amrex::Real>(WarpX::do_multi_J_n_depositions); }

    auto pss = std::make_unique<SpectralSolver>(lev,
                                                realspace_ba,
                                                dm,
                                                nox_fft,
                                                noy_fft,
                                                noz_fft,
                                                grid_type,
                                                m_v_galilean,
                                                m_v_comoving,
                                                dx_vect,
                                                solver_dt,
                                                pml_flag,
                                                fft_periodic_single_box,
                                                update_with_rho,
                                                fft_do_time_averaging,
                                                psatd_solution_type,
                                                J_in_time,
                                                rho_in_time,
                                                do_dive_cleaning,
                                                do_divb_cleaning);
    spectral_solver[lev] = std::move(pss);
}
#   endif
#endif

std::array<Real,3>
WarpX::CellSize (int lev)
{
    const amrex::Geometry& gm = GetInstance().Geom(lev);
    const Real* dx = gm.CellSize();
#if defined(WARPX_DIM_3D)
    return { dx[0], dx[1], dx[2] };
#elif defined(WARPX_DIM_XZ) || defined(WARPX_DIM_RZ)
    return { dx[0], 1.0, dx[1] };
#else
    return { 1.0, 1.0, dx[0] };
#endif
}

amrex::XDim3
WarpX::InvCellSize (int lev)
{
    std::array<Real,3> dx = WarpX::CellSize(lev);
    return {1._rt/dx[0], 1._rt/dx[1], 1._rt/dx[2]};
}

amrex::RealBox
WarpX::getRealBox(const Box& bx, int lev)
{
    const amrex::Geometry& gm = GetInstance().Geom(lev);
    const RealBox grid_box{bx, gm.CellSize(), gm.ProbLo()};
    return( grid_box );
}

amrex::XDim3
WarpX::LowerCorner(const Box& bx, const int lev, const amrex::Real time_shift_delta)
{
    auto & warpx = GetInstance();
    const RealBox grid_box = getRealBox( bx, lev );

    const Real* grid_min = grid_box.lo();

    const amrex::Real cur_time = warpx.gett_new(lev);
    const amrex::Real time_shift = (cur_time + time_shift_delta - warpx.time_of_last_gal_shift);
    amrex::Array<amrex::Real,3> galilean_shift = { warpx.m_v_galilean[0]*time_shift,
                                                   warpx.m_v_galilean[1]*time_shift,
                                                   warpx.m_v_galilean[2]*time_shift };

#if defined(WARPX_DIM_3D)
    return { grid_min[0] + galilean_shift[0], grid_min[1] + galilean_shift[1], grid_min[2] + galilean_shift[2] };

#elif defined(WARPX_DIM_XZ) || defined(WARPX_DIM_RZ)
    return { grid_min[0] + galilean_shift[0], std::numeric_limits<Real>::lowest(), grid_min[1] + galilean_shift[2] };

#elif defined(WARPX_DIM_1D_Z)
    return { std::numeric_limits<Real>::lowest(), std::numeric_limits<Real>::lowest(), grid_min[0] + galilean_shift[2] };
#endif
}

amrex::XDim3
WarpX::UpperCorner(const Box& bx, const int lev, const amrex::Real time_shift_delta)
{
    auto & warpx = GetInstance();
    const RealBox grid_box = getRealBox( bx, lev );

    const Real* grid_max = grid_box.hi();

    const amrex::Real cur_time = warpx.gett_new(lev);
    const amrex::Real time_shift = (cur_time + time_shift_delta - warpx.time_of_last_gal_shift);
    amrex::Array<amrex::Real,3> galilean_shift = { warpx.m_v_galilean[0]*time_shift,
                                                   warpx.m_v_galilean[1]*time_shift,
                                                   warpx.m_v_galilean[2]*time_shift };

#if defined(WARPX_DIM_3D)
    return { grid_max[0] + galilean_shift[0], grid_max[1] + galilean_shift[1], grid_max[2] + galilean_shift[2] };

#elif defined(WARPX_DIM_XZ) || defined(WARPX_DIM_RZ)
    return { grid_max[0] + galilean_shift[0], std::numeric_limits<Real>::max(), grid_max[1] + galilean_shift[1] };

#elif defined(WARPX_DIM_1D_Z)
    return { std::numeric_limits<Real>::max(), std::numeric_limits<Real>::max(), grid_max[0] + galilean_shift[0] };
#endif
}

IntVect
WarpX::RefRatio (int lev)
{
    return GetInstance().refRatio(lev);
}

void
WarpX::ComputeDivB (amrex::MultiFab& divB, int const dcomp,
                    ablastr::fields::VectorField const& B,
                    const std::array<amrex::Real,3>& dx)
{
    ComputeDivB(divB, dcomp, B, dx, IntVect::TheZeroVector());
}

void
WarpX::ComputeDivB (amrex::MultiFab& divB, int const dcomp,
                    ablastr::fields::VectorField const& B,
                    const std::array<amrex::Real,3>& dx, IntVect const ngrow)
{
    WARPX_ALWAYS_ASSERT_WITH_MESSAGE(grid_type != GridType::Collocated,
        "ComputeDivB not implemented with warpx.grid_type=collocated.");

    const Real dxinv = 1._rt/dx[0], dyinv = 1._rt/dx[1], dzinv = 1._rt/dx[2];

#ifdef WARPX_DIM_RZ
    const Real rmin = GetInstance().Geom(0).ProbLo(0);
#endif

#ifdef AMREX_USE_OMP
#pragma omp parallel if (Gpu::notInLaunchRegion())
#endif
    for (MFIter mfi(divB, TilingIfNotGPU()); mfi.isValid(); ++mfi)
    {
        const Box bx = mfi.growntilebox(ngrow);
        amrex::Array4<const amrex::Real> const& Bxfab = B[0]->array(mfi);
        amrex::Array4<const amrex::Real> const& Byfab = B[1]->array(mfi);
        amrex::Array4<const amrex::Real> const& Bzfab = B[2]->array(mfi);
        amrex::Array4<amrex::Real> const& divBfab = divB.array(mfi);

        ParallelFor(bx,
        [=] AMREX_GPU_DEVICE(int i, int j, int k) noexcept
        {
            warpx_computedivb(i, j, k, dcomp, divBfab, Bxfab, Byfab, Bzfab, dxinv, dyinv, dzinv
#ifdef WARPX_DIM_RZ
                              ,rmin
#endif
                              );
        });
    }
}

void
WarpX::ComputeDivE(amrex::MultiFab& divE, const int lev)
{
    if ( WarpX::electromagnetic_solver_id == ElectromagneticSolverAlgo::PSATD ) {
#ifdef WARPX_USE_FFT
        ablastr::fields::VectorField Efield_aux_lev = m_fields.get_alldirs("Efield_aux", lev);
        spectral_solver_fp[lev]->ComputeSpectralDivE(lev, Efield_aux_lev, divE);
#else
        WARPX_ABORT_WITH_MESSAGE(
            "ComputeDivE: PSATD requested but not compiled");
#endif
    } else {
        ablastr::fields::VectorField Efield_aux_lev = m_fields.get_alldirs("Efield_aux", lev);
        m_fdtd_solver_fp[lev]->ComputeDivE(Efield_aux_lev, divE);
    }
}

#if (defined WARPX_DIM_RZ) && (defined WARPX_USE_FFT)
PML_RZ*
WarpX::GetPML_RZ (int lev)
{
    if (pml_rz[lev]) {
        // This should check if pml was initialized
        return pml_rz[lev].get();
    } else {
        return nullptr;
    }
}
#endif

PML*
WarpX::GetPML (int lev)
{
    if (do_pml) {
        // This should check if pml was initialized
        return pml[lev].get();
    } else {
        return nullptr;
    }
}

std::vector< bool >
WarpX::getPMLdirections() const
{
    std::vector< bool > dirsWithPML( 6, false );
#if AMREX_SPACEDIM!=3
    dirsWithPML.resize( 4 );
#endif
    if( do_pml )
    {
        for( int i = 0; i < static_cast<int>(dirsWithPML.size()) / 2; ++i )
        {
            dirsWithPML.at( 2u*i      ) = bool(do_pml_Lo[0][i]); // on level 0
            dirsWithPML.at( 2u*i + 1u ) = bool(do_pml_Hi[0][i]); // on level 0
        }
    }
    return dirsWithPML;
}

amrex::LayoutData<amrex::Real>*
WarpX::getCosts (int lev)
{
    if (m_instance)
    {
        return m_instance->costs[lev].get();
    } else
    {
        return nullptr;
    }
}

void
WarpX::setLoadBalanceEfficiency (const int lev, const amrex::Real efficiency)
{
    if (m_instance)
    {
        m_instance->load_balance_efficiency[lev] = efficiency;
    } else
    {
        return;
    }
}

amrex::Real
WarpX::getLoadBalanceEfficiency (const int lev)
{
    if (m_instance)
    {
        return m_instance->load_balance_efficiency[lev];
    } else
    {
        return -1;
    }
}

void
WarpX::BuildBufferMasks ()
{
    for (int lev = 1; lev <= maxLevel(); ++lev)
    {
        for (int ipass = 0; ipass < 2; ++ipass)
        {
            const int ngbuffer = (ipass == 0) ? n_current_deposition_buffer : n_field_gather_buffer;
            iMultiFab* bmasks = (ipass == 0) ? current_buffer_masks[lev].get() : gather_buffer_masks[lev].get();
            if (bmasks)
            {
                const IntVect ngtmp = ngbuffer + bmasks->nGrowVect();
                iMultiFab tmp(bmasks->boxArray(), bmasks->DistributionMap(), 1, ngtmp);
                const int covered = 1;
                const int notcovered = 0;
                const int physbnd = 1;
                const int interior = 1;
                const Box& dom = Geom(lev).Domain();
                const amrex::Periodicity& period = Geom(lev).periodicity();
                tmp.BuildMask(dom, period, covered, notcovered, physbnd, interior);
#ifdef AMREX_USE_OMP
#pragma omp parallel if (amrex::Gpu::notInLaunchRegion())
#endif
                for (MFIter mfi(*bmasks, true); mfi.isValid(); ++mfi)
                {
                    const Box tbx = mfi.growntilebox();
                    BuildBufferMasksInBox( tbx, (*bmasks)[mfi], tmp[mfi], ngbuffer );
                }
            }
        }
    }
}

/**
 * \brief Build buffer mask within given FArrayBox
 *
 * \param tbx         Current FArrayBox
 * \param buffer_mask Buffer mask to be set
 * \param guard_mask  Guard mask used to set buffer_mask
 * \param ng          Number of guard cells
 */
void
WarpX::BuildBufferMasksInBox ( const amrex::Box tbx, amrex::IArrayBox &buffer_mask,
                               const amrex::IArrayBox &guard_mask, const int ng )
{
    auto const& msk = buffer_mask.array();
    auto const& gmsk = guard_mask.const_array();
    const amrex::Dim3 ng3 = amrex::IntVect(ng).dim3();
    amrex::ParallelFor(tbx, [=] AMREX_GPU_DEVICE (int i, int j, int k)
    {
        for         (int kk = k-ng3.z; kk <= k+ng3.z; ++kk) {
            for     (int jj = j-ng3.y; jj <= j+ng3.y; ++jj) {
                for (int ii = i-ng3.x; ii <= i+ng3.x; ++ii) {
                    if ( gmsk(ii,jj,kk) == 0 ) {
                        msk(i,j,k) = 0;
                        return;
                    }
                }
            }
        }
        msk(i,j,k) = 1;
    });
}

amrex::Vector<amrex::Real> WarpX::getFornbergStencilCoefficients (const int n_order, ablastr::utils::enums::GridType a_grid_type)
{
    AMREX_ALWAYS_ASSERT_WITH_MESSAGE(n_order % 2 == 0, "n_order must be even");

    const int m = n_order / 2;
    amrex::Vector<amrex::Real> coeffs;
    coeffs.resize(m);

    // There are closed-form formula for these coefficients, but they result in
    // an overflow when evaluated numerically. One way to avoid the overflow is
    // to calculate the coefficients by recurrence.

    // Coefficients for collocated (nodal) finite-difference approximation
    if (a_grid_type == GridType::Collocated)
    {
        // First coefficient
        coeffs.at(0) = m * 2._rt / (m+1);
        // Other coefficients by recurrence
        for (int n = 1; n < m; n++)
        {
            coeffs.at(n) = - (m-n) * 1._rt / (m+n+1) * coeffs.at(n-1);
        }
    }
    // Coefficients for staggered finite-difference approximation
    else
    {
        Real prod = 1.;
        for (int k = 1; k < m+1; k++)
        {
            prod *= (m + k) / (4._rt * k);
        }
        // First coefficient
        coeffs.at(0) = 4_rt * m * prod * prod;
        // Other coefficients by recurrence
        for (int n = 1; n < m; n++)
        {
            coeffs.at(n) = - ((2_rt*n-1) * (m-n)) * 1._rt / ((2_rt*n+1) * (m+n)) * coeffs.at(n-1);
        }
    }

    return coeffs;
}

void WarpX::ReorderFornbergCoefficients (amrex::Vector<amrex::Real>& ordered_coeffs,
                                         amrex::Vector<amrex::Real>& unordered_coeffs,
                                         const int order)
{
    const int n = order / 2;
    for (int i = 0; i < n; i++) {
        ordered_coeffs[i] = unordered_coeffs[n-1-i];
    }
    for (int i = n; i < order; i++) {
        ordered_coeffs[i] = unordered_coeffs[i-n];
    }
}

void WarpX::AllocateCenteringCoefficients (amrex::Gpu::DeviceVector<amrex::Real>& device_centering_stencil_coeffs_x,
                                           amrex::Gpu::DeviceVector<amrex::Real>& device_centering_stencil_coeffs_y,
                                           amrex::Gpu::DeviceVector<amrex::Real>& device_centering_stencil_coeffs_z,
                                           const int centering_nox,
                                           const int centering_noy,
                                           const int centering_noz,
                                           ablastr::utils::enums::GridType a_grid_type)
{
    // Vectors of Fornberg stencil coefficients
    amrex::Vector<amrex::Real> Fornberg_stencil_coeffs_x;
    amrex::Vector<amrex::Real> Fornberg_stencil_coeffs_y;
    amrex::Vector<amrex::Real> Fornberg_stencil_coeffs_z;

    // Host vectors of stencil coefficients used for finite-order centering
    amrex::Vector<amrex::Real> host_centering_stencil_coeffs_x;
    amrex::Vector<amrex::Real> host_centering_stencil_coeffs_y;
    amrex::Vector<amrex::Real> host_centering_stencil_coeffs_z;

    Fornberg_stencil_coeffs_x = getFornbergStencilCoefficients(centering_nox, a_grid_type);
    Fornberg_stencil_coeffs_y = getFornbergStencilCoefficients(centering_noy, a_grid_type);
    Fornberg_stencil_coeffs_z = getFornbergStencilCoefficients(centering_noz, a_grid_type);

    host_centering_stencil_coeffs_x.resize(centering_nox);
    host_centering_stencil_coeffs_y.resize(centering_noy);
    host_centering_stencil_coeffs_z.resize(centering_noz);

    // Re-order Fornberg stencil coefficients:
    // example for order 6: (c_0,c_1,c_2) becomes (c_2,c_1,c_0,c_0,c_1,c_2)
    ReorderFornbergCoefficients(host_centering_stencil_coeffs_x,
                                Fornberg_stencil_coeffs_x, centering_nox);
    ReorderFornbergCoefficients(host_centering_stencil_coeffs_y,
                                Fornberg_stencil_coeffs_y, centering_noy);
    ReorderFornbergCoefficients(host_centering_stencil_coeffs_z,
                                Fornberg_stencil_coeffs_z, centering_noz);

    // Device vectors of stencil coefficients used for finite-order centering

    device_centering_stencil_coeffs_x.resize(host_centering_stencil_coeffs_x.size());
    amrex::Gpu::copyAsync(amrex::Gpu::hostToDevice,
                          host_centering_stencil_coeffs_x.begin(),
                          host_centering_stencil_coeffs_x.end(),
                          device_centering_stencil_coeffs_x.begin());

    device_centering_stencil_coeffs_y.resize(host_centering_stencil_coeffs_y.size());
    amrex::Gpu::copyAsync(amrex::Gpu::hostToDevice,
                          host_centering_stencil_coeffs_y.begin(),
                          host_centering_stencil_coeffs_y.end(),
                          device_centering_stencil_coeffs_y.begin());

    device_centering_stencil_coeffs_z.resize(host_centering_stencil_coeffs_z.size());
    amrex::Gpu::copyAsync(amrex::Gpu::hostToDevice,
                          host_centering_stencil_coeffs_z.begin(),
                          host_centering_stencil_coeffs_z.end(),
                          device_centering_stencil_coeffs_z.begin());

    amrex::Gpu::synchronize();
}

const iMultiFab*
WarpX::CurrentBufferMasks (int lev)
{
    return GetInstance().getCurrentBufferMasks(lev);
}

const iMultiFab*
WarpX::GatherBufferMasks (int lev)
{
    return GetInstance().getGatherBufferMasks(lev);
}

void
WarpX::StoreCurrent (int lev)
{
    using ablastr::fields::Direction;

    for (int idim = 0; idim < 3; ++idim) {
        if (current_store[lev][idim]) {
            MultiFab::Copy(*current_store[lev][idim], *m_fields.get("current_fp", Direction{idim}, lev),
                           0, 0, 1, current_store[lev][idim]->nGrowVect());
        }
    }
}

void
WarpX::RestoreCurrent (int lev)
{
    using ablastr::fields::Direction;

    for (int idim = 0; idim < 3; ++idim) {
        if (current_store[lev][idim]) {
            std::swap(
                *m_fields.get("current_fp", Direction{idim}, lev),
                *current_store[lev][idim]
            );
        }
    }
}

bool
WarpX::isAnyBoundaryPML()
{
    for (int idim = 0; idim < AMREX_SPACEDIM; ++idim) {
        if ( WarpX::field_boundary_lo[idim] == FieldBoundaryType::PML) { return true; }
        if ( WarpX::field_boundary_hi[idim] == FieldBoundaryType::PML) { return true; }
    }
    return false;
}

bool
WarpX::isAnyParticleBoundaryThermal ()
{
    for (int idim = 0; idim < AMREX_SPACEDIM; ++idim) {
        if (WarpX::particle_boundary_lo[idim] == ParticleBoundaryType::Thermal) {return true;}
        if (WarpX::particle_boundary_hi[idim] == ParticleBoundaryType::Thermal) {return true;}
    }
    return false;
}

std::string
TagWithLevelSuffix (std::string name, int const level)
{
    // Add the suffix "[level=level]"
    name.append("[level=").append(std::to_string(level)).append("]");
    return name;
}

void
WarpX::AllocInitMultiFab (
    std::unique_ptr<amrex::MultiFab>& mf,
    const amrex::BoxArray& ba,
    const amrex::DistributionMapping& dm,
    const int ncomp,
    const amrex::IntVect& ngrow,
    const int level,
    const std::string& name,
    std::optional<const amrex::Real> initial_value)
{
    const auto name_with_suffix = TagWithLevelSuffix(name, level);
    const auto tag = amrex::MFInfo().SetTag(name_with_suffix);
    mf = std::make_unique<amrex::MultiFab>(ba, dm, ncomp, ngrow, tag);
    if (initial_value) {
        mf->setVal(*initial_value);
    }
    multifab_map[name_with_suffix] = mf.get();
}

void
WarpX::AllocInitMultiFab (
    std::unique_ptr<amrex::iMultiFab>& mf,
    const amrex::BoxArray& ba,
    const amrex::DistributionMapping& dm,
    const int ncomp,
    const amrex::IntVect& ngrow,
    const int level,
    const std::string& name,
    std::optional<const int> initial_value)
{
    const auto name_with_suffix = TagWithLevelSuffix(name, level);
    const auto tag = amrex::MFInfo().SetTag(name_with_suffix);
    mf = std::make_unique<amrex::iMultiFab>(ba, dm, ncomp, ngrow, tag);
    if (initial_value) {
        mf->setVal(*initial_value);
    }
    imultifab_map[name_with_suffix] = mf.get();
}

void
WarpX::AliasInitMultiFab (
    std::unique_ptr<amrex::MultiFab>& mf,
    const amrex::MultiFab& mf_to_alias,
    const int scomp,
    const int ncomp,
    const int level,
    const std::string& name,
    std::optional<const amrex::Real> initial_value)
{
    const auto name_with_suffix = TagWithLevelSuffix(name, level);
    mf = std::make_unique<amrex::MultiFab>(mf_to_alias, amrex::make_alias, scomp, ncomp);
    if (initial_value) {
        mf->setVal(*initial_value);
    }
    multifab_map[name_with_suffix] = mf.get();
}

void
WarpX::AllocInitMultiFabFromModel (
    std::unique_ptr<amrex::MultiFab>& mf,
    amrex::MultiFab& mf_model,
    const int level,
    const std::string& name,
    std::optional<const amrex::Real> initial_value)
{
    const auto name_with_suffix = TagWithLevelSuffix(name, level);
    const auto tag = amrex::MFInfo().SetTag(name_with_suffix);
    mf = std::make_unique<amrex::MultiFab>(mf_model.boxArray(), mf_model.DistributionMap(),
                                           mf_model.nComp(), mf_model.nGrowVect(), tag);
    if (initial_value) {
        mf->setVal(*initial_value);
    }
    multifab_map[name_with_suffix] = mf.get();
}

amrex::MultiFab*
WarpX::getFieldPointerUnchecked (const FieldType field_type, const int lev, const int direction) const
{
    // This function does *not* check if the returned field pointer is != nullptr

    amrex::MultiFab* field_pointer = nullptr;

    switch(field_type)
    {
        case FieldType::Efield_fp :
            field_pointer = Efield_fp[lev][direction].get();
            break;
        case FieldType::Bfield_fp :
            field_pointer = Bfield_fp[lev][direction].get();
            break;
<<<<<<< HEAD
        case FieldType::Efield_fp_external :
            field_pointer = Efield_fp_external[lev][direction].get();
            break;
        case FieldType::Bfield_fp_external :
            field_pointer = Bfield_fp_external[lev][direction].get();
=======
        case FieldType::current_fp :
            field_pointer = current_fp[lev][direction].get();
>>>>>>> c7ff749b
            break;
        case FieldType::Efield_cp :
            field_pointer = Efield_cp[lev][direction].get();
            break;
        case FieldType::Bfield_cp :
            field_pointer = Bfield_cp[lev][direction].get();
            break;
        case FieldType::edge_lengths :
            field_pointer = m_edge_lengths[lev][direction].get();
            break;
        default:
            WARPX_ABORT_WITH_MESSAGE("Invalid field type");
            break;
    }

    return field_pointer;
}

bool
WarpX::isFieldInitialized (const FieldType field_type, const int lev, const int direction) const
{
    const bool is_field_init = (getFieldPointerUnchecked(field_type, lev, direction) != nullptr);
    return is_field_init;
}

amrex::MultiFab*
WarpX::getFieldPointer (const FieldType field_type, const int lev, const int direction) const
{
    auto* const field_pointer = getFieldPointerUnchecked(field_type, lev, direction);
    WARPX_ALWAYS_ASSERT_WITH_MESSAGE(
        field_pointer != nullptr, "Requested field is not initialized!");
    return field_pointer;
}

std::array<const amrex::MultiFab* const, 3>
WarpX::getFieldPointerArray (const FieldType field_type, const int lev) const
{
    WARPX_ALWAYS_ASSERT_WITH_MESSAGE(
        (field_type == FieldType::Efield_fp) || (field_type == FieldType::Bfield_fp) ||
        (field_type == FieldType::current_fp) || (field_type == FieldType::current_fp_nodal) ||
        (field_type == FieldType::Efield_cp) || (field_type == FieldType::Bfield_cp) ||
        (field_type == FieldType::current_cp), "Requested field type is not a vector.");

    return std::array<const amrex::MultiFab* const, 3>{
        getFieldPointer(field_type, lev, 0),
        getFieldPointer(field_type, lev, 1),
        getFieldPointer(field_type, lev, 2)};
}

const amrex::MultiFab&
WarpX::getField(FieldType field_type, const int lev, const int direction) const
{
    return *getFieldPointer(field_type, lev, direction);
}

amrex::DistributionMapping
WarpX::MakeDistributionMap (int lev, amrex::BoxArray const& ba)
{
    bool roundrobin_sfc = false;
    const ParmParse pp("warpx");
    pp.query("roundrobin_sfc", roundrobin_sfc);

    // If this is true, AMReX's RRSFC strategy is used to make
    // DistributionMapping. Note that the DistributionMapping made by the
    // here could still be overridden by load balancing. In the RRSFC
    // strategy, the Round robin method is used to distribute Boxes orderd
    // by the space filling curve. This might help avoid some processes
    // running out of memory due to having too many particles during
    // initialization.

    if (roundrobin_sfc) {
        auto old_strategy = amrex::DistributionMapping::strategy();
        amrex::DistributionMapping::strategy(amrex::DistributionMapping::RRSFC);
        amrex::DistributionMapping dm(ba);
        amrex::DistributionMapping::strategy(old_strategy);
        return dm;
    } else {
        return amrex::AmrCore::MakeDistributionMap(lev, ba);
    }
}

const amrex::Vector<std::array< std::unique_ptr<amrex::MultiFab>,3>>&
WarpX::getMultiLevelField(warpx::fields::FieldType field_type) const
{
    switch(field_type)
    {
        case FieldType::Efield_fp :
            return Efield_fp;
        case FieldType::Bfield_fp :
            return Bfield_fp;
<<<<<<< HEAD
        case FieldType::Bfield_fp_external :
            return Bfield_fp_external;
=======
        case FieldType::current_fp :
            return current_fp;
>>>>>>> c7ff749b
        case FieldType::Efield_cp :
            return Efield_cp;
        case FieldType::Bfield_cp :
            return Bfield_cp;
        default:
            WARPX_ABORT_WITH_MESSAGE("Invalid field type");
            return Efield_fp;
    }
}

const amrex::iMultiFab*
WarpX::getFieldDotMaskPointer ( FieldType field_type, int lev, int dir ) const
{
    switch(field_type)
    {
        case FieldType::Efield_fp :
            SetDotMask( Efield_dotMask[lev][dir], field_type, lev, dir );
            return Efield_dotMask[lev][dir].get();
        case FieldType::Bfield_fp :
            SetDotMask( Bfield_dotMask[lev][dir], field_type, lev, dir );
            return Bfield_dotMask[lev][dir].get();
        case FieldType::vector_potential_fp :
            SetDotMask( Afield_dotMask[lev][dir], field_type, lev, dir );
            return Afield_dotMask[lev][dir].get();
        case FieldType::phi_fp :
            SetDotMask( phi_dotMask[lev], field_type, lev, 0 );
            return phi_dotMask[lev].get();
        default:
            WARPX_ABORT_WITH_MESSAGE("Invalid field type for dotMask");
            return Efield_dotMask[lev][dir].get();
    }
}

void WarpX::SetDotMask( std::unique_ptr<amrex::iMultiFab>& field_dotMask,
                        FieldType field_type, int lev, int dir ) const
{
    // Define the dot mask for this field_type needed to properly compute dotProduct()
    // for field values that have shared locations on different MPI ranks
    if (field_dotMask != nullptr) { return; }

    const amrex::MultiFab* this_field = getFieldPointer(field_type,lev,dir);
    const amrex::BoxArray& this_ba = this_field->boxArray();
    const amrex::MultiFab tmp( this_ba, this_field->DistributionMap(),
                               1, 0, amrex::MFInfo().SetAlloc(false) );
    const amrex::Periodicity& period = Geom(lev).periodicity();
    field_dotMask = tmp.OwnerMask(period);

}<|MERGE_RESOLUTION|>--- conflicted
+++ resolved
@@ -3468,17 +3468,6 @@
         case FieldType::Bfield_fp :
             field_pointer = Bfield_fp[lev][direction].get();
             break;
-<<<<<<< HEAD
-        case FieldType::Efield_fp_external :
-            field_pointer = Efield_fp_external[lev][direction].get();
-            break;
-        case FieldType::Bfield_fp_external :
-            field_pointer = Bfield_fp_external[lev][direction].get();
-=======
-        case FieldType::current_fp :
-            field_pointer = current_fp[lev][direction].get();
->>>>>>> c7ff749b
-            break;
         case FieldType::Efield_cp :
             field_pointer = Efield_cp[lev][direction].get();
             break;
@@ -3568,13 +3557,6 @@
             return Efield_fp;
         case FieldType::Bfield_fp :
             return Bfield_fp;
-<<<<<<< HEAD
-        case FieldType::Bfield_fp_external :
-            return Bfield_fp_external;
-=======
-        case FieldType::current_fp :
-            return current_fp;
->>>>>>> c7ff749b
         case FieldType::Efield_cp :
             return Efield_cp;
         case FieldType::Bfield_cp :
