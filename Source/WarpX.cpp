--- conflicted
+++ resolved
@@ -273,21 +273,16 @@
     Efield_avg_fp.resize(nlevs_max);
     Bfield_avg_fp.resize(nlevs_max);
 
-#ifdef AMREX_USE_EB
-    Venl.resize(nlevs_max);
     m_edge_lengths.resize(nlevs_max);
     m_face_areas.resize(nlevs_max);
-<<<<<<< HEAD
+    m_distance_to_eb.resize(nlevs_max);
     m_flag_info_face.resize(nlevs_max);
     m_flag_ext_face.resize(nlevs_max);
     m_borrowing.resize(nlevs_max);
     m_area_mod.resize(nlevs_max);
-#endif
 
     Rhofield.resize(nlevs_max);
-=======
-    m_distance_to_eb.resize(nlevs_max);
->>>>>>> 5e8efa77
+    Venl.resize(nlevs_max);
 
     current_store.resize(nlevs_max);
 
@@ -1513,7 +1508,15 @@
     // EB info are needed only at the finest level
     if (lev == maxLevel())
     {
-<<<<<<< HEAD
+        m_edge_lengths[lev][0] = std::make_unique<MultiFab>(amrex::convert(ba, Ex_nodal_flag), dm, ncomps, ngE, tag("m_edge_lengths[x]"));
+        m_edge_lengths[lev][1] = std::make_unique<MultiFab>(amrex::convert(ba, Ey_nodal_flag), dm, ncomps, ngE, tag("m_edge_lengths[y]"));
+        m_edge_lengths[lev][2] = std::make_unique<MultiFab>(amrex::convert(ba, Ez_nodal_flag), dm, ncomps, ngE, tag("m_edge_lengths[z]"));
+        m_face_areas[lev][0] = std::make_unique<MultiFab>(amrex::convert(ba, Bx_nodal_flag), dm, ncomps, ngE, tag("m_face_areas[x]"));
+        m_face_areas[lev][1] = std::make_unique<MultiFab>(amrex::convert(ba, By_nodal_flag), dm, ncomps, ngE, tag("m_face_areas[y]"));
+        m_face_areas[lev][2] = std::make_unique<MultiFab>(amrex::convert(ba, Bz_nodal_flag), dm, ncomps, ngE, tag("m_face_areas[z]"));
+        constexpr int nc_ls = 1;
+        constexpr int ng_ls = 2;
+        m_distance_to_eb[lev] = std::make_unique<MultiFab>(amrex::convert(ba, IntVect::TheNodeVector()), dm, nc_ls, ng_ls, tag("m_distance_to_eb"));
         m_edge_lengths[lev][0] = std::make_unique<MultiFab>(amrex::convert(ba, Ex_nodal_flag), dm, ncomps, ngE, tag("m_edge_lengths[x]"));
         m_edge_lengths[lev][1] = std::make_unique<MultiFab>(amrex::convert(ba, Ey_nodal_flag), dm, ncomps, ngE, tag("m_edge_lengths[y]"));
         m_edge_lengths[lev][2] = std::make_unique<MultiFab>(amrex::convert(ba, Ez_nodal_flag), dm, ncomps, ngE, tag("m_edge_lengths[z]"));
@@ -1538,17 +1541,6 @@
         Venl[lev][0]->setVal(amrex::Real(0));
         Venl[lev][1]->setVal(amrex::Real(0));
         Venl[lev][2]->setVal(amrex::Real(0));
-=======
-      m_edge_lengths[lev][0] = std::make_unique<MultiFab>(amrex::convert(ba, Ex_nodal_flag), dm, ncomps, ngE, tag("m_edge_lengths[x]"));
-      m_edge_lengths[lev][1] = std::make_unique<MultiFab>(amrex::convert(ba, Ey_nodal_flag), dm, ncomps, ngE, tag("m_edge_lengths[y]"));
-      m_edge_lengths[lev][2] = std::make_unique<MultiFab>(amrex::convert(ba, Ez_nodal_flag), dm, ncomps, ngE, tag("m_edge_lengths[z]"));
-      m_face_areas[lev][0] = std::make_unique<MultiFab>(amrex::convert(ba, Bx_nodal_flag), dm, ncomps, ngE, tag("m_face_areas[x]"));
-      m_face_areas[lev][1] = std::make_unique<MultiFab>(amrex::convert(ba, By_nodal_flag), dm, ncomps, ngE, tag("m_face_areas[y]"));
-      m_face_areas[lev][2] = std::make_unique<MultiFab>(amrex::convert(ba, Bz_nodal_flag), dm, ncomps, ngE, tag("m_face_areas[z]"));
-      constexpr int nc_ls = 1;
-      constexpr int ng_ls = 2;
-      m_distance_to_eb[lev] = std::make_unique<MultiFab>(amrex::convert(ba, IntVect::TheNodeVector()), dm, nc_ls, ng_ls, tag("m_distance_to_eb"));
->>>>>>> 5e8efa77
     }
 #endif
 
