--- conflicted
+++ resolved
@@ -804,12 +804,8 @@
         NCIGodfreyFilter::m_stencil_width,
         maxwell_fdtd_solver_id,
         maxLevel(),
-<<<<<<< HEAD
+        WarpX::v_galilean,
         safe_guard_cells);
-=======
-        WarpX::v_galilean,
-        exchange_all_guard_cells);
->>>>>>> 5ae9c7e3
 
     if (mypc->nSpeciesDepositOnMainGrid() && n_current_deposition_buffer == 0) {
         n_current_deposition_buffer = 1;
