--- conflicted
+++ resolved
@@ -177,16 +177,6 @@
 
 bool WarpX::do_dynamic_scheduling = true;
 
-<<<<<<< HEAD
-int WarpX::electrostatic_solver_id;
-int WarpX::poisson_solver_id;
-=======
-Real WarpX::self_fields_required_precision = 1.e-11_rt;
-Real WarpX::self_fields_absolute_tolerance = 0.0_rt;
-int WarpX::self_fields_max_iters = 200;
-int WarpX::self_fields_verbosity = 2;
->>>>>>> ece2c052
-
 bool WarpX::do_subcycling = false;
 bool WarpX::do_multi_J = false;
 int WarpX::do_multi_J_n_depositions;
@@ -754,25 +744,7 @@
             electromagnetic_solver_id = ElectromagneticSolverAlgo::None;
         }
 
-<<<<<<< HEAD
-        poisson_solver_id = GetAlgorithmInteger(pp_warpx, "poisson_solver");
-=======
-        if (electrostatic_solver_id == ElectrostaticSolverAlgo::LabFrame ||
-            electrostatic_solver_id == ElectrostaticSolverAlgo::LabFrameElectroMagnetostatic)
-        {
-            // Note that with the relativistic version, these parameters would be
-            // input for each species.
-            utils::parser::queryWithParser(
-                pp_warpx, "self_fields_required_precision", self_fields_required_precision);
-            utils::parser::queryWithParser(
-                pp_warpx, "self_fields_absolute_tolerance", self_fields_absolute_tolerance);
-            utils::parser::queryWithParser(
-                pp_warpx, "self_fields_max_iters", self_fields_max_iters);
-            pp_warpx.query("self_fields_verbosity", self_fields_verbosity);
-        }
-
         pp_warpx.query_enum_sloppy("poisson_solver", poisson_solver_id, "-_");
->>>>>>> ece2c052
 #ifndef WARPX_DIM_3D
         WARPX_ALWAYS_ASSERT_WITH_MESSAGE(
         poisson_solver_id!=PoissonSolverAlgo::IntegratedGreenFunction,
