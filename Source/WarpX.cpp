--- conflicted
+++ resolved
@@ -191,12 +191,8 @@
 int WarpX::n_field_gather_buffer = -1;
 int WarpX::n_current_deposition_buffer = -1;
 
-<<<<<<< HEAD
 bool WarpX::do_nodal = false;
-=======
-int WarpX::do_nodal = false;
 amrex::IntVect m_rho_nodal_flag;
->>>>>>> bfe9af09
 
 int WarpX::do_similar_dm_pml = 1;
 
