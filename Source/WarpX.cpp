/* Copyright 2016-2020 Andrew Myers, Ann Almgren, Aurore Blelly
 * Axel Huebl, Burlen Loring, David Grote
 * Glenn Richardson, Jean-Luc Vay, Junmin Gu
 * Mathieu Lobet, Maxence Thevenet, Michael Rowan
 * Remi Lehe, Revathi Jambunathan, Weiqun Zhang
 * Yinjian Zhao, levinem
 *
 * This file is part of WarpX.
 *
 * License: BSD-3-Clause-LBNL
 */
#include "WarpX.H"

#include "BoundaryConditions/PML.H"
#include "Diagnostics/MultiDiagnostics.H"
#include "Diagnostics/ReducedDiags/MultiReducedDiags.H"
#include "EmbeddedBoundary/WarpXFaceInfoBox.H"
#include "FieldSolver/FiniteDifferenceSolver/FiniteDifferenceSolver.H"
#include "FieldSolver/FiniteDifferenceSolver/MacroscopicProperties/MacroscopicProperties.H"
#include "FieldSolver/FiniteDifferenceSolver/HybridPICModel/HybridPICModel.H"
#ifdef WARPX_USE_PSATD
#   include "FieldSolver/SpectralSolver/SpectralKSpace.H"
#   ifdef WARPX_DIM_RZ
#       include "FieldSolver/SpectralSolver/SpectralSolverRZ.H"
#       include "BoundaryConditions/PML_RZ.H"
#   else
#       include "FieldSolver/SpectralSolver/SpectralSolver.H"
#   endif // RZ ifdef
#endif // use PSATD ifdef
#include "FieldSolver/WarpX_FDTD.H"
#include "Filter/NCIGodfreyFilter.H"
#include "Particles/MultiParticleContainer.H"
#include "Fluids/MultiFluidContainer.H"
#include "Fluids/WarpXFluidContainer.H"
#include "Particles/ParticleBoundaryBuffer.H"
#include "AcceleratorLattice/AcceleratorLattice.H"
#include "Utils/TextMsg.H"
#include "Utils/WarpXAlgorithmSelection.H"
#include "Utils/WarpXConst.H"
#include "Utils/WarpXProfilerWrapper.H"
#include "Utils/WarpXUtil.H"

#include <ablastr/utils/SignalHandling.H>
#include <ablastr/warn_manager/WarnManager.H>

#ifdef AMREX_USE_SENSEI_INSITU
#   include <AMReX_AmrMeshInSituBridge.H>
#endif
#include <AMReX_Array4.H>
#include <AMReX_BLassert.H>
#include <AMReX_Box.H>
#include <AMReX_BoxArray.H>
#include <AMReX_Dim3.H>
#ifdef AMREX_USE_EB
#   include <AMReX_EBFabFactory.H>
#   include <AMReX_EBSupport.H>
#endif
#include <AMReX_FArrayBox.H>
#include <AMReX_FabArray.H>
#include <AMReX_FabFactory.H>
#include <AMReX_Geometry.H>
#include <AMReX_GpuControl.H>
#include <AMReX_GpuDevice.H>
#include <AMReX_GpuLaunch.H>
#include <AMReX_GpuQualifiers.H>
#include <AMReX_IArrayBox.H>
#include <AMReX_LayoutData.H>
#include <AMReX_MFIter.H>
#include <AMReX_MakeType.H>
#include <AMReX_MultiFab.H>
#include <AMReX_ParallelDescriptor.H>
#include <AMReX_ParmParse.H>
#include <AMReX_Print.H>
#include <AMReX_Random.H>
#include <AMReX_SPACE.H>
#include <AMReX_iMultiFab.H>

#include <algorithm>
#include <cmath>
#include <limits>
#include <optional>
#include <random>
#include <string>
#include <utility>

using namespace amrex;

Vector<Real> WarpX::E_external_grid(3, 0.0);
Vector<Real> WarpX::B_external_grid(3, 0.0);

std::string WarpX::authors;
std::string WarpX::B_ext_grid_s = "default";
std::string WarpX::E_ext_grid_s = "default";
bool WarpX::add_external_E_field = false;
bool WarpX::add_external_B_field = false;

int WarpX::do_moving_window = 0;
int WarpX::start_moving_window_step = 0;
int WarpX::end_moving_window_step = -1;
int WarpX::moving_window_dir = -1;
Real WarpX::moving_window_v = std::numeric_limits<amrex::Real>::max();

bool WarpX::fft_do_time_averaging = false;

amrex::IntVect WarpX::m_fill_guards_fields  = amrex::IntVect(0);
amrex::IntVect WarpX::m_fill_guards_current = amrex::IntVect(0);

Real WarpX::quantum_xi_c2 = PhysConst::xi_c2;
Real WarpX::gamma_boost = 1._rt;
Real WarpX::beta_boost = 0._rt;
Vector<int> WarpX::boost_direction = {0,0,0};
bool WarpX::do_compute_max_step_from_zmax = false;
bool WarpX::compute_max_step_from_btd = false;
Real WarpX::zmax_plasma_to_compute_max_step = 0._rt;
Real WarpX::zmin_domain_boost_step_0 = 0._rt;

short WarpX::current_deposition_algo;
short WarpX::charge_deposition_algo;
short WarpX::field_gathering_algo;
short WarpX::particle_pusher_algo;
short WarpX::electromagnetic_solver_id;
short WarpX::evolve_scheme;
int WarpX::max_picard_iterations = 1;
Real WarpX::picard_iteration_tolerance = 1.e-10;
short WarpX::psatd_solution_type;
short WarpX::J_in_time;
short WarpX::rho_in_time;
short WarpX::load_balance_costs_update_algo;
bool WarpX::do_dive_cleaning = false;
bool WarpX::do_divb_cleaning = false;
int WarpX::em_solver_medium;
int WarpX::macroscopic_solver_algo;
bool WarpX::do_single_precision_comms = false;

bool WarpX::do_shared_mem_charge_deposition = false;
bool WarpX::do_shared_mem_current_deposition = false;
#if defined(WARPX_DIM_3D)
amrex::IntVect WarpX::shared_tilesize(AMREX_D_DECL(6,6,8));
#elif (AMREX_SPACEDIM == 2)
amrex::IntVect WarpX::shared_tilesize(AMREX_D_DECL(14,14,0));
#else
//Have not experimented with good tilesize here because expect use case to be low
amrex::IntVect WarpX::shared_tilesize(AMREX_D_DECL(1,1,1));
#endif
int WarpX::shared_mem_current_tpb = 128;

amrex::Vector<int> WarpX::field_boundary_lo(AMREX_SPACEDIM,0);
amrex::Vector<int> WarpX::field_boundary_hi(AMREX_SPACEDIM,0);
amrex::Vector<ParticleBoundaryType> WarpX::particle_boundary_lo(AMREX_SPACEDIM,ParticleBoundaryType::Absorbing);
amrex::Vector<ParticleBoundaryType> WarpX::particle_boundary_hi(AMREX_SPACEDIM,ParticleBoundaryType::Absorbing);

bool WarpX::do_current_centering = false;

int WarpX::n_rz_azimuthal_modes = 1;
int WarpX::ncomps = 1;

// This will be overwritten by setting nox = noy = noz = algo.particle_shape
int WarpX::nox = 0;
int WarpX::noy = 0;
int WarpX::noz = 0;

// Order of finite-order centering of fields (staggered to nodal)
int WarpX::field_centering_nox = 2;
int WarpX::field_centering_noy = 2;
int WarpX::field_centering_noz = 2;

// Order of finite-order centering of currents (nodal to staggered)
int WarpX::current_centering_nox = 2;
int WarpX::current_centering_noy = 2;
int WarpX::current_centering_noz = 2;

bool WarpX::use_fdtd_nci_corr = false;
bool WarpX::galerkin_interpolation = true;

bool WarpX::verboncoeur_axis_correction = true;

bool WarpX::use_filter = true;
bool WarpX::use_kspace_filter       = true;
bool WarpX::use_filter_compensation = false;

bool WarpX::serialize_initial_conditions = false;
bool WarpX::refine_plasma     = false;

int WarpX::num_mirrors = 0;

utils::parser::IntervalsParser WarpX::sort_intervals;
amrex::IntVect WarpX::sort_bin_size(AMREX_D_DECL(1,1,1));

#if defined(AMREX_USE_CUDA)
bool WarpX::sort_particles_for_deposition = true;
#else
bool WarpX::sort_particles_for_deposition = false;
#endif

amrex::IntVect WarpX::sort_idx_type(AMREX_D_DECL(0,0,0));

bool WarpX::do_dynamic_scheduling = true;

int WarpX::electrostatic_solver_id;
Real WarpX::self_fields_required_precision = 1.e-11_rt;
Real WarpX::self_fields_absolute_tolerance = 0.0_rt;
int WarpX::self_fields_max_iters = 200;
int WarpX::self_fields_verbosity = 2;

bool WarpX::do_subcycling = false;
bool WarpX::do_multi_J = false;
int WarpX::do_multi_J_n_depositions;
bool WarpX::safe_guard_cells = 0;

std::map<std::string, amrex::MultiFab *> WarpX::multifab_map;
std::map<std::string, amrex::iMultiFab *> WarpX::imultifab_map;

IntVect WarpX::filter_npass_each_dir(1);

int WarpX::n_field_gather_buffer = -1;
int WarpX::n_current_deposition_buffer = -1;

short WarpX::grid_type;
amrex::IntVect m_rho_nodal_flag;

int WarpX::do_similar_dm_pml = 1;

#ifdef AMREX_USE_GPU
bool WarpX::do_device_synchronize = true;
#else
bool WarpX::do_device_synchronize = false;
#endif

WarpX* WarpX::m_instance = nullptr;

void WarpX::MakeWarpX ()
{
    ParseGeometryInput();

    ConvertLabParamsToBoost();
    ReadBCParams();

#ifdef WARPX_DIM_RZ
    CheckGriddingForRZSpectral();
#endif

    m_instance = new WarpX();
}

WarpX&
WarpX::GetInstance ()
{
    if (!m_instance) {
        MakeWarpX();
    }
    return *m_instance;
}

void
WarpX::ResetInstance ()
{
    if (m_instance){
        delete m_instance;
        m_instance = nullptr;
    }
}

void
WarpX::Finalize()
{
    WarpX::ResetInstance();
}

WarpX::WarpX ()
{
    ReadParameters();

    BackwardCompatibility();

    InitEB();

    ablastr::utils::SignalHandling::InitSignalHandling();

    // Geometry on all levels has been defined already.
    // No valid BoxArray and DistributionMapping have been defined.
    // But the arrays for them have been resized.

    const int nlevs_max = maxLevel() + 1;

    istep.resize(nlevs_max, 0);
    nsubsteps.resize(nlevs_max, 1);
#if 0
    // no subcycling yet
    for (int lev = 1; lev < nlevs_max; ++lev) {
        nsubsteps[lev] = MaxRefRatio(lev-1);
    }
#endif

    t_new.resize(nlevs_max, 0.0);
    t_old.resize(nlevs_max, std::numeric_limits<Real>::lowest());
    dt.resize(nlevs_max, std::numeric_limits<Real>::max());

    // Loop over species (particles and lasers)
    // and set current injection position per species
    mypc = std::make_unique<MultiParticleContainer>(this);
    const int n_containers = mypc->nContainers();
    for (int i=0; i<n_containers; i++)
    {
        WarpXParticleContainer& pc = mypc->GetParticleContainer(i);

        // Storing injection position for all species, regardless of whether
        // they are continuously injected, since it makes looping over the
        // elements of current_injection_position easier elsewhere in the code.
        if (moving_window_v > 0._rt)
        {
            // Inject particles continuously from the right end of the box
            pc.m_current_injection_position = geom[0].ProbHi(moving_window_dir);
        }
        else if (moving_window_v < 0._rt)
        {
            // Inject particles continuously from the left end of the box
            pc.m_current_injection_position = geom[0].ProbLo(moving_window_dir);
        }
    }

    // Particle Boundary Buffer (i.e., scraped particles on boundary)
    m_particle_boundary_buffer = std::make_unique<ParticleBoundaryBuffer>();

    // Fluid Container
    if (do_fluid_species) {
        myfl = std::make_unique<MultiFluidContainer>(nlevs_max);
    }

    Efield_aux.resize(nlevs_max);
    Bfield_aux.resize(nlevs_max);

    F_fp.resize(nlevs_max);
    G_fp.resize(nlevs_max);
    rho_fp.resize(nlevs_max);
    phi_fp.resize(nlevs_max);
    current_fp.resize(nlevs_max);
    Efield_fp.resize(nlevs_max);
    Bfield_fp.resize(nlevs_max);

    // Only allocate vector potential arrays when using the Magnetostatic Solver
    if (electrostatic_solver_id == ElectrostaticSolverAlgo::LabFrameElectroMagnetostatic)
    {
        vector_potential_fp_nodal.resize(nlevs_max);
        vector_potential_grad_buf_e_stag.resize(nlevs_max);
        vector_potential_grad_buf_b_stag.resize(nlevs_max);
    }

    if (fft_do_time_averaging)
    {
        Efield_avg_fp.resize(nlevs_max);
        Bfield_avg_fp.resize(nlevs_max);
    }

    // Same as Bfield_fp/Efield_fp for reading external field data
    Bfield_fp_external.resize(1);
    Efield_fp_external.resize(1);

    m_edge_lengths.resize(nlevs_max);
    m_face_areas.resize(nlevs_max);
    m_distance_to_eb.resize(nlevs_max);
    m_flag_info_face.resize(nlevs_max);
    m_flag_ext_face.resize(nlevs_max);
    m_borrowing.resize(nlevs_max);
    m_area_mod.resize(nlevs_max);

    ECTRhofield.resize(nlevs_max);
    Venl.resize(nlevs_max);

    current_store.resize(nlevs_max);

    if (do_current_centering)
    {
        current_fp_nodal.resize(nlevs_max);
    }

    if (WarpX::current_deposition_algo == CurrentDepositionAlgo::Vay)
    {
        current_fp_vay.resize(nlevs_max);
    }

    if (WarpX::electromagnetic_solver_id == ElectromagneticSolverAlgo::HybridPIC)
    {
        // Create hybrid-PIC model object if needed
        m_hybrid_pic_model = std::make_unique<HybridPICModel>(nlevs_max);
    }

    F_cp.resize(nlevs_max);
    G_cp.resize(nlevs_max);
    rho_cp.resize(nlevs_max);
    current_cp.resize(nlevs_max);
    Efield_cp.resize(nlevs_max);
    Bfield_cp.resize(nlevs_max);

    if (fft_do_time_averaging)
    {
        Efield_avg_cp.resize(nlevs_max);
        Bfield_avg_cp.resize(nlevs_max);
    }

    Efield_cax.resize(nlevs_max);
    Bfield_cax.resize(nlevs_max);
    current_buffer_masks.resize(nlevs_max);
    gather_buffer_masks.resize(nlevs_max);
    current_buf.resize(nlevs_max);
    charge_buf.resize(nlevs_max);

    pml.resize(nlevs_max);
#if (defined WARPX_DIM_RZ) && (defined WARPX_USE_PSATD)
    pml_rz.resize(nlevs_max);
#endif

    do_pml_Lo.resize(nlevs_max);
    do_pml_Hi.resize(nlevs_max);

    costs.resize(nlevs_max);
    load_balance_efficiency.resize(nlevs_max);

    m_field_factory.resize(nlevs_max);

    if (em_solver_medium == MediumForEM::Macroscopic) {
        // create object for macroscopic solver
        m_macroscopic_properties = std::make_unique<MacroscopicProperties>();
    }

    // Set default values for particle and cell weights for costs update;
    // Default values listed here for the case AMREX_USE_GPU are determined
    // from single-GPU tests on Summit.
    if (costs_heuristic_cells_wt<=0. && costs_heuristic_particles_wt<=0.
        && WarpX::load_balance_costs_update_algo==LoadBalanceCostsUpdateAlgo::Heuristic)
    {
#ifdef AMREX_USE_GPU
        if (WarpX::electromagnetic_solver_id == ElectromagneticSolverAlgo::PSATD) {
            switch (WarpX::nox)
            {
                case 1:
                    costs_heuristic_cells_wt = 0.575_rt;
                    costs_heuristic_particles_wt = 0.425_rt;
                    break;
                case 2:
                    costs_heuristic_cells_wt = 0.405_rt;
                    costs_heuristic_particles_wt = 0.595_rt;
                    break;
                case 3:
                    costs_heuristic_cells_wt = 0.250_rt;
                    costs_heuristic_particles_wt = 0.750_rt;
                    break;
            }
        } else { // FDTD
            switch (WarpX::nox)
            {
                case 1:
                    costs_heuristic_cells_wt = 0.401_rt;
                    costs_heuristic_particles_wt = 0.599_rt;
                    break;
                case 2:
                    costs_heuristic_cells_wt = 0.268_rt;
                    costs_heuristic_particles_wt = 0.732_rt;
                    break;
                case 3:
                    costs_heuristic_cells_wt = 0.145_rt;
                    costs_heuristic_particles_wt = 0.855_rt;
                    break;
            }
        }
#else // CPU
        costs_heuristic_cells_wt = 0.1_rt;
        costs_heuristic_particles_wt = 0.9_rt;
#endif // AMREX_USE_GPU
    }

    // Allocate field solver objects
#ifdef WARPX_USE_PSATD
    if (WarpX::electromagnetic_solver_id == ElectromagneticSolverAlgo::PSATD) {
        spectral_solver_fp.resize(nlevs_max);
        spectral_solver_cp.resize(nlevs_max);
    }
#endif
    if (WarpX::electromagnetic_solver_id != ElectromagneticSolverAlgo::PSATD) {
        m_fdtd_solver_fp.resize(nlevs_max);
        m_fdtd_solver_cp.resize(nlevs_max);
    }

    // NCI Godfrey filters can have different stencils
    // at different levels (the stencil depends on c*dt/dz)
    nci_godfrey_filter_exeybz.resize(nlevs_max);
    nci_godfrey_filter_bxbyez.resize(nlevs_max);

    // Sanity checks. Must be done after calling the MultiParticleContainer
    // constructor, as it reads additional parameters
    // (e.g., use_fdtd_nci_corr)
    if (WarpX::electromagnetic_solver_id == ElectromagneticSolverAlgo::PSATD) {
        AMREX_ALWAYS_ASSERT(use_fdtd_nci_corr == 0);
        AMREX_ALWAYS_ASSERT(do_subcycling == 0);
    }

    if (WarpX::current_deposition_algo != CurrentDepositionAlgo::Esirkepov) {
        WARPX_ALWAYS_ASSERT_WITH_MESSAGE(
            use_fdtd_nci_corr == 0,
            "The NCI corrector should only be used with Esirkepov deposition");
    }

    m_accelerator_lattice.resize(nlevs_max);

}

WarpX::~WarpX ()
{
    const int nlevs_max = maxLevel() +1;
    for (int lev = 0; lev < nlevs_max; ++lev) {
        ClearLevel(lev);
    }
}

void
WarpX::ReadParameters ()
{
    // Ensure that geometry.dims is set properly.
    CheckDims();

    {
        const ParmParse pp;// Traditionally, max_step and stop_time do not have prefix.
        utils::parser::queryWithParser(pp, "max_step", max_step);
        utils::parser::queryWithParser(pp, "stop_time", stop_time);
        pp.query("authors", authors);
    }

    {
        const ParmParse pp_amr("amr");

        pp_amr.query("restart", restart_chkfile);
    }

    {
        const ParmParse pp_algo("algo");
        electromagnetic_solver_id = GetAlgorithmInteger(pp_algo, "maxwell_solver");
    }

    {
        const ParmParse pp_warpx("warpx");

        //"Synthetic" warning messages may be injected in the Warning Manager via
        // inputfile for debug&testing purposes.
        ablastr::warn_manager::GetWMInstance().debug_read_warnings_from_input(pp_warpx);

        // Set the flag to control if WarpX has to emit a warning message as soon as a warning is recorded
        bool always_warn_immediately = false;
        pp_warpx.query("always_warn_immediately", always_warn_immediately);
        ablastr::warn_manager::GetWMInstance().SetAlwaysWarnImmediately(always_warn_immediately);

        // Set the WarnPriority threshold to decide if WarpX has to abort when a warning is recorded
        if(std::string str_abort_on_warning_threshold;
            pp_warpx.query("abort_on_warning_threshold", str_abort_on_warning_threshold)){
            std::optional<ablastr::warn_manager::WarnPriority> abort_on_warning_threshold = std::nullopt;
            if (str_abort_on_warning_threshold == "high")
                abort_on_warning_threshold = ablastr::warn_manager::WarnPriority::high;
            else if (str_abort_on_warning_threshold == "medium" )
                abort_on_warning_threshold = ablastr::warn_manager::WarnPriority::medium;
            else if (str_abort_on_warning_threshold == "low")
                abort_on_warning_threshold = ablastr::warn_manager::WarnPriority::low;
            else {
                WARPX_ABORT_WITH_MESSAGE(str_abort_on_warning_threshold
                    +"is not a valid option for warpx.abort_on_warning_threshold (use: low, medium or high)");
            }
            ablastr::warn_manager::GetWMInstance().SetAbortThreshold(abort_on_warning_threshold);
        }

        std::vector<int> numprocs_in;
        utils::parser::queryArrWithParser(
            pp_warpx, "numprocs", numprocs_in, 0, AMREX_SPACEDIM);

        if (not numprocs_in.empty()) {
#ifdef WARPX_DIM_RZ
            if (electromagnetic_solver_id == ElectromagneticSolverAlgo::PSATD) {
                WARPX_ALWAYS_ASSERT_WITH_MESSAGE(numprocs_in[0] == 1,
                    "Domain decomposition in RZ with spectral solvers works only along z direction");
            }
#endif
            WARPX_ALWAYS_ASSERT_WITH_MESSAGE
                (numprocs_in.size() == AMREX_SPACEDIM,
                 "warpx.numprocs, if specified, must have AMREX_SPACEDIM numbers");
            WARPX_ALWAYS_ASSERT_WITH_MESSAGE
                (ParallelDescriptor::NProcs() == AMREX_D_TERM(numprocs_in[0],
                                                             *numprocs_in[1],
                                                             *numprocs_in[2]),
                 "warpx.numprocs, if specified, its product must be equal to the number of processes");
            for (int idim = 0; idim < AMREX_SPACEDIM; ++idim) {
                numprocs[idim] = numprocs_in[idim];
            }
        }

        using ablastr::utils::SignalHandling;
        std::vector<std::string> signals_in;
        pp_warpx.queryarr("break_signals", signals_in);

#if defined(__linux__) || defined(__APPLE__)
        for (const std::string &str : signals_in) {
            const int sig = SignalHandling::parseSignalNameToNumber(str);
            SignalHandling::signal_conf_requests[SignalHandling::SIGNAL_REQUESTS_BREAK][sig] = true;
        }
        signals_in.clear();
#else
        WARPX_ALWAYS_ASSERT_WITH_MESSAGE(signals_in.empty(),
                                         "Signal handling requested in input, but is not supported on this platform");
#endif

        bool have_checkpoint_diagnostic = false;

        const ParmParse pp("diagnostics");
        std::vector<std::string> diags_names;
        pp.queryarr("diags_names", diags_names);

        for (const auto &diag : diags_names) {
            const ParmParse dd(diag);
            std::string format;
            dd.query("format", format);
            if (format == "checkpoint") {
                have_checkpoint_diagnostic = true;
                break;
            }
        }

        pp_warpx.query("write_diagonstics_on_restart", write_diagonstics_on_restart);

        pp_warpx.queryarr("checkpoint_signals", signals_in);
#if defined(__linux__) || defined(__APPLE__)
        for (const std::string &str : signals_in) {
            const int sig = SignalHandling::parseSignalNameToNumber(str);
            SignalHandling::signal_conf_requests[SignalHandling::SIGNAL_REQUESTS_CHECKPOINT][sig] = true;
            WARPX_ALWAYS_ASSERT_WITH_MESSAGE(have_checkpoint_diagnostic,
                                             "Signal handling was requested to checkpoint, but no checkpoint diagnostic is configured");
        }
#else
        WARPX_ALWAYS_ASSERT_WITH_MESSAGE(signals_in.empty(),
                                         "Signal handling requested in input, but is not supported on this platform");
#endif

        // set random seed
        std::string random_seed = "default";
        pp_warpx.query("random_seed", random_seed);
        if ( random_seed != "default" ) {
            const unsigned long myproc_1 = ParallelDescriptor::MyProc() + 1;
            if ( random_seed == "random" ) {
                std::random_device rd;
                std::uniform_int_distribution<int> dist(2, INT_MAX);
                const unsigned long cpu_seed = myproc_1 * dist(rd);
                const unsigned long gpu_seed = myproc_1 * dist(rd);
                ResetRandomSeed(cpu_seed, gpu_seed);
            } else if ( std::stoi(random_seed) > 0 ) {
                const unsigned long nprocs = ParallelDescriptor::NProcs();
                const unsigned long seed_long = std::stoul(random_seed);
                const unsigned long cpu_seed = myproc_1 * seed_long;
                const unsigned long gpu_seed = (myproc_1 + nprocs) * seed_long;
                ResetRandomSeed(cpu_seed, gpu_seed);
            } else {
                WARPX_ABORT_WITH_MESSAGE(
                    "warpx.random_seed must be \"default\", \"random\" or an integer > 0.");
            }
        }

        utils::parser::queryWithParser(pp_warpx, "cfl", cfl);
        pp_warpx.query("verbose", verbose);
        utils::parser::queryWithParser(pp_warpx, "regrid_int", regrid_int);
        pp_warpx.query("do_subcycling", do_subcycling);
        pp_warpx.query("do_multi_J", do_multi_J);
        if (do_multi_J)
        {
            utils::parser::getWithParser(
                pp_warpx, "do_multi_J_n_depositions", do_multi_J_n_depositions);
        }
        pp_warpx.query("use_hybrid_QED", use_hybrid_QED);
        pp_warpx.query("safe_guard_cells", safe_guard_cells);
        std::vector<std::string> override_sync_intervals_string_vec = {"1"};
        pp_warpx.queryarr("override_sync_intervals", override_sync_intervals_string_vec);
        override_sync_intervals =
            utils::parser::IntervalsParser(override_sync_intervals_string_vec);

        WARPX_ALWAYS_ASSERT_WITH_MESSAGE(do_subcycling != 1 || max_level <= 1,
                                         "Subcycling method 1 only works for 2 levels.");

        ReadBoostedFrameParameters(gamma_boost, beta_boost, boost_direction);

        pp_warpx.query("do_device_synchronize", do_device_synchronize);

        // queryWithParser returns 1 if argument zmax_plasma_to_compute_max_step is
        // specified by the user, 0 otherwise.
        do_compute_max_step_from_zmax = utils::parser::queryWithParser(
            pp_warpx, "zmax_plasma_to_compute_max_step",
            zmax_plasma_to_compute_max_step);

        pp_warpx.query("compute_max_step_from_btd",
            compute_max_step_from_btd);

        pp_warpx.query("do_moving_window", do_moving_window);
        if (do_moving_window)
        {
            utils::parser::queryWithParser(
                pp_warpx, "start_moving_window_step", start_moving_window_step);
            utils::parser::queryWithParser(
                pp_warpx, "end_moving_window_step", end_moving_window_step);
            std::string s;
            pp_warpx.get("moving_window_dir", s);

            if (s == "z" || s == "Z") {
                moving_window_dir = WARPX_ZINDEX;
            }
#if defined(WARPX_DIM_3D)
            else if (s == "y" || s == "Y") {
                moving_window_dir = 1;
            }
#endif
#if defined(WARPX_DIM_XZ) || defined(WARPX_DIM_3D)
            else if (s == "x" || s == "X") {
                moving_window_dir = 0;
            }
#endif

            else {
                WARPX_ABORT_WITH_MESSAGE("Unknown moving_window_dir: "+s);
            }

            WARPX_ALWAYS_ASSERT_WITH_MESSAGE(Geom(0).isPeriodic(moving_window_dir) == 0,
                       "The problem must be non-periodic in the moving window direction");

            moving_window_x = geom[0].ProbLo(moving_window_dir);

            utils::parser::getWithParser(
                pp_warpx, "moving_window_v", moving_window_v);
            moving_window_v *= PhysConst::c;
        }

        pp_warpx.query("B_ext_grid_init_style", WarpX::B_ext_grid_s);
        pp_warpx.query("E_ext_grid_init_style", WarpX::E_ext_grid_s);

        if (WarpX::B_ext_grid_s == "read_from_file")
        {
            WARPX_ALWAYS_ASSERT_WITH_MESSAGE(max_level == 0,
                                             "External field reading is not implemented for more than one level");
            add_external_B_field = true;
        }
        if (WarpX::E_ext_grid_s == "read_from_file")
        {
            WARPX_ALWAYS_ASSERT_WITH_MESSAGE(max_level == 0,
                                             "External field reading is not implemented for more than one level");
            add_external_E_field = true;
        }

        electrostatic_solver_id = GetAlgorithmInteger(pp_warpx, "do_electrostatic");
        // if an electrostatic solver is used, set the Maxwell solver to None
        if (electrostatic_solver_id != ElectrostaticSolverAlgo::None) {
            electromagnetic_solver_id = ElectromagneticSolverAlgo::None;
        }

#if defined(AMREX_USE_EB) && defined(WARPX_DIM_RZ)
        WARPX_ALWAYS_ASSERT_WITH_MESSAGE(
        electromagnetic_solver_id==ElectromagneticSolverAlgo::None,
        "Currently, the embedded boundary in RZ only works for electrostatic solvers (or no solver).");
#endif

        if (electrostatic_solver_id == ElectrostaticSolverAlgo::LabFrame ||
            electrostatic_solver_id == ElectrostaticSolverAlgo::LabFrameElectroMagnetostatic)
        {
            // Note that with the relativistic version, these parameters would be
            // input for each species.
            utils::parser::queryWithParser(
                pp_warpx, "self_fields_required_precision", self_fields_required_precision);
            utils::parser::queryWithParser(
                pp_warpx, "self_fields_absolute_tolerance", self_fields_absolute_tolerance);
            utils::parser::queryWithParser(
                pp_warpx, "self_fields_max_iters", self_fields_max_iters);
            pp_warpx.query("self_fields_verbosity", self_fields_verbosity);
        }
        // Parse the input file for domain boundary potentials
        const ParmParse pp_boundary("boundary");
        pp_boundary.query("potential_lo_x", m_poisson_boundary_handler.potential_xlo_str);
        pp_boundary.query("potential_hi_x", m_poisson_boundary_handler.potential_xhi_str);
        pp_boundary.query("potential_lo_y", m_poisson_boundary_handler.potential_ylo_str);
        pp_boundary.query("potential_hi_y", m_poisson_boundary_handler.potential_yhi_str);
        pp_boundary.query("potential_lo_z", m_poisson_boundary_handler.potential_zlo_str);
        pp_boundary.query("potential_hi_z", m_poisson_boundary_handler.potential_zhi_str);
        pp_warpx.query("eb_potential(x,y,z,t)", m_poisson_boundary_handler.potential_eb_str);
        m_poisson_boundary_handler.buildParsers();
#ifdef WARPX_DIM_RZ
        pp_boundary.query("verboncoeur_axis_correction", verboncoeur_axis_correction);
#endif

        utils::parser::queryWithParser(pp_warpx, "const_dt", m_const_dt);

        // Filter currently not working with FDTD solver in RZ geometry: turn OFF by default
        // (see https://github.com/ECP-WarpX/WarpX/issues/1943)
#ifdef WARPX_DIM_RZ
        if (WarpX::electromagnetic_solver_id != ElectromagneticSolverAlgo::PSATD) WarpX::use_filter = false;
#endif

        // Read filter and fill IntVect filter_npass_each_dir with
        // proper size for AMREX_SPACEDIM
        pp_warpx.query("use_filter", use_filter);
        pp_warpx.query("use_filter_compensation", use_filter_compensation);
        Vector<int> parse_filter_npass_each_dir(AMREX_SPACEDIM,1);
        utils::parser::queryArrWithParser(
            pp_warpx, "filter_npass_each_dir", parse_filter_npass_each_dir, 0, AMREX_SPACEDIM);
        filter_npass_each_dir[0] = parse_filter_npass_each_dir[0];
#if (AMREX_SPACEDIM >= 2)
        filter_npass_each_dir[1] = parse_filter_npass_each_dir[1];
#endif
#if defined(WARPX_DIM_3D)
        filter_npass_each_dir[2] = parse_filter_npass_each_dir[2];
#endif

        // TODO When k-space filtering will be implemented also for Cartesian geometries,
        // this code block will have to be applied in all cases (remove #ifdef condition)
#ifdef WARPX_DIM_RZ
        if (WarpX::electromagnetic_solver_id == ElectromagneticSolverAlgo::PSATD) {
            // With RZ spectral, only use k-space filtering
            use_kspace_filter = use_filter;
            use_filter = false;
        }
        else // FDTD
        {
            // Filter currently not working with FDTD solver in RZ geometry along R
            // (see https://github.com/ECP-WarpX/WarpX/issues/1943)
            WARPX_ALWAYS_ASSERT_WITH_MESSAGE(!use_filter || filter_npass_each_dir[0] == 0,
                "In RZ geometry with FDTD, filtering can only be apply along z. This can be controlled by setting warpx.filter_npass_each_dir");
        }
#endif

        utils::parser::queryWithParser(
            pp_warpx, "num_mirrors", num_mirrors);
        if (num_mirrors>0){
            mirror_z.resize(num_mirrors);
            utils::parser::getArrWithParser(
                pp_warpx, "mirror_z", mirror_z, 0, num_mirrors);
            mirror_z_width.resize(num_mirrors);
            utils::parser::getArrWithParser(
                pp_warpx, "mirror_z_width", mirror_z_width, 0, num_mirrors);
            mirror_z_npoints.resize(num_mirrors);
            utils::parser::getArrWithParser(
                pp_warpx, "mirror_z_npoints", mirror_z_npoints, 0, num_mirrors);
        }

        pp_warpx.query("do_single_precision_comms", do_single_precision_comms);
#ifdef AMREX_USE_FLOAT
        if (do_single_precision_comms) {
            do_single_precision_comms = 0;
            ablastr::warn_manager::WMRecordWarning(
                "comms",
                "Overwrote warpx.do_single_precision_comms to be 0, since WarpX was built in single precision.",
                ablastr::warn_manager::WarnPriority::low);
        }
#endif
        pp_warpx.query("do_shared_mem_charge_deposition", do_shared_mem_charge_deposition);
        pp_warpx.query("do_shared_mem_current_deposition", do_shared_mem_current_deposition);
#if !(defined(AMREX_USE_HIP) || defined(AMREX_USE_CUDA))
        WARPX_ALWAYS_ASSERT_WITH_MESSAGE(!do_shared_mem_current_deposition,
                "requested shared memory for current deposition, but shared memory is only available for CUDA or HIP");
#endif
        pp_warpx.query("shared_mem_current_tpb", shared_mem_current_tpb);

        // initialize the shared tilesize
        Vector<int> vect_shared_tilesize(AMREX_SPACEDIM, 1);
        const bool shared_tilesize_is_specified = utils::parser::queryArrWithParser(pp_warpx, "shared_tilesize",
                                                            vect_shared_tilesize, 0, AMREX_SPACEDIM);
        if (shared_tilesize_is_specified){
            for (int i=0; i<AMREX_SPACEDIM; i++)
                shared_tilesize[i] = vect_shared_tilesize[i];
        }

        pp_warpx.query("serialize_initial_conditions", serialize_initial_conditions);
        pp_warpx.query("refine_plasma", refine_plasma);
        pp_warpx.query("do_dive_cleaning", do_dive_cleaning);
        pp_warpx.query("do_divb_cleaning", do_divb_cleaning);
        utils::parser::queryWithParser(
            pp_warpx, "n_field_gather_buffer", n_field_gather_buffer);
        utils::parser::queryWithParser(
            pp_warpx, "n_current_deposition_buffer", n_current_deposition_buffer);

        amrex::Real quantum_xi_tmp;
        const auto quantum_xi_is_specified =
            utils::parser::queryWithParser(pp_warpx, "quantum_xi", quantum_xi_tmp);
        if (quantum_xi_is_specified) {
            double const quantum_xi = quantum_xi_tmp;
            quantum_xi_c2 = static_cast<amrex::Real>(quantum_xi * PhysConst::c * PhysConst::c);
        }

        const auto at_least_one_boundary_is_pml =
            (std::any_of(WarpX::field_boundary_lo.begin(), WarpX::field_boundary_lo.end(),
                [](const auto& cc){return cc == FieldBoundaryType::PML;})
            ||
            std::any_of(WarpX::field_boundary_hi.begin(), WarpX::field_boundary_hi.end(),
                [](const auto& cc){return cc == FieldBoundaryType::PML;})
            );

        const auto at_least_one_boundary_is_silver_mueller =
            (std::any_of(WarpX::field_boundary_lo.begin(), WarpX::field_boundary_lo.end(),
                [](const auto& cc){return cc == FieldBoundaryType::Absorbing_SilverMueller;})
            ||
            std::any_of(WarpX::field_boundary_hi.begin(), WarpX::field_boundary_hi.end(),
                [](const auto& cc){return cc == FieldBoundaryType::Absorbing_SilverMueller;})
            );

        WARPX_ALWAYS_ASSERT_WITH_MESSAGE(
            !(at_least_one_boundary_is_pml && at_least_one_boundary_is_silver_mueller),
            "PML and Silver-Mueller boundary conditions cannot be activated at the same time.");

        WARPX_ALWAYS_ASSERT_WITH_MESSAGE(
            (!at_least_one_boundary_is_silver_mueller) ||
            (electromagnetic_solver_id == ElectromagneticSolverAlgo::Yee),
            "The Silver-Mueller boundary condition can only be used with the Yee solver.");

        utils::parser::queryWithParser(pp_warpx, "pml_ncell", pml_ncell);
        utils::parser::queryWithParser(pp_warpx, "pml_delta", pml_delta);
        pp_warpx.query("pml_has_particles", pml_has_particles);
        pp_warpx.query("do_pml_j_damping", do_pml_j_damping);
        pp_warpx.query("do_pml_in_domain", do_pml_in_domain);
        pp_warpx.query("do_similar_dm_pml", do_similar_dm_pml);
        // Read `v_particle_pml` in units of the speed of light
        v_particle_pml = 1._rt;
        utils::parser::queryWithParser(pp_warpx, "v_particle_pml", v_particle_pml);
        WARPX_ALWAYS_ASSERT_WITH_MESSAGE(0._rt < v_particle_pml && v_particle_pml <= 1._rt,
            "Input value for the velocity warpx.v_particle_pml of the macroparticle must be in (0,1] (in units of c).");
        // Scale by the speed of light
        v_particle_pml = v_particle_pml * PhysConst::c;

        // Default values of WarpX::do_pml_dive_cleaning and WarpX::do_pml_divb_cleaning:
        // true for Cartesian PSATD solver, false otherwise
        do_pml_dive_cleaning = false;
        do_pml_divb_cleaning = false;
#ifndef WARPX_DIM_RZ
        if (electromagnetic_solver_id == ElectromagneticSolverAlgo::PSATD)
        {
            do_pml_dive_cleaning = true;
            do_pml_divb_cleaning = true;
        }

        // If WarpX::do_dive_cleaning = true, set also WarpX::do_pml_dive_cleaning = true
        // (possibly overwritten by users in the input file, see query below)
        if (do_dive_cleaning) do_pml_dive_cleaning = true;

        // If WarpX::do_divb_cleaning = true, set also WarpX::do_pml_divb_cleaning = true
        // (possibly overwritten by users in the input file, see query below)
        // TODO Implement div(B) cleaning in PML with FDTD and remove second if condition
        if (do_divb_cleaning && electromagnetic_solver_id == ElectromagneticSolverAlgo::PSATD) do_pml_divb_cleaning = true;
#endif

        // Query input parameters to use div(E) and div(B) cleaning in PMLs
        pp_warpx.query("do_pml_dive_cleaning", do_pml_dive_cleaning);
        pp_warpx.query("do_pml_divb_cleaning", do_pml_divb_cleaning);

        // TODO Implement div(B) cleaning in PML with FDTD and remove ASSERT
        if (electromagnetic_solver_id != ElectromagneticSolverAlgo::PSATD)
        {
            WARPX_ALWAYS_ASSERT_WITH_MESSAGE(
                do_pml_divb_cleaning == false,
                "warpx.do_pml_divb_cleaning = true not implemented for FDTD solver");
        }

        // Divergence cleaning in PMLs for PSATD solver implemented only
        // for both div(E) and div(B) cleaning
        if (electromagnetic_solver_id == ElectromagneticSolverAlgo::PSATD)
        {
            WARPX_ALWAYS_ASSERT_WITH_MESSAGE(
                do_pml_dive_cleaning == do_pml_divb_cleaning,
                "warpx.do_pml_dive_cleaning = "
                + std::to_string(do_pml_dive_cleaning)
                +" and warpx.do_pml_divb_cleaning = "
                + std::to_string(do_pml_divb_cleaning)
                + ": this case is not implemented yet,"
                + " please set both parameters to the same value"
            );
        }

#ifdef WARPX_DIM_RZ
        WARPX_ALWAYS_ASSERT_WITH_MESSAGE( isAnyBoundaryPML() == false || electromagnetic_solver_id == ElectromagneticSolverAlgo::PSATD,
            "PML are not implemented in RZ geometry with FDTD; please set a different boundary condition using boundary.field_lo and boundary.field_hi.");
        WARPX_ALWAYS_ASSERT_WITH_MESSAGE( field_boundary_lo[1] != FieldBoundaryType::PML && field_boundary_hi[1] != FieldBoundaryType::PML,
            "PML are not implemented in RZ geometry along z; please set a different boundary condition using boundary.field_lo and boundary.field_hi.");
        WARPX_ALWAYS_ASSERT_WITH_MESSAGE( (do_pml_dive_cleaning == false && do_pml_divb_cleaning == false),
            "do_pml_dive_cleaning and do_pml_divb_cleaning are not implemented in RZ geometry." );
#endif

        WARPX_ALWAYS_ASSERT_WITH_MESSAGE(
            (do_pml_j_damping==0)||(do_pml_in_domain==1),
            "J-damping can only be done when PML are inside simulation domain (do_pml_in_domain=1)"
        );

        {
            // Parameters below control all plotfile diagnostics
            bool plotfile_min_max = true;
            pp_warpx.query("plotfile_min_max", plotfile_min_max);
            if (plotfile_min_max) {
                plotfile_headerversion = amrex::VisMF::Header::Version_v1;
            } else {
                plotfile_headerversion = amrex::VisMF::Header::NoFabHeader_v1;
            }
            pp_warpx.query("usesingleread", use_single_read);
            pp_warpx.query("usesinglewrite", use_single_write);
            ParmParse pp_vismf("vismf");
            pp_vismf.add("usesingleread", use_single_read);
            pp_vismf.add("usesinglewrite", use_single_write);
            utils::parser::queryWithParser(pp_warpx, "mffile_nstreams", mffile_nstreams);
            VisMF::SetMFFileInStreams(mffile_nstreams);
            utils::parser::queryWithParser(pp_warpx, "field_io_nfiles", field_io_nfiles);
            VisMF::SetNOutFiles(field_io_nfiles);
            utils::parser::queryWithParser(pp_warpx, "particle_io_nfiles", particle_io_nfiles);
            ParmParse pp_particles("particles");
            pp_particles.add("particles_nfiles", particle_io_nfiles);
        }

        if (maxLevel() > 0) {
            Vector<Real> lo, hi;
            utils::parser::getArrWithParser(pp_warpx, "fine_tag_lo", lo);
            utils::parser::getArrWithParser(pp_warpx, "fine_tag_hi", hi);
            fine_tag_lo = RealVect{lo};
            fine_tag_hi = RealVect{hi};
        }

        pp_warpx.query("do_dynamic_scheduling", do_dynamic_scheduling);

        // Integer that corresponds to the type of grid used in the simulation
        // (collocated, staggered, hybrid)
        grid_type = GetAlgorithmInteger(pp_warpx, "grid_type");

        // Use same shape factors in all directions, for gathering
        if (grid_type == GridType::Collocated) galerkin_interpolation = false;

#ifdef WARPX_DIM_RZ
        // Only needs to be set with WARPX_DIM_RZ, otherwise defaults to 1
        utils::parser::queryWithParser(pp_warpx, "n_rz_azimuthal_modes", n_rz_azimuthal_modes);
        WARPX_ALWAYS_ASSERT_WITH_MESSAGE( n_rz_azimuthal_modes > 0,
            "The number of azimuthal modes (n_rz_azimuthal_modes) must be at least 1");
#endif

        // Check whether fluid species will be used
        {
            const ParmParse pp_fluids("fluids");
            std::vector<std::string> fluid_species_names = {};
            pp_fluids.queryarr("species_names", fluid_species_names);
            if (!fluid_species_names.empty()) do_fluid_species = 1;
            if (do_fluid_species) {
                WARPX_ALWAYS_ASSERT_WITH_MESSAGE(max_level <= 1,
                    "Fluid species cannot currently be used with mesh refinement.");
                WARPX_ALWAYS_ASSERT_WITH_MESSAGE(
                    electrostatic_solver_id != ElectrostaticSolverAlgo::Relativistic,
                    "Fluid species cannot currently be used with the relativistic electrostatic solver.");
#ifdef WARPX_DIM_RZ
                WARPX_ALWAYS_ASSERT_WITH_MESSAGE( n_rz_azimuthal_modes <= 1,
                    "Fluid species cannot be used with more than 1 azimuthal mode.");
#endif
            }
        }

        // Set default parameters with hybrid grid (parsed later below)
        if (grid_type == GridType::Hybrid)
        {
            // Finite-order centering of fields (staggered to nodal)
            // Default field gathering algorithm will be set below
            field_centering_nox = 8;
            field_centering_noy = 8;
            field_centering_noz = 8;
            // Finite-order centering of currents (nodal to staggered)
            do_current_centering = true;
            current_centering_nox = 8;
            current_centering_noy = 8;
            current_centering_noz = 8;
        }

#ifdef WARPX_DIM_RZ
        WARPX_ALWAYS_ASSERT_WITH_MESSAGE(
            grid_type != GridType::Hybrid,
            "warpx.grid_type=hybrid is not implemented in RZ geometry");
#endif

        // If true, the current is deposited on a nodal grid and centered onto
        // a staggered grid. Setting warpx.do_current_centering=1 makes sense
        // only if warpx.grid_type=hybrid. Instead, if warpx.grid_type=nodal or
        // warpx.grid_type=staggered, Maxwell's equations are solved either on a
        // collocated grid or on a staggered grid without current centering.
        pp_warpx.query("do_current_centering", do_current_centering);
        if (do_current_centering)
        {
            WARPX_ALWAYS_ASSERT_WITH_MESSAGE(
                grid_type == GridType::Hybrid,
                "warpx.do_current_centering=1 can be used only with warpx.grid_type=hybrid");

            utils::parser::queryWithParser(
                pp_warpx, "current_centering_nox", current_centering_nox);
            utils::parser::queryWithParser(
                pp_warpx, "current_centering_noy", current_centering_noy);
            utils::parser::queryWithParser(
                pp_warpx, "current_centering_noz", current_centering_noz);

            AllocateCenteringCoefficients(device_current_centering_stencil_coeffs_x,
                                          device_current_centering_stencil_coeffs_y,
                                          device_current_centering_stencil_coeffs_z,
                                          current_centering_nox,
                                          current_centering_noy,
                                          current_centering_noz,
                                          grid_type);
        }

        WARPX_ALWAYS_ASSERT_WITH_MESSAGE(
            maxLevel() == 0 || !do_current_centering,
            "Finite-order centering of currents is not implemented with mesh refinement"
        );
    }

    {
        const ParmParse pp_algo("algo");
#ifdef WARPX_DIM_RZ
        WARPX_ALWAYS_ASSERT_WITH_MESSAGE( electromagnetic_solver_id != ElectromagneticSolverAlgo::CKC,
            "algo.maxwell_solver = ckc is not (yet) available for RZ geometry");
#endif
#ifndef WARPX_USE_PSATD
        WARPX_ALWAYS_ASSERT_WITH_MESSAGE( electromagnetic_solver_id != ElectromagneticSolverAlgo::PSATD,
            "algo.maxwell_solver = psatd is not supported because WarpX was built without spectral solvers");
#endif

#ifdef WARPX_DIM_RZ
        WARPX_ALWAYS_ASSERT_WITH_MESSAGE(Geom(0).isPeriodic(0) == 0,
            "The problem must not be periodic in the radial direction");

        // Ensure code aborts if PEC is specified at r=0 for RZ
        if (Geom(0).ProbLo(0) == 0){
            WARPX_ALWAYS_ASSERT_WITH_MESSAGE(
                WarpX::field_boundary_lo[0] == FieldBoundaryType::None,
                "Error : Field boundary at r=0 must be ``none``. \n");
        }

        if (electromagnetic_solver_id == ElectromagneticSolverAlgo::PSATD) {
            // Force grid_type=collocated (neither staggered nor hybrid)
            // and use same shape factors in all directions for gathering
            grid_type = GridType::Collocated;
            galerkin_interpolation = false;
        }
#endif

        // note: current_deposition must be set after maxwell_solver (electromagnetic_solver_id) or
        //       do_electrostatic (electrostatic_solver_id) are already determined,
        //       because its default depends on the solver selection
        current_deposition_algo = GetAlgorithmInteger(pp_algo, "current_deposition");
        charge_deposition_algo = GetAlgorithmInteger(pp_algo, "charge_deposition");
        particle_pusher_algo = GetAlgorithmInteger(pp_algo, "particle_pusher");
        evolve_scheme = GetAlgorithmInteger(pp_algo, "evolve_scheme");
        pp_algo.query("max_picard_iterations", max_picard_iterations);
        pp_algo.query("picard_iteration_tolerance", picard_iteration_tolerance);

        WARPX_ALWAYS_ASSERT_WITH_MESSAGE(
            current_deposition_algo != CurrentDepositionAlgo::Esirkepov ||
            !do_current_centering,
            "Current centering (nodal deposition) cannot be used with Esirkepov deposition."
            "Please set warpx.do_current_centering = 0 or algo.current_deposition = direct.");

        WARPX_ALWAYS_ASSERT_WITH_MESSAGE(
            WarpX::current_deposition_algo != CurrentDepositionAlgo::Vay ||
            !do_current_centering,
            "Vay deposition not implemented with current centering");

        WARPX_ALWAYS_ASSERT_WITH_MESSAGE(
            WarpX::current_deposition_algo != CurrentDepositionAlgo::Vay ||
            maxLevel() <= 0,
            "Vay deposition not implemented with mesh refinement");

        if (WarpX::current_deposition_algo == CurrentDepositionAlgo::Vay) {
            WARPX_ALWAYS_ASSERT_WITH_MESSAGE(
                electromagnetic_solver_id == ElectromagneticSolverAlgo::PSATD,
                "Vay deposition is implemented only for PSATD");
        }

        if (WarpX::current_deposition_algo == CurrentDepositionAlgo::Vay) {
            WARPX_ALWAYS_ASSERT_WITH_MESSAGE(
                do_multi_J == false,
                "Vay deposition not implemented with multi-J algorithm");
        }

        // Query algo.field_gathering from input, set field_gathering_algo to
        // "default" if not found (default defined in Utils/WarpXAlgorithmSelection.cpp)
        field_gathering_algo = GetAlgorithmInteger(pp_algo, "field_gathering");

        // Set default field gathering algorithm for hybrid grids (momentum-conserving)
        std::string tmp_algo;
        // - algo.field_gathering not found in the input
        // - field_gathering_algo set to "default" above
        //   (default defined in Utils/WarpXAlgorithmSelection.cpp)
        // - reset default value here for hybrid grids
        if (!pp_algo.query("field_gathering", tmp_algo))
        {
            if (grid_type == GridType::Hybrid)
            {
                field_gathering_algo = GatheringAlgo::MomentumConserving;
            }
        }
        // - algo.field_gathering found in the input
        // - field_gathering_algo read above and set to user-defined value
        else
        {
            if (grid_type == GridType::Hybrid)
            {
                WARPX_ALWAYS_ASSERT_WITH_MESSAGE(
                    field_gathering_algo == GatheringAlgo::MomentumConserving,
                    "Hybrid grid (warpx.grid_type=hybrid) should be used only with "
                    "momentum-conserving field gathering algorithm "
                    "(algo.field_gathering=momentum-conserving)");
            }
        }

        // Use same shape factors in all directions, for gathering
        if (field_gathering_algo == GatheringAlgo::MomentumConserving) galerkin_interpolation = false;

        // With the PSATD solver, momentum-conserving field gathering
        // combined with mesh refinement does not seem to work correctly
        // TODO Needs debugging
        if (electromagnetic_solver_id == ElectromagneticSolverAlgo::PSATD &&
            field_gathering_algo == GatheringAlgo::MomentumConserving &&
            maxLevel() > 0)
        {
            WARPX_ABORT_WITH_MESSAGE(
                "With the PSATD solver, momentum-conserving field gathering"
                " combined with mesh refinement is currently not implemented");
        }

        em_solver_medium = GetAlgorithmInteger(pp_algo, "em_solver_medium");
        if (em_solver_medium == MediumForEM::Macroscopic ) {
            macroscopic_solver_algo = GetAlgorithmInteger(pp_algo,"macroscopic_sigma_method");
        }

        // Load balancing parameters
        std::vector<std::string> load_balance_intervals_string_vec = {"0"};
        pp_algo.queryarr("load_balance_intervals", load_balance_intervals_string_vec);
        load_balance_intervals = utils::parser::IntervalsParser(
            load_balance_intervals_string_vec);
        pp_algo.query("load_balance_with_sfc", load_balance_with_sfc);
        // Knapsack factor only used with non-SFC strategy
        if (!load_balance_with_sfc)
            pp_algo.query("load_balance_knapsack_factor", load_balance_knapsack_factor);
        utils::parser::queryWithParser(pp_algo, "load_balance_efficiency_ratio_threshold",
                        load_balance_efficiency_ratio_threshold);
        load_balance_costs_update_algo = GetAlgorithmInteger(pp_algo, "load_balance_costs_update");
        if (WarpX::load_balance_costs_update_algo==LoadBalanceCostsUpdateAlgo::Heuristic) {
            utils::parser::queryWithParser(
                pp_algo, "costs_heuristic_cells_wt", costs_heuristic_cells_wt);
            utils::parser::queryWithParser(
                pp_algo, "costs_heuristic_particles_wt", costs_heuristic_particles_wt);
        }
#   ifndef WARPX_USE_GPUCLOCK
        WARPX_ALWAYS_ASSERT_WITH_MESSAGE(WarpX::load_balance_costs_update_algo!=LoadBalanceCostsUpdateAlgo::GpuClock,
            "`algo.load_balance_costs_update = gpuclock` requires to compile with `-DWarpX_GPUCLOCK=ON`.");
#   endif // !WARPX_USE_GPUCLOCK

        // Parse algo.particle_shape and check that input is acceptable
        // (do this only if there is at least one particle or laser species)
        const ParmParse pp_particles("particles");
        std::vector<std::string> species_names;
        pp_particles.queryarr("species_names", species_names);

        const ParmParse pp_lasers("lasers");
        std::vector<std::string> lasers_names;
        pp_lasers.queryarr("names", lasers_names);

#ifdef WARPX_DIM_RZ
        // Here we check if the simulation includes laser and the number of
        // azimuthal modes is less than 2.
        // In that case we should throw a specific warning since
        // representation of a laser pulse in cylindrical coordinates
        // requires at least 2 azimuthal modes
        if (!lasers_names.empty() && n_rz_azimuthal_modes < 2) {
            ablastr::warn_manager::WMRecordWarning("Laser",
            "Laser pulse representation in RZ requires at least 2 azimuthal modes",
            ablastr::warn_manager::WarnPriority::high);
        }
#endif

        std::vector<std::string> sort_intervals_string_vec = {"-1"};
        int particle_shape;
        if (!species_names.empty() || !lasers_names.empty()) {
            if (utils::parser::queryWithParser(pp_algo, "particle_shape", particle_shape)){

                WARPX_ALWAYS_ASSERT_WITH_MESSAGE(
                    (particle_shape >= 1) && (particle_shape <=3),
                    "algo.particle_shape can be only 1, 2, or 3"
                );

                nox = particle_shape;
                noy = particle_shape;
                noz = particle_shape;
            }
            else{
                WARPX_ABORT_WITH_MESSAGE(
                    "algo.particle_shape must be set in the input file:"
                    " please set algo.particle_shape to 1, 2, or 3");
            }

            if ((maxLevel() > 0) && (particle_shape > 1) && (do_pml_j_damping == 1))
            {
                ablastr::warn_manager::WMRecordWarning("Particles",
                    "When algo.particle_shape > 1,"
                    "some numerical artifact will be present at the interface between coarse and fine patch."
                    "We recommend setting algo.particle_shape = 1 in order to avoid this issue");
            }

            // default sort interval for particles if species or lasers vector is not empty
#ifdef AMREX_USE_GPU
            sort_intervals_string_vec = {"4"};
#else
            sort_intervals_string_vec = {"-1"};
#endif
        }

        const amrex::ParmParse pp_warpx("warpx");
        pp_warpx.queryarr("sort_intervals", sort_intervals_string_vec);
        sort_intervals = utils::parser::IntervalsParser(sort_intervals_string_vec);

        Vector<int> vect_sort_bin_size(AMREX_SPACEDIM,1);
        const bool sort_bin_size_is_specified =
            utils::parser::queryArrWithParser(
                pp_warpx, "sort_bin_size",
                vect_sort_bin_size, 0, AMREX_SPACEDIM);
        if (sort_bin_size_is_specified){
            for (int i=0; i<AMREX_SPACEDIM; i++)
                sort_bin_size[i] = vect_sort_bin_size[i];
        }

        pp_warpx.query("sort_particles_for_deposition",sort_particles_for_deposition);
        Vector<int> vect_sort_idx_type(AMREX_SPACEDIM,0);
        const bool sort_idx_type_is_specified =
            utils::parser::queryArrWithParser(
                pp_warpx, "sort_idx_type",
                vect_sort_idx_type, 0, AMREX_SPACEDIM);
        if (sort_idx_type_is_specified){
            for (int i=0; i<AMREX_SPACEDIM; i++)
                sort_idx_type[i] = vect_sort_idx_type[i];
        }

    }

    {
        const ParmParse pp_interpolation("interpolation");

        pp_interpolation.query("galerkin_scheme",galerkin_interpolation);
    }

    {
        const ParmParse pp_warpx("warpx");

        // If warpx.grid_type=staggered or warpx.grid_type=hybrid,
        // and algo.field_gathering=momentum-conserving, the fields are solved
        // on a staggered grid and centered onto a nodal grid for gathering.
        // Instead, if warpx.grid_type=collocated, the momentum-conserving and
        // energy conserving field gathering algorithms are equivalent (forces
        // gathered from the collocated grid) and no fields centering occurs.
        if (WarpX::field_gathering_algo == GatheringAlgo::MomentumConserving &&
            WarpX::grid_type != GridType::Collocated)
        {
            utils::parser::queryWithParser(
                pp_warpx, "field_centering_nox", field_centering_nox);
            utils::parser::queryWithParser(
                pp_warpx, "field_centering_noy", field_centering_noy);
            utils::parser::queryWithParser(
                pp_warpx, "field_centering_noz", field_centering_noz);

            AllocateCenteringCoefficients(device_field_centering_stencil_coeffs_x,
                                          device_field_centering_stencil_coeffs_y,
                                          device_field_centering_stencil_coeffs_z,
                                          field_centering_nox,
                                          field_centering_noy,
                                          field_centering_noz,
                                          grid_type);
        }

        // Finite-order centering is not implemented with mesh refinement
        // (note that when warpx.grid_type=collocated, finite-order centering is not used anyways)
        if (maxLevel() > 0 && WarpX::grid_type != GridType::Collocated)
        {
            WARPX_ALWAYS_ASSERT_WITH_MESSAGE(
                field_centering_nox == 2 && field_centering_noy == 2 && field_centering_noz == 2,
                "High-order centering of fields (order > 2) is not implemented with mesh refinement");
        }
    }

    if (electromagnetic_solver_id == ElectromagneticSolverAlgo::PSATD)
    {
        const ParmParse pp_psatd("psatd");
        pp_psatd.query("periodic_single_box_fft", fft_periodic_single_box);

        std::string nox_str;
        std::string noy_str;
        std::string noz_str;

        pp_psatd.query("nox", nox_str);
        pp_psatd.query("noy", noy_str);
        pp_psatd.query("noz", noz_str);

        if(nox_str == "inf") {
            nox_fft = -1;
        } else {
            utils::parser::queryWithParser(pp_psatd, "nox", nox_fft);
        }
        if(noy_str == "inf") {
            noy_fft = -1;
        } else {
            utils::parser::queryWithParser(pp_psatd, "noy", noy_fft);
        }
        if(noz_str == "inf") {
            noz_fft = -1;
        } else {
            utils::parser::queryWithParser(pp_psatd, "noz", noz_fft);
        }

        if (!fft_periodic_single_box) {
            WARPX_ALWAYS_ASSERT_WITH_MESSAGE(nox_fft > 0, "PSATD order must be finite unless psatd.periodic_single_box_fft is used");
            WARPX_ALWAYS_ASSERT_WITH_MESSAGE(noy_fft > 0, "PSATD order must be finite unless psatd.periodic_single_box_fft is used");
            WARPX_ALWAYS_ASSERT_WITH_MESSAGE(noz_fft > 0, "PSATD order must be finite unless psatd.periodic_single_box_fft is used");
        }

        // Integer that corresponds to the order of the PSATD solution
        // (whether the PSATD equations are derived from first-order or
        // second-order solution)
        psatd_solution_type = GetAlgorithmInteger(pp_psatd, "solution_type");

        // Integers that correspond to the time dependency of J (constant, linear)
        // and rho (linear, quadratic) for the PSATD algorithm
        J_in_time = GetAlgorithmInteger(pp_psatd, "J_in_time");
        rho_in_time = GetAlgorithmInteger(pp_psatd, "rho_in_time");

        if (psatd_solution_type != PSATDSolutionType::FirstOrder || !do_multi_J)
        {
            WARPX_ALWAYS_ASSERT_WITH_MESSAGE(
                rho_in_time == RhoInTime::Linear,
                "psatd.rho_in_time=constant not yet implemented, "
                "except for psatd.solution_type=first-order and warpx.do_multi_J=1");
        }

        // Current correction activated by default, unless a charge-conserving
        // current deposition (Esirkepov, Vay) or the div(E) cleaning scheme
        // are used
        current_correction = true;
        if (WarpX::current_deposition_algo == CurrentDepositionAlgo::Esirkepov ||
            WarpX::current_deposition_algo == CurrentDepositionAlgo::Vay ||
            WarpX::do_dive_cleaning)
        {
            current_correction = false;
        }

        // TODO Remove this default when current correction will
        // be implemented for the multi-J algorithm as well.
        if (do_multi_J) current_correction = false;

        pp_psatd.query("current_correction", current_correction);

        if (!current_correction &&
            current_deposition_algo != CurrentDepositionAlgo::Esirkepov &&
            current_deposition_algo != CurrentDepositionAlgo::Vay)
        {
            ablastr::warn_manager::WMRecordWarning(
                "Algorithms",
                "The chosen current deposition algorithm does not guarantee"
                " charge conservation, and no additional current correction"
                " algorithm is activated in order to compensate for that."
                " Lack of charge conservation may negatively affect the"
                " results of the simulation.",
                ablastr::warn_manager::WarnPriority::low);
        }

        pp_psatd.query("do_time_averaging", fft_do_time_averaging);

        if (WarpX::current_deposition_algo == CurrentDepositionAlgo::Vay)
        {
            WARPX_ALWAYS_ASSERT_WITH_MESSAGE(
                !fft_periodic_single_box,
                "Option algo.current_deposition=vay must be used with psatd.periodic_single_box_fft=0.");
        }

        if (current_deposition_algo == CurrentDepositionAlgo::Vay)
        {
            WARPX_ALWAYS_ASSERT_WITH_MESSAGE(
                !current_correction,
                "Options algo.current_deposition=vay and psatd.current_correction=1 cannot be combined together.");
        }

        // Auxiliary: boosted_frame = true if WarpX::gamma_boost is set in the inputs
        const amrex::ParmParse pp_warpx("warpx");
        const bool boosted_frame = pp_warpx.query("gamma_boost", gamma_boost);

        // Check whether the default Galilean velocity should be used
        bool use_default_v_galilean = false;
        pp_psatd.query("use_default_v_galilean", use_default_v_galilean);

        WARPX_ALWAYS_ASSERT_WITH_MESSAGE(
            !use_default_v_galilean || boosted_frame,
            "psatd.use_default_v_galilean = 1 can be used only if WarpX::gamma_boost is also set"
        );

        if (use_default_v_galilean && boosted_frame)
        {
            m_v_galilean[2] = -std::sqrt(1._rt - 1._rt / (gamma_boost * gamma_boost));
        }
        else
        {
            utils::parser::queryArrWithParser(
                pp_psatd, "v_galilean", m_v_galilean, 0, 3);
        }

        // Check whether the default comoving velocity should be used
        bool use_default_v_comoving = false;
        pp_psatd.query("use_default_v_comoving", use_default_v_comoving);

        WARPX_ALWAYS_ASSERT_WITH_MESSAGE(
            !use_default_v_comoving || boosted_frame,
            "psatd.use_default_v_comoving = 1 can be used only if WarpX::gamma_boost is also set"
        );

        if (use_default_v_comoving && boosted_frame)
        {
            m_v_comoving[2] = -std::sqrt(1._rt - 1._rt / (gamma_boost * gamma_boost));
        }
        else
        {
            utils::parser::queryArrWithParser(
                pp_psatd, "v_comoving", m_v_comoving, 0, 3);
        }

        // Scale the Galilean/comoving velocity by the speed of light
        for (auto& vv : m_v_galilean) vv*= PhysConst::c;
        for (auto& vv : m_v_comoving) vv*= PhysConst::c;

        const auto v_galilean_is_zero =
            std::all_of(m_v_galilean.begin(), m_v_galilean.end(),
            [](const auto& val){return val == 0.;});

        const auto v_comoving_is_zero =
            std::all_of(m_v_comoving.begin(), m_v_comoving.end(),
            [](const auto& val){return val == 0.;});


        // Galilean and comoving algorithms should not be used together
        WARPX_ALWAYS_ASSERT_WITH_MESSAGE(
            v_galilean_is_zero || v_comoving_is_zero,
            "Galilean and comoving algorithms should not be used together"
        );


        if (current_deposition_algo == CurrentDepositionAlgo::Esirkepov) {

            // The comoving PSATD algorithm is not implemented nor tested with Esirkepov current deposition
            WARPX_ALWAYS_ASSERT_WITH_MESSAGE(v_comoving_is_zero,
                "Esirkepov current deposition cannot be used with the comoving PSATD algorithm");

            WARPX_ALWAYS_ASSERT_WITH_MESSAGE(v_galilean_is_zero,
                "Esirkepov current deposition cannot be used with the Galilean algorithm.");
        }

        WARPX_ALWAYS_ASSERT_WITH_MESSAGE(
            (current_deposition_algo != CurrentDepositionAlgo::Vay) ||
            v_galilean_is_zero,
            "Vay current deposition not implemented for Galilean algorithms"
        );

#   ifdef WARPX_DIM_RZ
        update_with_rho = true;
#   else
        if (m_v_galilean[0] == 0. && m_v_galilean[1] == 0. && m_v_galilean[2] == 0. &&
            m_v_comoving[0] == 0. && m_v_comoving[1] == 0. && m_v_comoving[2] == 0.) {
            update_with_rho = do_dive_cleaning; // standard PSATD
        }
        else {
            update_with_rho = true;  // Galilean PSATD or comoving PSATD
        }
#   endif

        // Overwrite update_with_rho with value set in input file
        pp_psatd.query("update_with_rho", update_with_rho);

        WARPX_ALWAYS_ASSERT_WITH_MESSAGE(
            (!do_dive_cleaning) || update_with_rho,
            "warpx.do_dive_cleaning = 1 not implemented with psatd.update_with_rho = 0"
        );

        WARPX_ALWAYS_ASSERT_WITH_MESSAGE(
            v_comoving_is_zero || update_with_rho,
            "psatd.update_with_rho must be equal to 1 for comoving PSATD"
        );

        if (do_multi_J)
        {
            WARPX_ALWAYS_ASSERT_WITH_MESSAGE(
                v_galilean_is_zero,
                "Multi-J algorithm not implemented with Galilean PSATD"
            );
        }

        if (J_in_time == JInTime::Linear)
        {
            WARPX_ALWAYS_ASSERT_WITH_MESSAGE(
                update_with_rho,
                "psatd.update_with_rho must be set to 1 when psatd.J_in_time=linear");

            WARPX_ALWAYS_ASSERT_WITH_MESSAGE(
                v_galilean_is_zero,
                "psatd.J_in_time=linear not implemented with Galilean PSATD");

            WARPX_ALWAYS_ASSERT_WITH_MESSAGE(
                v_comoving_is_zero,
                "psatd.J_in_time=linear not implemented with comoving PSATD");

            WARPX_ALWAYS_ASSERT_WITH_MESSAGE(
                !current_correction,
                "psatd.current_correction=1 not implemented with psatd.J_in_time=linear");

            WARPX_ALWAYS_ASSERT_WITH_MESSAGE(
                current_deposition_algo != CurrentDepositionAlgo::Vay,
                "algo.current_deposition=vay not implemented with psatd.J_in_time=linear");
        }

        for (int dir = 0; dir < AMREX_SPACEDIM; dir++)
        {
            if (WarpX::field_boundary_lo[dir] == FieldBoundaryType::Damped ||
                WarpX::field_boundary_hi[dir] == FieldBoundaryType::Damped ) {
                WARPX_ALWAYS_ASSERT_WITH_MESSAGE(
                    WarpX::field_boundary_lo[dir] == WarpX::field_boundary_hi[dir],
                    "field boundary in both lo and hi must be set to Damped for PSATD"
                );
            }
        }

        // Fill guard cells with backward FFTs in directions with field damping
        for (int dir = 0; dir < AMREX_SPACEDIM; dir++)
        {
            if (WarpX::field_boundary_lo[dir] == FieldBoundaryType::Damped ||
                WarpX::field_boundary_hi[dir] == FieldBoundaryType::Damped)
            {
                WarpX::m_fill_guards_fields[dir] = 1;
            }
        }

        // Without periodic single box, fill guard cells with backward FFTs,
        // with current correction or Vay deposition
        if (!fft_periodic_single_box)
        {
            if (current_correction ||
                current_deposition_algo == CurrentDepositionAlgo::Vay)
            {
                WarpX::m_fill_guards_current = amrex::IntVect(1);
            }
        }
    }

    if (electromagnetic_solver_id != ElectromagneticSolverAlgo::PSATD ) {
        for (int idim = 0; idim < AMREX_SPACEDIM; ++idim) {
            WARPX_ALWAYS_ASSERT_WITH_MESSAGE(
                (WarpX::field_boundary_lo[idim] != FieldBoundaryType::Damped) &&
                (WarpX::field_boundary_hi[idim] != FieldBoundaryType::Damped),
                "FieldBoundaryType::Damped is only supported for PSATD"
            );
        }
    }

    // for slice generation //
    {
        const ParmParse pp_slice("slice");
        amrex::Vector<Real> slice_lo(AMREX_SPACEDIM);
        amrex::Vector<Real> slice_hi(AMREX_SPACEDIM);
        Vector<int> slice_crse_ratio(AMREX_SPACEDIM);
        // set default slice_crse_ratio //
        for (int idim=0; idim < AMREX_SPACEDIM; ++idim )
        {
            slice_crse_ratio[idim] = 1;
        }
        utils::parser::queryArrWithParser(
        pp_slice, "dom_lo", slice_lo, 0, AMREX_SPACEDIM);
        utils::parser::queryArrWithParser(
        pp_slice, "dom_hi", slice_hi, 0, AMREX_SPACEDIM);
        utils::parser::queryArrWithParser(
        pp_slice, "coarsening_ratio",slice_crse_ratio,0,AMREX_SPACEDIM);
        utils::parser::queryWithParser(
        pp_slice, "plot_int",slice_plot_int);
        slice_realbox.setLo(slice_lo);
        slice_realbox.setHi(slice_hi);
        slice_cr_ratio = IntVect(AMREX_D_DECL(1,1,1));
        for (int idim = 0; idim < AMREX_SPACEDIM; ++idim)
        {
            if (slice_crse_ratio[idim] > 1 ) {
                slice_cr_ratio[idim] = slice_crse_ratio[idim];
            }
        }
    }
}

void
WarpX::BackwardCompatibility ()
{
    // Auxiliary variables
    int backward_int;
    bool backward_bool;
    std::string backward_str;
    amrex::Real backward_Real;

    const ParmParse pp_amr("amr");
    WARPX_ALWAYS_ASSERT_WITH_MESSAGE(
        !pp_amr.query("plot_int", backward_int),
        "amr.plot_int is not supported anymore. Please use the new syntax for diagnostics:\n"
        "diagnostics.diags_names = my_diag\n"
        "my_diag.intervals = 10\n"
        "for output every 10 iterations. See documentation for more information"
    );

    WARPX_ALWAYS_ASSERT_WITH_MESSAGE(
        !pp_amr.query("plot_file", backward_str),
        "amr.plot_file is not supported anymore. "
        "Please use the new syntax for diagnostics, see documentation."
    );

    const ParmParse pp_warpx("warpx");
    std::vector<std::string> backward_strings;
    WARPX_ALWAYS_ASSERT_WITH_MESSAGE(
        !pp_warpx.queryarr("fields_to_plot", backward_strings),
        "warpx.fields_to_plot is not supported anymore. "
        "Please use the new syntax for diagnostics, see documentation."
    );

    WARPX_ALWAYS_ASSERT_WITH_MESSAGE(
        !pp_warpx.query("plot_finepatch", backward_int),
        "warpx.plot_finepatch is not supported anymore. "
        "Please use the new syntax for diagnostics, see documentation."
    );

    WARPX_ALWAYS_ASSERT_WITH_MESSAGE(
        !pp_warpx.query("plot_crsepatch", backward_int),
        "warpx.plot_crsepatch is not supported anymore. "
        "Please use the new syntax for diagnostics, see documentation."
    );

    WARPX_ALWAYS_ASSERT_WITH_MESSAGE(
        !pp_warpx.queryarr("load_balance_int", backward_strings),
        "warpx.load_balance_int is no longer a valid option. "
        "Please use the renamed option algo.load_balance_intervals instead."
    );

    WARPX_ALWAYS_ASSERT_WITH_MESSAGE(
        !pp_warpx.queryarr("load_balance_intervals", backward_strings),
        "warpx.load_balance_intervals is no longer a valid option. "
        "Please use the renamed option algo.load_balance_intervals instead."
    );

    WARPX_ALWAYS_ASSERT_WITH_MESSAGE(
        !pp_warpx.query("load_balance_efficiency_ratio_threshold", backward_Real),
        "warpx.load_balance_efficiency_ratio_threshold is not supported anymore. "
        "Please use the renamed option algo.load_balance_efficiency_ratio_threshold."
    );

    WARPX_ALWAYS_ASSERT_WITH_MESSAGE(
        !pp_warpx.query("load_balance_with_sfc", backward_int),
        "warpx.load_balance_with_sfc is not supported anymore. "
        "Please use the renamed option algo.load_balance_with_sfc."
    );

    WARPX_ALWAYS_ASSERT_WITH_MESSAGE(
        !pp_warpx.query("load_balance_knapsack_factor", backward_Real),
        "warpx.load_balance_knapsack_factor is not supported anymore. "
        "Please use the renamed option algo.load_balance_knapsack_factor."
    );

    WARPX_ALWAYS_ASSERT_WITH_MESSAGE(
        !pp_warpx.queryarr("override_sync_int", backward_strings),
        "warpx.override_sync_int is no longer a valid option. "
        "Please use the renamed option warpx.override_sync_intervals instead."
    );

    WARPX_ALWAYS_ASSERT_WITH_MESSAGE(
        !pp_warpx.queryarr("sort_int", backward_strings),
        "warpx.sort_int is no longer a valid option. "
        "Please use the renamed option warpx.sort_intervals instead."
    );

    WARPX_ALWAYS_ASSERT_WITH_MESSAGE(
        !pp_warpx.query("do_nodal", backward_int),
        "warpx.do_nodal is not supported anymore. "
        "Please use the flag warpx.grid_type instead."
    );

    WARPX_ALWAYS_ASSERT_WITH_MESSAGE(
        !pp_warpx.query("use_kspace_filter", backward_int),
        "warpx.use_kspace_filter is not supported anymore. "
        "Please use the flag use_filter, see documentation."
    );

    WARPX_ALWAYS_ASSERT_WITH_MESSAGE(
        !pp_warpx.query("do_pml", backward_int),
        "do_pml is not supported anymore. Please use boundary.field_lo and boundary.field_hi"
        " to set the boundary conditions."
    );

    WARPX_ALWAYS_ASSERT_WITH_MESSAGE(
        !pp_warpx.query("serialize_ics", backward_bool),
        "warpx.serialize_ics is no longer a valid option. "
        "Please use the renamed option warpx.serialize_initial_conditions instead."
    );

    WARPX_ALWAYS_ASSERT_WITH_MESSAGE(
        !pp_warpx.query("do_back_transformed_diagnostics", backward_int),
        "Legacy back-transformed diagnostics are not supported anymore. "
        "Please use the new syntax for back-transformed diagnostics, see documentation."
    );

    WARPX_ALWAYS_ASSERT_WITH_MESSAGE(
        !pp_warpx.query("lab_data_directory", backward_str),
        "Legacy back-transformed diagnostics are not supported anymore. "
        "Please use the new syntax for back-transformed diagnostics, see documentation."
    );

    WARPX_ALWAYS_ASSERT_WITH_MESSAGE(
        !pp_warpx.query("num_snapshots_lab", backward_int),
        "Legacy back-transformed diagnostics are not supported anymore. "
        "Please use the new syntax for back-transformed diagnostics, see documentation."
    );

    WARPX_ALWAYS_ASSERT_WITH_MESSAGE(
        !pp_warpx.query("dt_snapshots_lab", backward_Real),
        "Legacy back-transformed diagnostics are not supported anymore. "
        "Please use the new syntax for back-transformed diagnostics, see documentation."
    );

    WARPX_ALWAYS_ASSERT_WITH_MESSAGE(
        !pp_warpx.query("dz_snapshots_lab", backward_Real),
        "Legacy back-transformed diagnostics are not supported anymore. "
        "Please use the new syntax for back-transformed diagnostics, see documentation."
    );

    WARPX_ALWAYS_ASSERT_WITH_MESSAGE(
        !pp_warpx.query("do_back_transformed_fields", backward_int),
        "Legacy back-transformed diagnostics are not supported anymore. "
        "Please use the new syntax for back-transformed diagnostics, see documentation."
    );

    WARPX_ALWAYS_ASSERT_WITH_MESSAGE(
        !pp_warpx.query("buffer_size", backward_int),
        "Legacy back-transformed diagnostics are not supported anymore. "
        "Please use the new syntax for back-transformed diagnostics, see documentation."
    );

    const ParmParse pp_slice("slice");

    WARPX_ALWAYS_ASSERT_WITH_MESSAGE(
        !pp_slice.query("num_slice_snapshots_lab", backward_int),
        "Legacy back-transformed diagnostics are not supported anymore. "
        "Please use the new syntax for back-transformed diagnostics, see documentation."
    );

    WARPX_ALWAYS_ASSERT_WITH_MESSAGE(
        !pp_slice.query("dt_slice_snapshots_lab", backward_Real),
        "Legacy back-transformed diagnostics are not supported anymore. "
        "Please use the new syntax for back-transformed diagnostics, see documentation."
    );

    WARPX_ALWAYS_ASSERT_WITH_MESSAGE(
        !pp_slice.query("particle_slice_width_lab", backward_Real),
        "Legacy back-transformed diagnostics are not supported anymore. "
        "Please use the new syntax for back-transformed diagnostics, see documentation."
    );

    const ParmParse pp_interpolation("interpolation");
    WARPX_ALWAYS_ASSERT_WITH_MESSAGE(
        !pp_interpolation.query("nox", backward_int) &&
        !pp_interpolation.query("noy", backward_int) &&
        !pp_interpolation.query("noz", backward_int),
        "interpolation.nox (as well as .noy, .noz) are not supported anymore."
        " Please use the new syntax algo.particle_shape instead"
    );

    const ParmParse pp_algo("algo");
    int backward_mw_solver;
    WARPX_ALWAYS_ASSERT_WITH_MESSAGE(
        !pp_algo.query("maxwell_fdtd_solver", backward_mw_solver),
        "algo.maxwell_fdtd_solver is not supported anymore. "
        "Please use the renamed option algo.maxwell_solver");

    const ParmParse pp_particles("particles");
    int nspecies;
    if (pp_particles.query("nspecies", nspecies)){
        ablastr::warn_manager::WMRecordWarning("Species",
            "particles.nspecies is ignored. Just use particles.species_names please.",
            ablastr::warn_manager::WarnPriority::low);
    }

    std::vector<std::string> backward_sp_names;
    pp_particles.queryarr("species_names", backward_sp_names);
    for(const std::string& speciesiter : backward_sp_names){
        const ParmParse pp_species(speciesiter);
        std::vector<amrex::Real> backward_vel;
        std::stringstream ssspecies;

        ssspecies << "'" << speciesiter << ".multiple_particles_vel_<x,y,z>'";
        ssspecies << " are not supported anymore. ";
        ssspecies << "Please use the renamed variables ";
        ssspecies << "'" << speciesiter << ".multiple_particles_u<x,y,z>' .";
        WARPX_ALWAYS_ASSERT_WITH_MESSAGE(
            !pp_species.queryarr("multiple_particles_vel_x", backward_vel) &&
            !pp_species.queryarr("multiple_particles_vel_y", backward_vel) &&
            !pp_species.queryarr("multiple_particles_vel_z", backward_vel),
            ssspecies.str());

        ssspecies.str("");
        ssspecies.clear();
        ssspecies << "'" << speciesiter << ".single_particle_vel'";
        ssspecies << " is not supported anymore. ";
        ssspecies << "Please use the renamed variable ";
        ssspecies << "'" << speciesiter << ".single_particle_u' .";
        WARPX_ALWAYS_ASSERT_WITH_MESSAGE(
            !pp_species.queryarr("single_particle_vel", backward_vel),
            ssspecies.str());
    }

    const ParmParse pp_collisions("collisions");
    int ncollisions;
    if (pp_collisions.query("ncollisions", ncollisions)){
        ablastr::warn_manager::WMRecordWarning("Collisions",
            "collisions.ncollisions is ignored. Just use particles.collision_names please.",
            ablastr::warn_manager::WarnPriority::low);
    }

    const ParmParse pp_lasers("lasers");
    int nlasers;
    if (pp_lasers.query("nlasers", nlasers)){
        ablastr::warn_manager::WMRecordWarning("Laser",
            "lasers.nlasers is ignored. Just use lasers.names please.",
            ablastr::warn_manager::WarnPriority::low);
    }
}

// This is a virtual function.
void
WarpX::MakeNewLevelFromScratch (int lev, Real time, const BoxArray& new_grids,
                                const DistributionMapping& new_dmap)
{
    AllocLevelData(lev, new_grids, new_dmap);
    InitLevelData(lev, time);
}

// This is a virtual function.
void
WarpX::MakeNewLevelFromCoarse (int /*lev*/, amrex::Real /*time*/, const amrex::BoxArray& /*ba*/,
                                         const amrex::DistributionMapping& /*dm*/)
{
    WARPX_ABORT_WITH_MESSAGE("MakeNewLevelFromCoarse: To be implemented");
}

void
WarpX::ClearLevel (int lev)
{
    for (int i = 0; i < 3; ++i) {
        Efield_aux[lev][i].reset();
        Bfield_aux[lev][i].reset();

        current_fp[lev][i].reset();
        Efield_fp [lev][i].reset();
        Bfield_fp [lev][i].reset();

        current_store[lev][i].reset();

        if (do_current_centering)
        {
            current_fp_nodal[lev][i].reset();
        }

        if (WarpX::current_deposition_algo == CurrentDepositionAlgo::Vay)
        {
            current_fp_vay[lev][i].reset();
        }

        if (electrostatic_solver_id == ElectrostaticSolverAlgo::LabFrameElectroMagnetostatic)
        {
            vector_potential_fp_nodal[lev][i].reset();
            vector_potential_grad_buf_e_stag[lev][i].reset();
            vector_potential_grad_buf_b_stag[lev][i].reset();
        }

        current_cp[lev][i].reset();
        Efield_cp [lev][i].reset();
        Bfield_cp [lev][i].reset();

        Efield_cax[lev][i].reset();
        Bfield_cax[lev][i].reset();
        current_buf[lev][i].reset();
    }

    if (WarpX::electromagnetic_solver_id == ElectromagneticSolverAlgo::HybridPIC)
    {
        m_hybrid_pic_model->ClearLevel(lev);
    }

    charge_buf[lev].reset();

    current_buffer_masks[lev].reset();
    gather_buffer_masks[lev].reset();

    F_fp  [lev].reset();
    G_fp  [lev].reset();
    rho_fp[lev].reset();
    phi_fp[lev].reset();
    F_cp  [lev].reset();
    G_cp  [lev].reset();
    rho_cp[lev].reset();

#ifdef WARPX_USE_PSATD
    if (WarpX::electromagnetic_solver_id == ElectromagneticSolverAlgo::PSATD) {
        spectral_solver_fp[lev].reset();
        spectral_solver_cp[lev].reset();
    }
#endif

    costs[lev].reset();
    load_balance_efficiency[lev] = -1;
}

void
WarpX::AllocLevelData (int lev, const BoxArray& ba, const DistributionMapping& dm)
{
    const bool aux_is_nodal = ((field_gathering_algo == GatheringAlgo::MomentumConserving) &&
                               (evolve_scheme != EvolveScheme::ImplicitPicard));

#if   defined(WARPX_DIM_1D_Z)
    const amrex::RealVect dx(WarpX::CellSize(lev)[2]);
#elif   defined(WARPX_DIM_XZ) || defined(WARPX_DIM_RZ)
    const amrex::RealVect dx = {WarpX::CellSize(lev)[0], WarpX::CellSize(lev)[2]};
#elif defined(WARPX_DIM_3D)
    const amrex::RealVect dx = {WarpX::CellSize(lev)[0], WarpX::CellSize(lev)[1], WarpX::CellSize(lev)[2]};
#endif

    // Initialize filter before guard cells manager
    // (needs info on length of filter's stencil)
    if (use_filter)
    {
        InitFilter();
    }

    guard_cells.Init(
        dt[lev],
        dx,
        do_subcycling,
        WarpX::use_fdtd_nci_corr,
        grid_type,
        do_moving_window,
        moving_window_dir,
        WarpX::nox,
        nox_fft, noy_fft, noz_fft,
        NCIGodfreyFilter::m_stencil_width,
        electromagnetic_solver_id,
        maxLevel(),
        WarpX::m_v_galilean,
        WarpX::m_v_comoving,
        safe_guard_cells,
        WarpX::do_multi_J,
        WarpX::fft_do_time_averaging,
        WarpX::isAnyBoundaryPML(),
        WarpX::do_pml_in_domain,
        WarpX::pml_ncell,
        this->refRatio(),
        use_filter,
        bilinear_filter.stencil_length_each_dir);


#ifdef AMREX_USE_EB
        int max_guard = guard_cells.ng_FieldSolver.max();
        m_field_factory[lev] = amrex::makeEBFabFactory(Geom(lev), ba, dm,
                                                       {max_guard, max_guard, max_guard},
                                                       amrex::EBSupport::full);
#else
        m_field_factory[lev] = std::make_unique<FArrayBoxFactory>();
#endif


    if (mypc->nSpeciesDepositOnMainGrid() && n_current_deposition_buffer == 0) {
        n_current_deposition_buffer = 1;
        // This forces the allocation of buffers and allows the code associated
        // with buffers to run. But the buffer size of `1` is in fact not used,
        // `deposit_on_main_grid` forces all particles (whether or not they
        // are in buffers) to deposition on the main grid.
    }

    if (n_current_deposition_buffer < 0) {
        n_current_deposition_buffer = guard_cells.ng_alloc_J.max();
    }
    if (n_field_gather_buffer < 0) {
        // Field gather buffer should be larger than current deposition buffers
        n_field_gather_buffer = n_current_deposition_buffer + 1;
    }

    AllocLevelMFs(lev, ba, dm, guard_cells.ng_alloc_EB, guard_cells.ng_alloc_J,
                  guard_cells.ng_alloc_Rho, guard_cells.ng_alloc_F, guard_cells.ng_alloc_G, aux_is_nodal);

    if (evolve_scheme == EvolveScheme::ImplicitPicard) {
        EvolveImplicitPicardInit(lev);
    }

    m_accelerator_lattice[lev] = std::make_unique<AcceleratorLattice>();
    m_accelerator_lattice[lev]->InitElementFinder(lev, ba, dm);

}

void
WarpX::AllocLevelMFs (int lev, const BoxArray& ba, const DistributionMapping& dm,
                      const IntVect& ngEB, IntVect& ngJ, const IntVect& ngRho,
                      const IntVect& ngF, const IntVect& ngG, const bool aux_is_nodal)
{
    // Declare nodal flags
    IntVect Ex_nodal_flag, Ey_nodal_flag, Ez_nodal_flag;
    IntVect Bx_nodal_flag, By_nodal_flag, Bz_nodal_flag;
    IntVect jx_nodal_flag, jy_nodal_flag, jz_nodal_flag;
    IntVect rho_nodal_flag;
    IntVect phi_nodal_flag;
    amrex::IntVect F_nodal_flag, G_nodal_flag;

    // Set nodal flags
#if   defined(WARPX_DIM_1D_Z)
    // AMReX convention: x = missing dimension, y = missing dimension, z = only dimension
    Ex_nodal_flag = IntVect(1);
    Ey_nodal_flag = IntVect(1);
    Ez_nodal_flag = IntVect(0);
    Bx_nodal_flag = IntVect(0);
    By_nodal_flag = IntVect(0);
    Bz_nodal_flag = IntVect(1);
    jx_nodal_flag = IntVect(1);
    jy_nodal_flag = IntVect(1);
    jz_nodal_flag = IntVect(0);
#elif   defined(WARPX_DIM_XZ) || defined(WARPX_DIM_RZ)
    // AMReX convention: x = first dimension, y = missing dimension, z = second dimension
    Ex_nodal_flag = IntVect(0,1);
    Ey_nodal_flag = IntVect(1,1);
    Ez_nodal_flag = IntVect(1,0);
    Bx_nodal_flag = IntVect(1,0);
    By_nodal_flag = IntVect(0,0);
    Bz_nodal_flag = IntVect(0,1);
    jx_nodal_flag = IntVect(0,1);
    jy_nodal_flag = IntVect(1,1);
    jz_nodal_flag = IntVect(1,0);
#elif defined(WARPX_DIM_3D)
    Ex_nodal_flag = IntVect(0,1,1);
    Ey_nodal_flag = IntVect(1,0,1);
    Ez_nodal_flag = IntVect(1,1,0);
    Bx_nodal_flag = IntVect(1,0,0);
    By_nodal_flag = IntVect(0,1,0);
    Bz_nodal_flag = IntVect(0,0,1);
    jx_nodal_flag = IntVect(0,1,1);
    jy_nodal_flag = IntVect(1,0,1);
    jz_nodal_flag = IntVect(1,1,0);
#endif
    if (electrostatic_solver_id == ElectrostaticSolverAlgo::LabFrameElectroMagnetostatic)
    {
        jx_nodal_flag  = IntVect::TheNodeVector();
        jy_nodal_flag  = IntVect::TheNodeVector();
        jz_nodal_flag  = IntVect::TheNodeVector();
        ngJ = ngRho;
    }
    rho_nodal_flag = IntVect( AMREX_D_DECL(1,1,1) );
    phi_nodal_flag = IntVect::TheNodeVector();
    F_nodal_flag = amrex::IntVect::TheNodeVector();
    G_nodal_flag = amrex::IntVect::TheCellVector();

    // Overwrite nodal flags if necessary
    if (grid_type == GridType::Collocated) {
        Ex_nodal_flag  = IntVect::TheNodeVector();
        Ey_nodal_flag  = IntVect::TheNodeVector();
        Ez_nodal_flag  = IntVect::TheNodeVector();
        Bx_nodal_flag  = IntVect::TheNodeVector();
        By_nodal_flag  = IntVect::TheNodeVector();
        Bz_nodal_flag  = IntVect::TheNodeVector();
        jx_nodal_flag  = IntVect::TheNodeVector();
        jy_nodal_flag  = IntVect::TheNodeVector();
        jz_nodal_flag  = IntVect::TheNodeVector();
        rho_nodal_flag = IntVect::TheNodeVector();
        G_nodal_flag = amrex::IntVect::TheNodeVector();
    }
#ifdef WARPX_DIM_RZ
    if (WarpX::electromagnetic_solver_id == ElectromagneticSolverAlgo::PSATD) {
        // Force cell-centered IndexType in r and z
        Ex_nodal_flag  = IntVect::TheCellVector();
        Ey_nodal_flag  = IntVect::TheCellVector();
        Ez_nodal_flag  = IntVect::TheCellVector();
        Bx_nodal_flag  = IntVect::TheCellVector();
        By_nodal_flag  = IntVect::TheCellVector();
        Bz_nodal_flag  = IntVect::TheCellVector();
        jx_nodal_flag  = IntVect::TheCellVector();
        jy_nodal_flag  = IntVect::TheCellVector();
        jz_nodal_flag  = IntVect::TheCellVector();
        rho_nodal_flag = IntVect::TheCellVector();
        F_nodal_flag = IntVect::TheCellVector();
        G_nodal_flag = IntVect::TheCellVector();
    }

    // With RZ multimode, there is a real and imaginary component
    // for each mode, except mode 0 which is purely real
    // Component 0 is mode 0.
    // Odd components are the real parts.
    // Even components are the imaginary parts.
    ncomps = n_rz_azimuthal_modes*2 - 1;
#endif

    // Set global rho nodal flag to know about rho index type when rho MultiFab is not allocated
    m_rho_nodal_flag = rho_nodal_flag;

    //
    // The fine patch
    //
    const std::array<Real,3> dx = CellSize(lev);

    AllocInitMultiFab(Bfield_fp[lev][0], amrex::convert(ba, Bx_nodal_flag), dm, ncomps, ngEB, lev, "Bfield_fp[x]");
    AllocInitMultiFab(Bfield_fp[lev][1], amrex::convert(ba, By_nodal_flag), dm, ncomps, ngEB, lev, "Bfield_fp[y]");
    AllocInitMultiFab(Bfield_fp[lev][2], amrex::convert(ba, Bz_nodal_flag), dm, ncomps, ngEB, lev, "Bfield_fp[z]");

    AllocInitMultiFab(Efield_fp[lev][0], amrex::convert(ba, Ex_nodal_flag), dm, ncomps, ngEB, lev, "Efield_fp[x]");
    AllocInitMultiFab(Efield_fp[lev][1], amrex::convert(ba, Ey_nodal_flag), dm, ncomps, ngEB, lev, "Efield_fp[y]");
    AllocInitMultiFab(Efield_fp[lev][2], amrex::convert(ba, Ez_nodal_flag), dm, ncomps, ngEB, lev, "Efield_fp[z]");

    AllocInitMultiFab(current_fp[lev][0], amrex::convert(ba, jx_nodal_flag), dm, ncomps, ngJ, lev, "current_fp[x]", 0.0_rt);
    AllocInitMultiFab(current_fp[lev][1], amrex::convert(ba, jy_nodal_flag), dm, ncomps, ngJ, lev, "current_fp[y]", 0.0_rt);
    AllocInitMultiFab(current_fp[lev][2], amrex::convert(ba, jz_nodal_flag), dm, ncomps, ngJ, lev, "current_fp[z]", 0.0_rt);

    // Match external field MultiFabs to fine patch
    if (add_external_B_field) {
        AllocInitMultiFab(Bfield_fp_external[lev][0], amrex::convert(ba, Bx_nodal_flag), dm, ncomps, ngEB, lev, "Bfield_fp_external[x]");
        AllocInitMultiFab(Bfield_fp_external[lev][1], amrex::convert(ba, By_nodal_flag), dm, ncomps, ngEB, lev, "Bfield_fp_external[y]");
        AllocInitMultiFab(Bfield_fp_external[lev][2], amrex::convert(ba, Bz_nodal_flag), dm, ncomps, ngEB, lev, "Bfield_fp_external[z]");
    }
    if (add_external_E_field) {
        AllocInitMultiFab(Efield_fp_external[lev][0], amrex::convert(ba, Ex_nodal_flag), dm, ncomps, ngEB, lev, "Efield_fp_external[x]");
        AllocInitMultiFab(Efield_fp_external[lev][1], amrex::convert(ba, Ey_nodal_flag), dm, ncomps, ngEB, lev, "Efield_fp_external[y]");
        AllocInitMultiFab(Efield_fp_external[lev][2], amrex::convert(ba, Ez_nodal_flag), dm, ncomps, ngEB, lev, "Efield_fp_external[z]");
    }

    if (do_current_centering)
    {
        amrex::BoxArray const& nodal_ba = amrex::convert(ba, amrex::IntVect::TheNodeVector());
        AllocInitMultiFab(current_fp_nodal[lev][0], nodal_ba, dm, ncomps, ngJ, lev, "current_fp_nodal[x]", 0.0_rt);
        AllocInitMultiFab(current_fp_nodal[lev][1], nodal_ba, dm, ncomps, ngJ, lev, "current_fp_nodal[y]", 0.0_rt);
        AllocInitMultiFab(current_fp_nodal[lev][2], nodal_ba, dm, ncomps, ngJ, lev, "current_fp_nodal[z]", 0.0_rt);
    }

    if (WarpX::current_deposition_algo == CurrentDepositionAlgo::Vay)
    {
        AllocInitMultiFab(current_fp_vay[lev][0], amrex::convert(ba, rho_nodal_flag), dm, ncomps, ngJ, lev, "current_fp_vay[x]", 0.0_rt);
        AllocInitMultiFab(current_fp_vay[lev][1], amrex::convert(ba, rho_nodal_flag), dm, ncomps, ngJ, lev, "current_fp_vay[y]", 0.0_rt);
        AllocInitMultiFab(current_fp_vay[lev][2], amrex::convert(ba, rho_nodal_flag), dm, ncomps, ngJ, lev, "current_fp_vay[z]", 0.0_rt);
    }

    if (electrostatic_solver_id == ElectrostaticSolverAlgo::LabFrameElectroMagnetostatic)
    {
        AllocInitMultiFab(vector_potential_fp_nodal[lev][0], amrex::convert(ba, rho_nodal_flag),
            dm, ncomps, ngRho, lev, "vector_potential_fp_nodal[x]", 0.0_rt);
        AllocInitMultiFab(vector_potential_fp_nodal[lev][1], amrex::convert(ba, rho_nodal_flag),
            dm, ncomps, ngRho, lev, "vector_potential_fp_nodal[y]", 0.0_rt);
        AllocInitMultiFab(vector_potential_fp_nodal[lev][2], amrex::convert(ba, rho_nodal_flag),
            dm, ncomps, ngRho, lev, "vector_potential_fp_nodal[z]", 0.0_rt);

        AllocInitMultiFab(vector_potential_grad_buf_e_stag[lev][0], amrex::convert(ba, Ex_nodal_flag),
            dm, ncomps, ngEB, lev, "vector_potential_grad_buf_e_stag[x]", 0.0_rt);
        AllocInitMultiFab(vector_potential_grad_buf_e_stag[lev][1], amrex::convert(ba, Ey_nodal_flag),
            dm, ncomps, ngEB, lev, "vector_potential_grad_buf_e_stag[y]", 0.0_rt);
        AllocInitMultiFab(vector_potential_grad_buf_e_stag[lev][2], amrex::convert(ba, Ez_nodal_flag),
            dm, ncomps, ngEB, lev, "vector_potential_grad_buf_e_stag[z]", 0.0_rt);

        AllocInitMultiFab(vector_potential_grad_buf_b_stag[lev][0], amrex::convert(ba, Bx_nodal_flag),
            dm, ncomps, ngEB, lev, "vector_potential_grad_buf_b_stag[x]", 0.0_rt);
        AllocInitMultiFab(vector_potential_grad_buf_b_stag[lev][1], amrex::convert(ba, By_nodal_flag),
            dm, ncomps, ngEB, lev, "vector_potential_grad_buf_b_stag[y]", 0.0_rt);
        AllocInitMultiFab(vector_potential_grad_buf_b_stag[lev][2], amrex::convert(ba, Bz_nodal_flag),
            dm, ncomps, ngEB, lev, "vector_potential_grad_buf_b_stag[z]", 0.0_rt);
    }

    // Allocate extra multifabs needed by the kinetic-fluid hybrid algorithm.
    if (WarpX::electromagnetic_solver_id == ElectromagneticSolverAlgo::HybridPIC)
    {
        m_hybrid_pic_model->AllocateLevelMFs(
            lev, ba, dm, ncomps, ngJ, ngRho, jx_nodal_flag, jy_nodal_flag,
            jz_nodal_flag, rho_nodal_flag
        );
    }

    // Allocate extra multifabs needed for fluids
    if (do_fluid_species) {
        myfl->AllocateLevelMFs(lev, ba, dm);
        auto & warpx = GetInstance();
        const amrex::Real cur_time = warpx.gett_new(lev);
        myfl->InitData(lev, geom[lev].Domain(),cur_time);
    }

    if (fft_do_time_averaging)
    {
        AllocInitMultiFab(Bfield_avg_fp[lev][0], amrex::convert(ba, Bx_nodal_flag), dm, ncomps, ngEB, lev, "Bfield_avg_fp[x]");
        AllocInitMultiFab(Bfield_avg_fp[lev][1], amrex::convert(ba, By_nodal_flag), dm, ncomps, ngEB, lev, "Bfield_avg_fp[y]");
        AllocInitMultiFab(Bfield_avg_fp[lev][2], amrex::convert(ba, Bz_nodal_flag), dm, ncomps, ngEB, lev, "Bfield_avg_fp[z]");

        AllocInitMultiFab(Efield_avg_fp[lev][0], amrex::convert(ba, Ex_nodal_flag), dm, ncomps, ngEB, lev, "Efield_avg_fp[x]");
        AllocInitMultiFab(Efield_avg_fp[lev][1], amrex::convert(ba, Ey_nodal_flag), dm, ncomps, ngEB, lev, "Efield_avg_fp[y]");
        AllocInitMultiFab(Efield_avg_fp[lev][2], amrex::convert(ba, Ez_nodal_flag), dm, ncomps, ngEB, lev, "Efield_avg_fp[z]");
    }

#ifdef AMREX_USE_EB
    constexpr int nc_ls = 1;
    amrex::IntVect ng_ls(2);
    AllocInitMultiFab(m_distance_to_eb[lev], amrex::convert(ba, IntVect::TheNodeVector()), dm, nc_ls, ng_ls, lev, "m_distance_to_eb");

    // EB info are needed only at the finest level
    if (lev == maxLevel())
    {
        if (WarpX::electromagnetic_solver_id != ElectromagneticSolverAlgo::PSATD) {
            AllocInitMultiFab(m_edge_lengths[lev][0], amrex::convert(ba, Ex_nodal_flag), dm, ncomps, guard_cells.ng_FieldSolver, lev, "m_edge_lengths[x]");
            AllocInitMultiFab(m_edge_lengths[lev][1], amrex::convert(ba, Ey_nodal_flag), dm, ncomps, guard_cells.ng_FieldSolver, lev, "m_edge_lengths[y]");
            AllocInitMultiFab(m_edge_lengths[lev][2], amrex::convert(ba, Ez_nodal_flag), dm, ncomps, guard_cells.ng_FieldSolver, lev, "m_edge_lengths[z]");
            AllocInitMultiFab(m_face_areas[lev][0], amrex::convert(ba, Bx_nodal_flag), dm, ncomps, guard_cells.ng_FieldSolver, lev, "m_face_areas[x]");
            AllocInitMultiFab(m_face_areas[lev][1], amrex::convert(ba, By_nodal_flag), dm, ncomps, guard_cells.ng_FieldSolver, lev, "m_face_areas[y]");
            AllocInitMultiFab(m_face_areas[lev][2], amrex::convert(ba, Bz_nodal_flag), dm, ncomps, guard_cells.ng_FieldSolver, lev, "m_face_areas[z]");
        }
        if(WarpX::electromagnetic_solver_id == ElectromagneticSolverAlgo::ECT) {
            AllocInitMultiFab(m_edge_lengths[lev][0], amrex::convert(ba, Ex_nodal_flag), dm, ncomps, guard_cells.ng_FieldSolver, lev, "m_edge_lengths[x]");
            AllocInitMultiFab(m_edge_lengths[lev][1], amrex::convert(ba, Ey_nodal_flag), dm, ncomps, guard_cells.ng_FieldSolver, lev, "m_edge_lengths[y]");
            AllocInitMultiFab(m_edge_lengths[lev][2], amrex::convert(ba, Ez_nodal_flag), dm, ncomps, guard_cells.ng_FieldSolver, lev, "m_edge_lengths[z]");
            AllocInitMultiFab(m_face_areas[lev][0], amrex::convert(ba, Bx_nodal_flag), dm, ncomps, guard_cells.ng_FieldSolver, lev, "m_face_areas[x]");
            AllocInitMultiFab(m_face_areas[lev][1], amrex::convert(ba, By_nodal_flag), dm, ncomps, guard_cells.ng_FieldSolver, lev, "m_face_areas[y]");
            AllocInitMultiFab(m_face_areas[lev][2], amrex::convert(ba, Bz_nodal_flag), dm, ncomps, guard_cells.ng_FieldSolver, lev, "m_face_areas[z]");
            AllocInitMultiFab(m_flag_info_face[lev][0], amrex::convert(ba, Bx_nodal_flag), dm, ncomps, guard_cells.ng_FieldSolver, lev, "m_flag_info_face[x]");
            AllocInitMultiFab(m_flag_info_face[lev][1], amrex::convert(ba, By_nodal_flag), dm, ncomps, guard_cells.ng_FieldSolver, lev, "m_flag_info_face[y]");
            AllocInitMultiFab(m_flag_info_face[lev][2], amrex::convert(ba, Bz_nodal_flag), dm, ncomps, guard_cells.ng_FieldSolver, lev, "m_flag_info_face[z]");
            AllocInitMultiFab(m_flag_ext_face[lev][0], amrex::convert(ba, Bx_nodal_flag), dm, ncomps, guard_cells.ng_FieldSolver, lev, "m_flag_ext_face[x]");
            AllocInitMultiFab(m_flag_ext_face[lev][1], amrex::convert(ba, By_nodal_flag), dm, ncomps, guard_cells.ng_FieldSolver, lev, "m_flag_ext_face[y]");
            AllocInitMultiFab(m_flag_ext_face[lev][2], amrex::convert(ba, Bz_nodal_flag), dm, ncomps, guard_cells.ng_FieldSolver, lev, "m_flag_ext_face[z]");
            AllocInitMultiFab(m_area_mod[lev][0], amrex::convert(ba, Bx_nodal_flag), dm, ncomps, guard_cells.ng_FieldSolver, lev, "m_area_mod[x]");
            AllocInitMultiFab(m_area_mod[lev][1], amrex::convert(ba, By_nodal_flag), dm, ncomps, guard_cells.ng_FieldSolver, lev, "m_area_mod[y]");
            AllocInitMultiFab(m_area_mod[lev][2], amrex::convert(ba, Bz_nodal_flag), dm, ncomps, guard_cells.ng_FieldSolver, lev, "m_area_mod[z]");
            m_borrowing[lev][0] = std::make_unique<amrex::LayoutData<FaceInfoBox>>(amrex::convert(ba, Bx_nodal_flag), dm);
            m_borrowing[lev][1] = std::make_unique<amrex::LayoutData<FaceInfoBox>>(amrex::convert(ba, By_nodal_flag), dm);
            m_borrowing[lev][2] = std::make_unique<amrex::LayoutData<FaceInfoBox>>(amrex::convert(ba, Bz_nodal_flag), dm);
            AllocInitMultiFab(Venl[lev][0], amrex::convert(ba, Bx_nodal_flag), dm, ncomps, guard_cells.ng_FieldSolver, lev, "Venl[x]");
            AllocInitMultiFab(Venl[lev][1], amrex::convert(ba, By_nodal_flag), dm, ncomps, guard_cells.ng_FieldSolver, lev, "Venl[y]");
            AllocInitMultiFab(Venl[lev][2], amrex::convert(ba, Bz_nodal_flag), dm, ncomps, guard_cells.ng_FieldSolver, lev, "Venl[z]");

            AllocInitMultiFab(ECTRhofield[lev][0], amrex::convert(ba, Bx_nodal_flag), dm, ncomps, guard_cells.ng_FieldSolver, lev, "ECTRhofield[x]", 0.0_rt);
            AllocInitMultiFab(ECTRhofield[lev][1], amrex::convert(ba, By_nodal_flag), dm, ncomps, guard_cells.ng_FieldSolver, lev, "ECTRhofield[y]", 0.0_rt);
            AllocInitMultiFab(ECTRhofield[lev][2], amrex::convert(ba, Bz_nodal_flag), dm, ncomps, guard_cells.ng_FieldSolver, lev, "ECTRhofield[z]", 0.0_rt);
        }
    }
#endif

    int rho_ncomps = 0;
    if( (electrostatic_solver_id == ElectrostaticSolverAlgo::LabFrame) ||
        (electrostatic_solver_id == ElectrostaticSolverAlgo::LabFrameElectroMagnetostatic) ||
        (electromagnetic_solver_id == ElectromagneticSolverAlgo::HybridPIC) ) {
        rho_ncomps = ncomps;
    }
    if (do_dive_cleaning) {
        rho_ncomps = 2*ncomps;
    }
    if (WarpX::electromagnetic_solver_id == ElectromagneticSolverAlgo::PSATD) {
        if (do_dive_cleaning || update_with_rho || current_correction) {
            // For the multi-J algorithm we can allocate only one rho component (no distinction between old and new)
            rho_ncomps = (WarpX::do_multi_J) ? ncomps : 2*ncomps;
        }
    }
    if (rho_ncomps > 0)
    {
        AllocInitMultiFab(rho_fp[lev], amrex::convert(ba, rho_nodal_flag), dm, rho_ncomps, ngRho, lev, "rho_fp", 0.0_rt);
    }

    if (electrostatic_solver_id == ElectrostaticSolverAlgo::LabFrame ||
        electrostatic_solver_id == ElectrostaticSolverAlgo::LabFrameElectroMagnetostatic)
    {
        const IntVect ngPhi = IntVect( AMREX_D_DECL(1,1,1) );
        AllocInitMultiFab(phi_fp[lev], amrex::convert(ba, phi_nodal_flag), dm, ncomps, ngPhi, lev, "phi_fp", 0.0_rt);
    }

    if (do_subcycling == 1 && lev == 0)
    {
        AllocInitMultiFab(current_store[lev][0], amrex::convert(ba,jx_nodal_flag),dm,ncomps,ngJ,lev, "current_store[x]");
        AllocInitMultiFab(current_store[lev][1], amrex::convert(ba,jy_nodal_flag),dm,ncomps,ngJ,lev, "current_store[y]");
        AllocInitMultiFab(current_store[lev][2], amrex::convert(ba,jz_nodal_flag),dm,ncomps,ngJ,lev, "current_store[z]");
    }

    if (do_dive_cleaning)
    {
        AllocInitMultiFab(F_fp[lev], amrex::convert(ba, F_nodal_flag), dm, ncomps, ngF, lev, "F_fp", 0.0_rt);
    }

    if (do_divb_cleaning)
    {
        AllocInitMultiFab(G_fp[lev], amrex::convert(ba, G_nodal_flag), dm, ncomps, ngG, lev, "G_fp", 0.0_rt);
    }

    if (WarpX::electromagnetic_solver_id == ElectromagneticSolverAlgo::PSATD)
    {
        // Allocate and initialize the spectral solver
#ifndef WARPX_USE_PSATD
        WARPX_ALWAYS_ASSERT_WITH_MESSAGE( false,
            "WarpX::AllocLevelMFs: PSATD solver requires WarpX build with spectral solver support.");
#else

        // Check whether the option periodic, single box is valid here
        if (fft_periodic_single_box) {
#   ifdef WARPX_DIM_RZ
            WARPX_ALWAYS_ASSERT_WITH_MESSAGE(
                geom[0].isPeriodic(1)          // domain is periodic in z
                && ba.size() == 1 && lev == 0, // domain is decomposed in a single box
                "The option `psatd.periodic_single_box_fft` can only be used for a periodic domain, decomposed in a single box");
#   else
            WARPX_ALWAYS_ASSERT_WITH_MESSAGE(
                geom[0].isAllPeriodic()        // domain is periodic in all directions
                && ba.size() == 1 && lev == 0, // domain is decomposed in a single box
                "The option `psatd.periodic_single_box_fft` can only be used for a periodic domain, decomposed in a single box");
#   endif
        }
        // Get the cell-centered box
        BoxArray realspace_ba = ba;  // Copy box
        realspace_ba.enclosedCells(); // Make it cell-centered
        // Define spectral solver
#   ifdef WARPX_DIM_RZ
        if ( !fft_periodic_single_box ) {
            realspace_ba.grow(1, ngEB[1]); // add guard cells only in z
        }
        if (field_boundary_hi[0] == FieldBoundaryType::PML && !do_pml_in_domain) {
            // Extend region that is solved for to include the guard cells
            // which is where the PML boundary is applied.
            realspace_ba.growHi(0, pml_ncell);
        }
        AllocLevelSpectralSolverRZ(spectral_solver_fp,
                                   lev,
                                   realspace_ba,
                                   dm,
                                   dx);
#   else
        if ( !fft_periodic_single_box ) {
            realspace_ba.grow(ngEB);   // add guard cells
        }
        bool const pml_flag_false = false;
        AllocLevelSpectralSolver(spectral_solver_fp,
                                 lev,
                                 realspace_ba,
                                 dm,
                                 dx,
                                 pml_flag_false);
#   endif
#endif
    } // ElectromagneticSolverAlgo::PSATD
    else {
        m_fdtd_solver_fp[lev] = std::make_unique<FiniteDifferenceSolver>(electromagnetic_solver_id, dx, grid_type);
    }

    //
    // The Aux patch (i.e., the full solution)
    //
    if (aux_is_nodal and grid_type != GridType::Collocated)
    {
        // Create aux multifabs on Nodal Box Array
        BoxArray const nba = amrex::convert(ba,IntVect::TheNodeVector());

        AllocInitMultiFab(Bfield_aux[lev][0], nba, dm, ncomps, ngEB, lev, "Bfield_aux[x]", 0.0_rt);
        AllocInitMultiFab(Bfield_aux[lev][1], nba, dm, ncomps, ngEB, lev, "Bfield_aux[y]", 0.0_rt);
        AllocInitMultiFab(Bfield_aux[lev][2], nba, dm, ncomps, ngEB, lev, "Bfield_aux[z]", 0.0_rt);

        AllocInitMultiFab(Efield_aux[lev][0], nba, dm, ncomps, ngEB, lev, "Efield_aux[x]", 0.0_rt);
        AllocInitMultiFab(Efield_aux[lev][1], nba, dm, ncomps, ngEB, lev, "Efield_aux[y]", 0.0_rt);
        AllocInitMultiFab(Efield_aux[lev][2], nba, dm, ncomps, ngEB, lev, "Efield_aux[z]", 0.0_rt);
    } else if (lev == 0) {
        if (!WarpX::fft_do_time_averaging) {
            // In this case, the aux grid is simply an alias of the fp grid
            AliasInitMultiFab(Efield_aux[lev][0], *Efield_fp[lev][0], 0, ncomps, lev, "Efield_aux[x]", 0.0_rt);
            AliasInitMultiFab(Efield_aux[lev][1], *Efield_fp[lev][1], 0, ncomps, lev, "Efield_aux[y]", 0.0_rt);
            AliasInitMultiFab(Efield_aux[lev][2], *Efield_fp[lev][2], 0, ncomps, lev, "Efield_aux[z]", 0.0_rt);

            AliasInitMultiFab(Bfield_aux[lev][0], *Bfield_fp[lev][0], 0, ncomps, lev, "Bfield_aux[x]", 0.0_rt);
            AliasInitMultiFab(Bfield_aux[lev][1], *Bfield_fp[lev][1], 0, ncomps, lev, "Bfield_aux[y]", 0.0_rt);
            AliasInitMultiFab(Bfield_aux[lev][2], *Bfield_fp[lev][2], 0, ncomps, lev, "Bfield_aux[z]", 0.0_rt);
        } else {
            AliasInitMultiFab(Efield_aux[lev][0], *Efield_avg_fp[lev][0], 0, ncomps, lev, "Efield_aux[x]", 0.0_rt);
            AliasInitMultiFab(Efield_aux[lev][1], *Efield_avg_fp[lev][1], 0, ncomps, lev, "Efield_aux[y]", 0.0_rt);
            AliasInitMultiFab(Efield_aux[lev][2], *Efield_avg_fp[lev][2], 0, ncomps, lev, "Efield_aux[z]", 0.0_rt);

            AliasInitMultiFab(Bfield_aux[lev][0], *Bfield_avg_fp[lev][0], 0, ncomps, lev, "Bfield_aux[x]", 0.0_rt);
            AliasInitMultiFab(Bfield_aux[lev][1], *Bfield_avg_fp[lev][1], 0, ncomps, lev, "Bfield_aux[y]", 0.0_rt);
            AliasInitMultiFab(Bfield_aux[lev][2], *Bfield_avg_fp[lev][2], 0, ncomps, lev, "Bfield_aux[z]", 0.0_rt);
        }
    } else {
        AllocInitMultiFab(Bfield_aux[lev][0], amrex::convert(ba, Bx_nodal_flag), dm, ncomps, ngEB, lev, "Bfield_aux[x]");
        AllocInitMultiFab(Bfield_aux[lev][1], amrex::convert(ba, By_nodal_flag), dm, ncomps, ngEB, lev, "Bfield_aux[y]");
        AllocInitMultiFab(Bfield_aux[lev][2], amrex::convert(ba, Bz_nodal_flag), dm, ncomps, ngEB, lev, "Bfield_aux[z]");

        AllocInitMultiFab(Efield_aux[lev][0], amrex::convert(ba, Ex_nodal_flag), dm, ncomps, ngEB, lev, "Efield_aux[x]");
        AllocInitMultiFab(Efield_aux[lev][1], amrex::convert(ba, Ey_nodal_flag), dm, ncomps, ngEB, lev, "Efield_aux[y]");
        AllocInitMultiFab(Efield_aux[lev][2], amrex::convert(ba, Ez_nodal_flag), dm, ncomps, ngEB, lev, "Efield_aux[z]");
    }

    //
    // The coarse patch
    //
    if (lev > 0)
    {
        BoxArray cba = ba;
        cba.coarsen(refRatio(lev-1));
        const std::array<Real,3> cdx = CellSize(lev-1);

        // Create the MultiFabs for B
        AllocInitMultiFab(Bfield_cp[lev][0], amrex::convert(cba, Bx_nodal_flag), dm, ncomps, ngEB, lev, "Bfield_cp[x]");
        AllocInitMultiFab(Bfield_cp[lev][1], amrex::convert(cba, By_nodal_flag), dm, ncomps, ngEB, lev, "Bfield_cp[y]");
        AllocInitMultiFab(Bfield_cp[lev][2], amrex::convert(cba, Bz_nodal_flag), dm, ncomps, ngEB, lev, "Bfield_cp[z]");

        // Create the MultiFabs for E
        AllocInitMultiFab(Efield_cp[lev][0], amrex::convert(cba, Ex_nodal_flag), dm, ncomps, ngEB, lev, "Efield_cp[x]");
        AllocInitMultiFab(Efield_cp[lev][1], amrex::convert(cba, Ey_nodal_flag), dm, ncomps, ngEB, lev, "Efield_cp[y]");
        AllocInitMultiFab(Efield_cp[lev][2], amrex::convert(cba, Ez_nodal_flag), dm, ncomps, ngEB, lev, "Efield_cp[z]");

        if (fft_do_time_averaging)
        {
            AllocInitMultiFab(Bfield_avg_cp[lev][0], amrex::convert(cba, Bx_nodal_flag), dm, ncomps, ngEB, lev, "Bfield_avg_cp[x]");
            AllocInitMultiFab(Bfield_avg_cp[lev][1], amrex::convert(cba, By_nodal_flag), dm, ncomps, ngEB, lev, "Bfield_avg_cp[y]");
            AllocInitMultiFab(Bfield_avg_cp[lev][2], amrex::convert(cba, Bz_nodal_flag), dm, ncomps, ngEB, lev, "Bfield_avg_cp[z]");

            AllocInitMultiFab(Efield_avg_cp[lev][0], amrex::convert(cba, Ex_nodal_flag), dm, ncomps, ngEB, lev, "Efield_avg_cp[x]");
            AllocInitMultiFab(Efield_avg_cp[lev][1], amrex::convert(cba, Ey_nodal_flag), dm, ncomps, ngEB, lev, "Efield_avg_cp[y]");
            AllocInitMultiFab(Efield_avg_cp[lev][2], amrex::convert(cba, Ez_nodal_flag), dm, ncomps, ngEB, lev, "Efield_avg_cp[z]");
        }

        // Create the MultiFabs for the current
        AllocInitMultiFab(current_cp[lev][0], amrex::convert(cba, jx_nodal_flag), dm, ncomps, ngJ, lev, "current_cp[x]", 0.0_rt);
        AllocInitMultiFab(current_cp[lev][1], amrex::convert(cba, jy_nodal_flag), dm, ncomps, ngJ, lev, "current_cp[y]", 0.0_rt);
        AllocInitMultiFab(current_cp[lev][2], amrex::convert(cba, jz_nodal_flag), dm, ncomps, ngJ, lev, "current_cp[z]", 0.0_rt);

        if (rho_ncomps > 0) {
            AllocInitMultiFab(rho_cp[lev], amrex::convert(cba, rho_nodal_flag), dm, rho_ncomps, ngRho, lev, "rho_cp", 0.0_rt);
        }

        if (do_dive_cleaning)
        {
            AllocInitMultiFab(F_cp[lev], amrex::convert(cba, IntVect::TheUnitVector()), dm, ncomps, ngF, lev, "F_cp", 0.0_rt);
        }

        if (do_divb_cleaning)
        {
            if (grid_type == GridType::Collocated)
            {
                AllocInitMultiFab(G_cp[lev], amrex::convert(cba, IntVect::TheUnitVector()), dm, ncomps, ngG, lev, "G_cp", 0.0_rt);
            }
            else // grid_type=staggered or grid_type=hybrid
            {
                AllocInitMultiFab(G_cp[lev], amrex::convert(cba, IntVect::TheZeroVector()), dm, ncomps, ngG, lev, "G_cp", 0.0_rt);
            }
        }

        if (WarpX::electromagnetic_solver_id == ElectromagneticSolverAlgo::PSATD)
        {
            // Allocate and initialize the spectral solver
#ifndef WARPX_USE_PSATD
            WARPX_ALWAYS_ASSERT_WITH_MESSAGE( false,
                "WarpX::AllocLevelMFs: PSATD solver requires WarpX build with spectral solver support.");
#else

            // Get the cell-centered box, with guard cells
            BoxArray c_realspace_ba = cba;// Copy box
            c_realspace_ba.enclosedCells(); // Make it cell-centered
            // Define spectral solver
#ifdef WARPX_DIM_RZ
            c_realspace_ba.grow(1, ngEB[1]); // add guard cells only in z
            if (field_boundary_hi[0] == FieldBoundaryType::PML && !do_pml_in_domain) {
                // Extend region that is solved for to include the guard cells
                // which is where the PML boundary is applied.
                c_realspace_ba.growHi(0, pml_ncell);
            }
            AllocLevelSpectralSolverRZ(spectral_solver_cp,
                                       lev,
                                       c_realspace_ba,
                                       dm,
                                       cdx);
#   else
            c_realspace_ba.grow(ngEB);
            bool const pml_flag_false = false;
            AllocLevelSpectralSolver(spectral_solver_cp,
                                     lev,
                                     c_realspace_ba,
                                     dm,
                                     cdx,
                                     pml_flag_false);
#   endif
#endif
        } // ElectromagneticSolverAlgo::PSATD
        else {
            m_fdtd_solver_cp[lev] = std::make_unique<FiniteDifferenceSolver>(electromagnetic_solver_id, cdx,
                                                                             grid_type);
        }
    }

    //
    // Copy of the coarse aux
    //
    if (lev > 0 && (n_field_gather_buffer > 0 || n_current_deposition_buffer > 0 ||
                    mypc->nSpeciesGatherFromMainGrid() > 0))
    {
        BoxArray cba = ba;
        cba.coarsen(refRatio(lev-1));

        if (n_field_gather_buffer > 0 || mypc->nSpeciesGatherFromMainGrid() > 0) {
            if (aux_is_nodal) {
                BoxArray const& cnba = amrex::convert(cba,IntVect::TheNodeVector());
                AllocInitMultiFab(Bfield_cax[lev][0], cnba,dm,ncomps,ngEB,lev, "Bfield_cax[x]");
                AllocInitMultiFab(Bfield_cax[lev][1], cnba,dm,ncomps,ngEB,lev, "Bfield_cax[y]");
                AllocInitMultiFab(Bfield_cax[lev][2], cnba,dm,ncomps,ngEB,lev, "Bfield_cax[z]");
                AllocInitMultiFab(Efield_cax[lev][0], cnba,dm,ncomps,ngEB,lev, "Efield_cax[x]");
                AllocInitMultiFab(Efield_cax[lev][1], cnba,dm,ncomps,ngEB,lev, "Efield_cax[y]");
                AllocInitMultiFab(Efield_cax[lev][2], cnba,dm,ncomps,ngEB,lev, "Efield_cax[z]");
            } else {
                // Create the MultiFabs for B
                AllocInitMultiFab(Bfield_cax[lev][0], amrex::convert(cba,Bx_nodal_flag),dm,ncomps,ngEB,lev, "Bfield_cax[x]");
                AllocInitMultiFab(Bfield_cax[lev][1], amrex::convert(cba,By_nodal_flag),dm,ncomps,ngEB,lev, "Bfield_cax[y]");
                AllocInitMultiFab(Bfield_cax[lev][2], amrex::convert(cba,Bz_nodal_flag),dm,ncomps,ngEB,lev, "Bfield_cax[z]");

                // Create the MultiFabs for E
                AllocInitMultiFab(Efield_cax[lev][0], amrex::convert(cba,Ex_nodal_flag),dm,ncomps,ngEB,lev, "Efield_cax[x]");
                AllocInitMultiFab(Efield_cax[lev][1], amrex::convert(cba,Ey_nodal_flag),dm,ncomps,ngEB,lev, "Efield_cax[y]");
                AllocInitMultiFab(Efield_cax[lev][2], amrex::convert(cba,Ez_nodal_flag),dm,ncomps,ngEB,lev, "Efield_cax[z]");
            }

            AllocInitMultiFab(gather_buffer_masks[lev], ba, dm, ncomps, amrex::IntVect(1), lev, "gather_buffer_masks");
            // Gather buffer masks have 1 ghost cell, because of the fact
            // that particles may move by more than one cell when using subcycling.
        }

        if (n_current_deposition_buffer > 0) {
            AllocInitMultiFab(current_buf[lev][0], amrex::convert(cba,jx_nodal_flag),dm,ncomps,ngJ,lev, "current_buf[x]");
            AllocInitMultiFab(current_buf[lev][1], amrex::convert(cba,jy_nodal_flag),dm,ncomps,ngJ,lev, "current_buf[y]");
            AllocInitMultiFab(current_buf[lev][2], amrex::convert(cba,jz_nodal_flag),dm,ncomps,ngJ,lev, "current_buf[z]");
            if (rho_cp[lev]) {
                AllocInitMultiFab(charge_buf[lev], amrex::convert(cba,rho_nodal_flag),dm,2*ncomps,ngRho,lev, "charge_buf");
            }
            AllocInitMultiFab(current_buffer_masks[lev], ba, dm, ncomps, amrex::IntVect(1), lev, "current_buffer_masks");
            // Current buffer masks have 1 ghost cell, because of the fact
            // that particles may move by more than one cell when using subcycling.
        }
    }

    if (load_balance_intervals.isActivated())
    {
        costs[lev] = std::make_unique<LayoutData<Real>>(ba, dm);
        load_balance_efficiency[lev] = -1;
    }
}

#ifdef WARPX_USE_PSATD
#   ifdef WARPX_DIM_RZ
/* \brief Allocate spectral Maxwell solver (RZ dimensions) at a level
 *
 * \param[in, out] spectral_solver Vector of pointer to SpectralSolver, to point to allocated spectral Maxwell
 *                                 solver at a given level
 * \param[in] lev                  Level at which to allocate spectral Maxwell solver
 * \param[in] realspace_ba         Box array that corresponds to the decomposition of the fields in real space
 *                                 (cell-centered; includes guard cells)
 * \param[in] dm                   Indicates which MPI proc owns which box, in realspace_ba
 * \param[in] dx                   Cell size along each dimension
 */
void WarpX::AllocLevelSpectralSolverRZ (amrex::Vector<std::unique_ptr<SpectralSolverRZ>>& spectral_solver,
                                        const int lev,
                                        const amrex::BoxArray& realspace_ba,
                                        const amrex::DistributionMapping& dm,
                                        const std::array<Real,3>& dx)
{
    const RealVect dx_vect(dx[0], dx[2]);

    amrex::Real solver_dt = dt[lev];
    if (WarpX::do_multi_J) solver_dt /= static_cast<amrex::Real>(WarpX::do_multi_J_n_depositions);

    auto pss = std::make_unique<SpectralSolverRZ>(lev,
                                                  realspace_ba,
                                                  dm,
                                                  n_rz_azimuthal_modes,
                                                  noz_fft,
                                                  grid_type,
                                                  m_v_galilean,
                                                  dx_vect,
                                                  solver_dt,
                                                  isAnyBoundaryPML(),
                                                  update_with_rho,
                                                  fft_do_time_averaging,
                                                  J_in_time,
                                                  rho_in_time,
                                                  do_dive_cleaning,
                                                  do_divb_cleaning);
    spectral_solver[lev] = std::move(pss);

    if (use_kspace_filter) {
        spectral_solver[lev]->InitFilter(filter_npass_each_dir,
                                         use_filter_compensation);
    }
}
#   else
/* \brief Allocate spectral Maxwell solver at a level
 *
 * \param[in, out] spectral_solver  Vector of pointer to SpectralSolver, to point to allocated spectral Maxwell
 *                                  solver at a given level
 * \param[in] lev                   Level at which to allocate spectral Maxwell solver
 * \param[in] realspace_ba          Box array that corresponds to the decomposition of the fields in real space
 *                                  (cell-centered; includes guard cells)
 * \param[in] dm                    Indicates which MPI proc owns which box, in realspace_ba
 * \param[in] dx                    Cell size along each dimension
 * \param[in] pml_flag              Whether the boxes in which the solver is applied are PML boxes
 */
void WarpX::AllocLevelSpectralSolver (amrex::Vector<std::unique_ptr<SpectralSolver>>& spectral_solver,
                                      const int lev,
                                      const amrex::BoxArray& realspace_ba,
                                      const amrex::DistributionMapping& dm,
                                      const std::array<Real,3>& dx,
                                      const bool pml_flag)
{
#if defined(WARPX_DIM_3D)
    const RealVect dx_vect(dx[0], dx[1], dx[2]);
#elif defined(WARPX_DIM_XZ) || defined(WARPX_DIM_RZ)
    const RealVect dx_vect(dx[0], dx[2]);
#elif defined(WARPX_DIM_1D_Z)
    const RealVect dx_vect(dx[2]);
#endif

    amrex::Real solver_dt = dt[lev];
    if (WarpX::do_multi_J) solver_dt /= static_cast<amrex::Real>(WarpX::do_multi_J_n_depositions);

    auto pss = std::make_unique<SpectralSolver>(lev,
                                                realspace_ba,
                                                dm,
                                                nox_fft,
                                                noy_fft,
                                                noz_fft,
                                                grid_type,
                                                m_v_galilean,
                                                m_v_comoving,
                                                dx_vect,
                                                solver_dt,
                                                pml_flag,
                                                fft_periodic_single_box,
                                                update_with_rho,
                                                fft_do_time_averaging,
                                                psatd_solution_type,
                                                J_in_time,
                                                rho_in_time,
                                                do_dive_cleaning,
                                                do_divb_cleaning);
    spectral_solver[lev] = std::move(pss);
}
#   endif
#endif

std::array<Real,3>
WarpX::CellSize (int lev)
{
    const amrex::Geometry& gm = GetInstance().Geom(lev);
    const Real* dx = gm.CellSize();
#if defined(WARPX_DIM_3D)
    return { dx[0], dx[1], dx[2] };
#elif defined(WARPX_DIM_XZ) || defined(WARPX_DIM_RZ)
    return { dx[0], 1.0, dx[1] };
#else
    return { 1.0, 1.0, dx[0] };
#endif
}

amrex::RealBox
WarpX::getRealBox(const Box& bx, int lev)
{
    const amrex::Geometry& gm = GetInstance().Geom(lev);
    const RealBox grid_box{bx, gm.CellSize(), gm.ProbLo()};
    return( grid_box );
}

std::array<Real,3>
WarpX::LowerCorner(const Box& bx, const int lev, const amrex::Real time_shift_delta)
{
    auto & warpx = GetInstance();
    const RealBox grid_box = getRealBox( bx, lev );

    const Real* xyzmin = grid_box.lo();

    const amrex::Real cur_time = warpx.gett_new(lev);
    const amrex::Real time_shift = (cur_time + time_shift_delta - warpx.time_of_last_gal_shift);
    amrex::Array<amrex::Real,3> galilean_shift = { warpx.m_v_galilean[0]*time_shift,
                                                   warpx.m_v_galilean[1]*time_shift,
                                                   warpx.m_v_galilean[2]*time_shift };

#if defined(WARPX_DIM_3D)
    return { xyzmin[0] + galilean_shift[0], xyzmin[1] + galilean_shift[1], xyzmin[2] + galilean_shift[2] };

#elif defined(WARPX_DIM_XZ) || defined(WARPX_DIM_RZ)
    return { xyzmin[0] + galilean_shift[0], std::numeric_limits<Real>::lowest(), xyzmin[1] + galilean_shift[2] };

#elif defined(WARPX_DIM_1D_Z)
    return { std::numeric_limits<Real>::lowest(), std::numeric_limits<Real>::lowest(), xyzmin[0] + galilean_shift[2] };
#endif
}

std::array<Real,3>
WarpX::UpperCorner(const Box& bx, const int lev, const amrex::Real time_shift_delta)
{
    auto & warpx = GetInstance();
    const RealBox grid_box = getRealBox( bx, lev );

    const Real* xyzmax = grid_box.hi();

    const amrex::Real cur_time = warpx.gett_new(lev);
    const amrex::Real time_shift = (cur_time + time_shift_delta - warpx.time_of_last_gal_shift);
    amrex::Array<amrex::Real,3> galilean_shift = { warpx.m_v_galilean[0]*time_shift,
                                                   warpx.m_v_galilean[1]*time_shift,
                                                   warpx.m_v_galilean[2]*time_shift };

#if defined(WARPX_DIM_3D)
    return { xyzmax[0] + galilean_shift[0], xyzmax[1] + galilean_shift[1], xyzmax[2] + galilean_shift[2] };

#elif defined(WARPX_DIM_XZ) || defined(WARPX_DIM_RZ)
    return { xyzmax[0] + galilean_shift[0], std::numeric_limits<Real>::max(), xyzmax[1] + galilean_shift[1] };

#elif defined(WARPX_DIM_1D_Z)
    return { std::numeric_limits<Real>::max(), std::numeric_limits<Real>::max(), xyzmax[0] + galilean_shift[0] };
#endif
}

IntVect
WarpX::RefRatio (int lev)
{
    return GetInstance().refRatio(lev);
}

void
WarpX::ComputeDivB (amrex::MultiFab& divB, int const dcomp,
                    const std::array<const amrex::MultiFab* const, 3>& B,
                    const std::array<amrex::Real,3>& dx)
{
    WARPX_ALWAYS_ASSERT_WITH_MESSAGE(grid_type != GridType::Collocated,
        "ComputeDivB not implemented with warpx.grid_type=Collocated.");

    const Real dxinv = 1._rt/dx[0], dyinv = 1._rt/dx[1], dzinv = 1._rt/dx[2];

#ifdef WARPX_DIM_RZ
    const Real rmin = GetInstance().Geom(0).ProbLo(0);
#endif

#ifdef AMREX_USE_OMP
#pragma omp parallel if (Gpu::notInLaunchRegion())
#endif
    for (MFIter mfi(divB, TilingIfNotGPU()); mfi.isValid(); ++mfi)
    {
        const Box& bx = mfi.tilebox();
        amrex::Array4<const amrex::Real> const& Bxfab = B[0]->array(mfi);
        amrex::Array4<const amrex::Real> const& Byfab = B[1]->array(mfi);
        amrex::Array4<const amrex::Real> const& Bzfab = B[2]->array(mfi);
        amrex::Array4<amrex::Real> const& divBfab = divB.array(mfi);

        ParallelFor(bx,
        [=] AMREX_GPU_DEVICE(int i, int j, int k) noexcept
        {
            warpx_computedivb(i, j, k, dcomp, divBfab, Bxfab, Byfab, Bzfab, dxinv, dyinv, dzinv
#ifdef WARPX_DIM_RZ
                              ,rmin
#endif
                              );
        });
    }
}

void
WarpX::ComputeDivB (amrex::MultiFab& divB, int const dcomp,
                    const std::array<const amrex::MultiFab* const, 3>& B,
                    const std::array<amrex::Real,3>& dx, IntVect const ngrow)
{
    WARPX_ALWAYS_ASSERT_WITH_MESSAGE(grid_type != GridType::Collocated,
        "ComputeDivB not implemented with warpx.grid_type=collocated.");

    const Real dxinv = 1._rt/dx[0], dyinv = 1._rt/dx[1], dzinv = 1._rt/dx[2];

#ifdef WARPX_DIM_RZ
    const Real rmin = GetInstance().Geom(0).ProbLo(0);
#endif

#ifdef AMREX_USE_OMP
#pragma omp parallel if (Gpu::notInLaunchRegion())
#endif
    for (MFIter mfi(divB, TilingIfNotGPU()); mfi.isValid(); ++mfi)
    {
        const Box bx = mfi.growntilebox(ngrow);
        amrex::Array4<const amrex::Real> const& Bxfab = B[0]->array(mfi);
        amrex::Array4<const amrex::Real> const& Byfab = B[1]->array(mfi);
        amrex::Array4<const amrex::Real> const& Bzfab = B[2]->array(mfi);
        amrex::Array4<amrex::Real> const& divBfab = divB.array(mfi);

        ParallelFor(bx,
        [=] AMREX_GPU_DEVICE(int i, int j, int k) noexcept
        {
            warpx_computedivb(i, j, k, dcomp, divBfab, Bxfab, Byfab, Bzfab, dxinv, dyinv, dzinv
#ifdef WARPX_DIM_RZ
                              ,rmin
#endif
                              );
        });
    }
}

void
WarpX::ComputeDivE(amrex::MultiFab& divE, const int lev)
{
    if ( WarpX::electromagnetic_solver_id == ElectromagneticSolverAlgo::PSATD ) {
#ifdef WARPX_USE_PSATD
        spectral_solver_fp[lev]->ComputeSpectralDivE( lev, Efield_aux[lev], divE );
#else
        WARPX_ABORT_WITH_MESSAGE(
            "ComputeDivE: PSATD requested but not compiled");
#endif
    } else {
        m_fdtd_solver_fp[lev]->ComputeDivE( Efield_aux[lev], divE );
    }
}

#if (defined WARPX_DIM_RZ) && (defined WARPX_USE_PSATD)
PML_RZ*
WarpX::GetPML_RZ (int lev)
{
    if (pml_rz[lev]) {
        // This should check if pml was initialized
        return pml_rz[lev].get();
    } else {
        return nullptr;
    }
}
#endif

PML*
WarpX::GetPML (int lev)
{
    if (do_pml) {
        // This should check if pml was initialized
        return pml[lev].get();
    } else {
        return nullptr;
    }
}

std::vector< bool >
WarpX::getPMLdirections() const
{
    std::vector< bool > dirsWithPML( 6, false );
#if AMREX_SPACEDIM!=3
    dirsWithPML.resize( 4 );
#endif
    if( do_pml )
    {
        for( int i = 0; i < static_cast<int>(dirsWithPML.size()) / 2; ++i )
        {
            dirsWithPML.at( 2u*i      ) = bool(do_pml_Lo[0][i]); // on level 0
            dirsWithPML.at( 2u*i + 1u ) = bool(do_pml_Hi[0][i]); // on level 0
        }
    }
    return dirsWithPML;
}

amrex::LayoutData<amrex::Real>*
WarpX::getCosts (int lev)
{
    if (m_instance)
    {
        return m_instance->costs[lev].get();
    } else
    {
        return nullptr;
    }
}

void
WarpX::setLoadBalanceEfficiency (const int lev, const amrex::Real efficiency)
{
    if (m_instance)
    {
        m_instance->load_balance_efficiency[lev] = efficiency;
    } else
    {
        return;
    }
}

amrex::Real
WarpX::getLoadBalanceEfficiency (const int lev)
{
    if (m_instance)
    {
        return m_instance->load_balance_efficiency[lev];
    } else
    {
        return -1;
    }
}

void
WarpX::BuildBufferMasks ()
{
    for (int lev = 1; lev <= maxLevel(); ++lev)
    {
        for (int ipass = 0; ipass < 2; ++ipass)
        {
            const int ngbuffer = (ipass == 0) ? n_current_deposition_buffer : n_field_gather_buffer;
            iMultiFab* bmasks = (ipass == 0) ? current_buffer_masks[lev].get() : gather_buffer_masks[lev].get();
            if (bmasks)
            {
                const IntVect ngtmp = ngbuffer + bmasks->nGrowVect();
                iMultiFab tmp(bmasks->boxArray(), bmasks->DistributionMap(), 1, ngtmp);
                const int covered = 1;
                const int notcovered = 0;
                const int physbnd = 1;
                const int interior = 1;
                const Box& dom = Geom(lev).Domain();
                const amrex::Periodicity& period = Geom(lev).periodicity();
                tmp.BuildMask(dom, period, covered, notcovered, physbnd, interior);
#ifdef AMREX_USE_OMP
#pragma omp parallel if (amrex::Gpu::notInLaunchRegion())
#endif
                for (MFIter mfi(*bmasks, true); mfi.isValid(); ++mfi)
                {
                    const Box tbx = mfi.growntilebox();
                    BuildBufferMasksInBox( tbx, (*bmasks)[mfi], tmp[mfi], ngbuffer );
                }
            }
        }
    }
}

/**
 * \brief Build buffer mask within given FArrayBox
 *
 * \param tbx         Current FArrayBox
 * \param buffer_mask Buffer mask to be set
 * \param guard_mask  Guard mask used to set buffer_mask
 * \param ng          Number of guard cells
 */
void
WarpX::BuildBufferMasksInBox ( const amrex::Box tbx, amrex::IArrayBox &buffer_mask,
                               const amrex::IArrayBox &guard_mask, const int ng )
{
    auto const& msk = buffer_mask.array();
    auto const& gmsk = guard_mask.const_array();
    const amrex::Dim3 ng3 = amrex::IntVect(ng).dim3();
    amrex::ParallelFor(tbx, [=] AMREX_GPU_DEVICE (int i, int j, int k)
    {
        for         (int kk = k-ng3.z; kk <= k+ng3.z; ++kk) {
            for     (int jj = j-ng3.y; jj <= j+ng3.y; ++jj) {
                for (int ii = i-ng3.x; ii <= i+ng3.x; ++ii) {
                    if ( gmsk(ii,jj,kk) == 0 ) {
                        msk(i,j,k) = 0;
                        return;
                    }
                }
            }
        }
        msk(i,j,k) = 1;
    });
}

amrex::Vector<amrex::Real> WarpX::getFornbergStencilCoefficients(const int n_order, const short a_grid_type)
{
    AMREX_ALWAYS_ASSERT_WITH_MESSAGE(n_order % 2 == 0, "n_order must be even");

    const int m = n_order / 2;
    amrex::Vector<amrex::Real> coeffs;
    coeffs.resize(m);

    // There are closed-form formula for these coefficients, but they result in
    // an overflow when evaluated numerically. One way to avoid the overflow is
    // to calculate the coefficients by recurrence.

    // Coefficients for collocated (nodal) finite-difference approximation
    if (a_grid_type == GridType::Collocated)
    {
       // First coefficient
       coeffs.at(0) = m * 2. / (m+1);
       // Other coefficients by recurrence
       for (int n = 1; n < m; n++)
       {
           coeffs.at(n) = - (m-n) * 1. / (m+n+1) * coeffs.at(n-1);
       }
    }
    // Coefficients for staggered finite-difference approximation
    else
    {
       Real prod = 1.;
       for (int k = 1; k < m+1; k++)
       {
           prod *= (m + k) / (4. * k);
       }
       // First coefficient
       coeffs.at(0) = 4 * m * prod * prod;
       // Other coefficients by recurrence
       for (int n = 1; n < m; n++)
       {
           coeffs.at(n) = - ((2*n-1) * (m-n)) * 1. / ((2*n+1) * (m+n)) * coeffs.at(n-1);
       }
    }

    return coeffs;
}

void WarpX::ReorderFornbergCoefficients (amrex::Vector<amrex::Real>& ordered_coeffs,
                                         amrex::Vector<amrex::Real>& unordered_coeffs,
                                         const int order)
{
    const int n = order / 2;
    for (int i = 0; i < n; i++) {
        ordered_coeffs[i] = unordered_coeffs[n-1-i];
    }
    for (int i = n; i < order; i++) {
        ordered_coeffs[i] = unordered_coeffs[i-n];
    }
}

void WarpX::AllocateCenteringCoefficients (amrex::Gpu::DeviceVector<amrex::Real>& device_centering_stencil_coeffs_x,
                                           amrex::Gpu::DeviceVector<amrex::Real>& device_centering_stencil_coeffs_y,
                                           amrex::Gpu::DeviceVector<amrex::Real>& device_centering_stencil_coeffs_z,
                                           const int centering_nox,
                                           const int centering_noy,
                                           const int centering_noz,
                                           const short a_grid_type)
{
    // Vectors of Fornberg stencil coefficients
    amrex::Vector<amrex::Real> Fornberg_stencil_coeffs_x;
    amrex::Vector<amrex::Real> Fornberg_stencil_coeffs_y;
    amrex::Vector<amrex::Real> Fornberg_stencil_coeffs_z;

    // Host vectors of stencil coefficients used for finite-order centering
    amrex::Vector<amrex::Real> host_centering_stencil_coeffs_x;
    amrex::Vector<amrex::Real> host_centering_stencil_coeffs_y;
    amrex::Vector<amrex::Real> host_centering_stencil_coeffs_z;

    Fornberg_stencil_coeffs_x = getFornbergStencilCoefficients(centering_nox, a_grid_type);
    Fornberg_stencil_coeffs_y = getFornbergStencilCoefficients(centering_noy, a_grid_type);
    Fornberg_stencil_coeffs_z = getFornbergStencilCoefficients(centering_noz, a_grid_type);

    host_centering_stencil_coeffs_x.resize(centering_nox);
    host_centering_stencil_coeffs_y.resize(centering_noy);
    host_centering_stencil_coeffs_z.resize(centering_noz);

    // Re-order Fornberg stencil coefficients:
    // example for order 6: (c_0,c_1,c_2) becomes (c_2,c_1,c_0,c_0,c_1,c_2)
    ReorderFornbergCoefficients(host_centering_stencil_coeffs_x,
                                Fornberg_stencil_coeffs_x, centering_nox);
    ReorderFornbergCoefficients(host_centering_stencil_coeffs_y,
                                Fornberg_stencil_coeffs_y, centering_noy);
    ReorderFornbergCoefficients(host_centering_stencil_coeffs_z,
                                Fornberg_stencil_coeffs_z, centering_noz);

    // Device vectors of stencil coefficients used for finite-order centering

    device_centering_stencil_coeffs_x.resize(host_centering_stencil_coeffs_x.size());
    amrex::Gpu::copyAsync(amrex::Gpu::hostToDevice,
                          host_centering_stencil_coeffs_x.begin(),
                          host_centering_stencil_coeffs_x.end(),
                          device_centering_stencil_coeffs_x.begin());

    device_centering_stencil_coeffs_y.resize(host_centering_stencil_coeffs_y.size());
    amrex::Gpu::copyAsync(amrex::Gpu::hostToDevice,
                          host_centering_stencil_coeffs_y.begin(),
                          host_centering_stencil_coeffs_y.end(),
                          device_centering_stencil_coeffs_y.begin());

    device_centering_stencil_coeffs_z.resize(host_centering_stencil_coeffs_z.size());
    amrex::Gpu::copyAsync(amrex::Gpu::hostToDevice,
                          host_centering_stencil_coeffs_z.begin(),
                          host_centering_stencil_coeffs_z.end(),
                          device_centering_stencil_coeffs_z.begin());

    amrex::Gpu::synchronize();
}

const iMultiFab*
WarpX::CurrentBufferMasks (int lev)
{
    return GetInstance().getCurrentBufferMasks(lev);
}

const iMultiFab*
WarpX::GatherBufferMasks (int lev)
{
    return GetInstance().getGatherBufferMasks(lev);
}

void
WarpX::StoreCurrent (int lev)
{
    for (int idim = 0; idim < 3; ++idim) {
        if (current_store[lev][idim]) {
            MultiFab::Copy(*current_store[lev][idim], *current_fp[lev][idim],
                           0, 0, 1, current_store[lev][idim]->nGrowVect());
        }
    }
}

void
WarpX::RestoreCurrent (int lev)
{
    for (int idim = 0; idim < 3; ++idim) {
        if (current_store[lev][idim]) {
            std::swap(current_fp[lev][idim], current_store[lev][idim]);
        }
    }
}

bool
WarpX::isAnyBoundaryPML()
{
    for (int idim = 0; idim < AMREX_SPACEDIM; ++idim) {
        if ( WarpX::field_boundary_lo[idim] == FieldBoundaryType::PML) return true;
        if ( WarpX::field_boundary_hi[idim] == FieldBoundaryType::PML) return true;
    }
    return false;
}

std::string
TagWithLevelSuffix (std::string name, int const level)
{
    // Add the suffix "[level=level]"
    name.append("[level=").append(std::to_string(level)).append("]");
    return name;
}

void
WarpX::AllocInitMultiFab (
    std::unique_ptr<amrex::MultiFab>& mf,
    const amrex::BoxArray& ba,
    const amrex::DistributionMapping& dm,
    const int ncomp,
    const amrex::IntVect& ngrow,
    const int level,
    const std::string& name,
    std::optional<const amrex::Real> initial_value)
{
    const auto name_with_suffix = TagWithLevelSuffix(name, level);
    const auto tag = amrex::MFInfo().SetTag(name_with_suffix);
    mf = std::make_unique<amrex::MultiFab>(ba, dm, ncomp, ngrow, tag);
    if (initial_value) {
        mf->setVal(*initial_value);
    }
    multifab_map[name_with_suffix] = mf.get();
}

void
WarpX::AllocInitMultiFab (
    std::unique_ptr<amrex::iMultiFab>& mf,
    const amrex::BoxArray& ba,
    const amrex::DistributionMapping& dm,
    const int ncomp,
    const amrex::IntVect& ngrow,
    const int level,
    const std::string& name,
    std::optional<const int> initial_value)
{
    const auto name_with_suffix = TagWithLevelSuffix(name, level);
    const auto tag = amrex::MFInfo().SetTag(name_with_suffix);
    mf = std::make_unique<amrex::iMultiFab>(ba, dm, ncomp, ngrow, tag);
    if (initial_value) {
        mf->setVal(*initial_value);
    }
    imultifab_map[name_with_suffix] = mf.get();
}

void
WarpX::AliasInitMultiFab (
    std::unique_ptr<amrex::MultiFab>& mf,
    const amrex::MultiFab& mf_to_alias,
    const int scomp,
    const int ncomp,
    const int level,
    const std::string& name,
    std::optional<const amrex::Real> initial_value)
{
    const auto name_with_suffix = TagWithLevelSuffix(name, level);
    mf = std::make_unique<amrex::MultiFab>(mf_to_alias, amrex::make_alias, scomp, ncomp);
    if (initial_value) {
        mf->setVal(*initial_value);
    }
<<<<<<< HEAD
    WarpX::AddToMultiFabMap(name_with_suffix, mf);
}

void
WarpX::AllocInitMultiFabFromModel (
    std::unique_ptr<amrex::MultiFab>& mf,
    amrex::MultiFab& mf_model,
    const std::string& name,
    std::optional<const amrex::Real> initial_value)
{
    const auto tag = amrex::MFInfo().SetTag(name);
    mf = std::make_unique<amrex::MultiFab>(mf_model.boxArray(), mf_model.DistributionMap(),
                                           mf_model.nComp(), mf_model.nGrowVect(), tag);
    if (initial_value) {
        mf->setVal(*initial_value);
    }
    WarpX::AddToMultiFabMap(name, mf);
=======
    multifab_map[name_with_suffix] = mf.get();
>>>>>>> d07e8bbd
}<|MERGE_RESOLUTION|>--- conflicted
+++ resolved
@@ -3266,8 +3266,7 @@
     if (initial_value) {
         mf->setVal(*initial_value);
     }
-<<<<<<< HEAD
-    WarpX::AddToMultiFabMap(name_with_suffix, mf);
+    multifab_map[name_with_suffix] = mf.get();
 }
 
 void
@@ -3284,7 +3283,4 @@
         mf->setVal(*initial_value);
     }
     WarpX::AddToMultiFabMap(name, mf);
-=======
-    multifab_map[name_with_suffix] = mf.get();
->>>>>>> d07e8bbd
 }