/* Copyright 2016-2020 Andrew Myers, Ann Almgren, Aurore Blelly
 * Axel Huebl, Burlen Loring, David Grote
 * Glenn Richardson, Jean-Luc Vay, Junmin Gu
 * Mathieu Lobet, Maxence Thevenet, Michael Rowan
 * Remi Lehe, Revathi Jambunathan, Weiqun Zhang
 * Yinjian Zhao, levinem
 *
 * This file is part of WarpX.
 *
 * License: BSD-3-Clause-LBNL
 */
#include "WarpX.H"

#include "BoundaryConditions/PML.H"
#include "Diagnostics/MultiDiagnostics.H"
#include "Diagnostics/ReducedDiags/MultiReducedDiags.H"
#include "EmbeddedBoundary/WarpXFaceInfoBox.H"
#include "FieldSolver/FiniteDifferenceSolver/FiniteDifferenceSolver.H"
#include "FieldSolver/FiniteDifferenceSolver/MacroscopicProperties/MacroscopicProperties.H"
#include "FieldSolver/FiniteDifferenceSolver/HybridPICModel/HybridPICModel.H"
#ifdef WARPX_USE_PSATD
#   include "FieldSolver/SpectralSolver/SpectralKSpace.H"
#   ifdef WARPX_DIM_RZ
#       include "FieldSolver/SpectralSolver/SpectralSolverRZ.H"
#       include "BoundaryConditions/PML_RZ.H"
#   else
#       include "FieldSolver/SpectralSolver/SpectralSolver.H"
#   endif // RZ ifdef
#endif // use PSATD ifdef
#include "FieldSolver/WarpX_FDTD.H"
#include "Filter/NCIGodfreyFilter.H"
#include "Particles/MultiParticleContainer.H"
#include "Particles/ParticleBoundaryBuffer.H"
#include "AcceleratorLattice/AcceleratorLattice.H"
#include "Utils/TextMsg.H"
#include "Utils/WarpXAlgorithmSelection.H"
#include "Utils/WarpXConst.H"
#include "Utils/WarpXProfilerWrapper.H"
#include "Utils/WarpXUtil.H"

#include <ablastr/utils/SignalHandling.H>
#include <ablastr/warn_manager/WarnManager.H>

#ifdef AMREX_USE_SENSEI_INSITU
#   include <AMReX_AmrMeshInSituBridge.H>
#endif
#include <AMReX_Array4.H>
#include <AMReX_BLassert.H>
#include <AMReX_Box.H>
#include <AMReX_BoxArray.H>
#include <AMReX_Dim3.H>
#ifdef AMREX_USE_EB
#   include <AMReX_EBFabFactory.H>
#   include <AMReX_EBSupport.H>
#endif
#include <AMReX_FArrayBox.H>
#include <AMReX_FabArray.H>
#include <AMReX_FabFactory.H>
#include <AMReX_Geometry.H>
#include <AMReX_GpuControl.H>
#include <AMReX_GpuDevice.H>
#include <AMReX_GpuLaunch.H>
#include <AMReX_GpuQualifiers.H>
#include <AMReX_IArrayBox.H>
#include <AMReX_LayoutData.H>
#include <AMReX_MFIter.H>
#include <AMReX_MakeType.H>
#include <AMReX_MultiFab.H>
#include <AMReX_ParallelDescriptor.H>
#include <AMReX_ParmParse.H>
#include <AMReX_Print.H>
#include <AMReX_Random.H>
#include <AMReX_SPACE.H>
#include <AMReX_iMultiFab.H>

#include <algorithm>
#include <cmath>
#include <limits>
#include <optional>
#include <random>
#include <string>
#include <utility>

using namespace amrex;

Vector<Real> WarpX::E_external_grid(3, 0.0);
Vector<Real> WarpX::B_external_grid(3, 0.0);

std::string WarpX::authors = "";
std::string WarpX::B_ext_grid_s = "default";
std::string WarpX::E_ext_grid_s = "default";
bool WarpX::add_external_E_field = false;
bool WarpX::add_external_B_field = false;

// Parser for B_external on the grid
std::string WarpX::str_Bx_ext_grid_function;
std::string WarpX::str_By_ext_grid_function;
std::string WarpX::str_Bz_ext_grid_function;
// Parser for E_external on the grid
std::string WarpX::str_Ex_ext_grid_function;
std::string WarpX::str_Ey_ext_grid_function;
std::string WarpX::str_Ez_ext_grid_function;

int WarpX::do_moving_window = 0;
int WarpX::start_moving_window_step = 0;
int WarpX::end_moving_window_step = -1;
int WarpX::moving_window_dir = -1;
Real WarpX::moving_window_v = std::numeric_limits<amrex::Real>::max();

bool WarpX::fft_do_time_averaging = false;

amrex::IntVect WarpX::m_fill_guards_fields  = amrex::IntVect(0);
amrex::IntVect WarpX::m_fill_guards_current = amrex::IntVect(0);

Real WarpX::quantum_xi_c2 = PhysConst::xi_c2;
Real WarpX::gamma_boost = 1._rt;
Real WarpX::beta_boost = 0._rt;
Vector<int> WarpX::boost_direction = {0,0,0};
bool WarpX::do_compute_max_step_from_zmax = false;
bool WarpX::compute_max_step_from_btd = false;
Real WarpX::zmax_plasma_to_compute_max_step = 0._rt;
Real WarpX::zmin_domain_boost_step_0 = 0._rt;

short WarpX::current_deposition_algo;
short WarpX::charge_deposition_algo;
short WarpX::field_gathering_algo;
short WarpX::particle_pusher_algo;
short WarpX::electromagnetic_solver_id;
short WarpX::evolve_scheme;
int WarpX::max_picard_iterations = 1;
Real WarpX::picard_iteration_tolerance = 1.e-10;
short WarpX::psatd_solution_type;
short WarpX::J_in_time;
short WarpX::rho_in_time;
short WarpX::load_balance_costs_update_algo;
bool WarpX::do_dive_cleaning = false;
bool WarpX::do_divb_cleaning = false;
int WarpX::em_solver_medium;
int WarpX::macroscopic_solver_algo;
bool WarpX::do_single_precision_comms = false;

bool WarpX::do_shared_mem_charge_deposition = false;
bool WarpX::do_shared_mem_current_deposition = false;
#if defined(WARPX_DIM_3D)
amrex::IntVect WarpX::shared_tilesize(AMREX_D_DECL(6,6,8));
#elif defined(WARPX_DIM_2D)
amrex::IntVect WarpX::shared_tilesize(AMREX_D_DECL(14,14));
#else
//Have not experimented with good tilesize here because expect use case to be low
amrex::IntVect WarpX::shared_tilesize(AMREX_D_DECL(1,1,1));
#endif
int WarpX::shared_mem_current_tpb = 128;

amrex::Vector<int> WarpX::field_boundary_lo(AMREX_SPACEDIM,0);
amrex::Vector<int> WarpX::field_boundary_hi(AMREX_SPACEDIM,0);
amrex::Vector<ParticleBoundaryType> WarpX::particle_boundary_lo(AMREX_SPACEDIM,ParticleBoundaryType::Absorbing);
amrex::Vector<ParticleBoundaryType> WarpX::particle_boundary_hi(AMREX_SPACEDIM,ParticleBoundaryType::Absorbing);

bool WarpX::do_current_centering = false;

int WarpX::n_rz_azimuthal_modes = 1;
int WarpX::ncomps = 1;

// This will be overwritten by setting nox = noy = noz = algo.particle_shape
int WarpX::nox = 0;
int WarpX::noy = 0;
int WarpX::noz = 0;

// Order of finite-order centering of fields (staggered to nodal)
int WarpX::field_centering_nox = 2;
int WarpX::field_centering_noy = 2;
int WarpX::field_centering_noz = 2;

// Order of finite-order centering of currents (nodal to staggered)
int WarpX::current_centering_nox = 2;
int WarpX::current_centering_noy = 2;
int WarpX::current_centering_noz = 2;

bool WarpX::use_fdtd_nci_corr = false;
bool WarpX::galerkin_interpolation = true;

bool WarpX::verboncoeur_axis_correction = true;

bool WarpX::use_filter = true;
bool WarpX::use_kspace_filter       = true;
bool WarpX::use_filter_compensation = false;

bool WarpX::serialize_initial_conditions = false;
bool WarpX::refine_plasma     = false;

int WarpX::num_mirrors = 0;

utils::parser::IntervalsParser WarpX::sort_intervals;
amrex::IntVect WarpX::sort_bin_size(AMREX_D_DECL(1,1,1));

#if defined(AMREX_USE_CUDA)
bool WarpX::sort_particles_for_deposition = true;
#else
bool WarpX::sort_particles_for_deposition = false;
#endif

amrex::IntVect WarpX::sort_idx_type(AMREX_D_DECL(0,0,0));

bool WarpX::do_dynamic_scheduling = true;

int WarpX::electrostatic_solver_id;
Real WarpX::self_fields_required_precision = 1.e-11_rt;
Real WarpX::self_fields_absolute_tolerance = 0.0_rt;
int WarpX::self_fields_max_iters = 200;
int WarpX::self_fields_verbosity = 2;

bool WarpX::do_subcycling = false;
bool WarpX::do_multi_J = false;
int WarpX::do_multi_J_n_depositions;
bool WarpX::safe_guard_cells = 0;

std::map<std::string, amrex::MultiFab *> WarpX::multifab_map;
std::map<std::string, amrex::iMultiFab *> WarpX::imultifab_map;

IntVect WarpX::filter_npass_each_dir(1);

int WarpX::n_field_gather_buffer = -1;
int WarpX::n_current_deposition_buffer = -1;

short WarpX::grid_type;
amrex::IntVect m_rho_nodal_flag;

int WarpX::do_similar_dm_pml = 1;

#ifdef AMREX_USE_GPU
bool WarpX::do_device_synchronize = true;
#else
bool WarpX::do_device_synchronize = false;
#endif

WarpX* WarpX::m_instance = nullptr;

WarpX&
WarpX::GetInstance ()
{
    if (!m_instance) {
        m_instance = new WarpX();
    }
    return *m_instance;
}

void
WarpX::ResetInstance ()
{
    delete m_instance;
    m_instance = nullptr;
}

WarpX::WarpX ()
{
    m_instance = this;

    ReadParameters();

    BackwardCompatibility();

    InitEB();

    ablastr::utils::SignalHandling::InitSignalHandling();

    // Geometry on all levels has been defined already.
    // No valid BoxArray and DistributionMapping have been defined.
    // But the arrays for them have been resized.

    const int nlevs_max = maxLevel() + 1;

    istep.resize(nlevs_max, 0);
    nsubsteps.resize(nlevs_max, 1);
#if 0
    // no subcycling yet
    for (int lev = 1; lev < nlevs_max; ++lev) {
        nsubsteps[lev] = MaxRefRatio(lev-1);
    }
#endif

    t_new.resize(nlevs_max, 0.0);
    t_old.resize(nlevs_max, std::numeric_limits<Real>::lowest());
    dt.resize(nlevs_max, std::numeric_limits<Real>::max());

    // Particle Container
    mypc = std::make_unique<MultiParticleContainer>(this);
    warpx_do_continuous_injection = mypc->doContinuousInjection();
    if (warpx_do_continuous_injection){
        if (moving_window_v >= 0){
            // Inject particles continuously from the right end of the box
            current_injection_position = geom[0].ProbHi(moving_window_dir);
        } else {
            // Inject particles continuously from the left end of the box
            current_injection_position = geom[0].ProbLo(moving_window_dir);
        }
    }

    // Particle Boundary Buffer (i.e., scraped particles on boundary)
    m_particle_boundary_buffer = std::make_unique<ParticleBoundaryBuffer>();

    // Diagnostics
    multi_diags = std::make_unique<MultiDiagnostics>();

    /** create object for reduced diagnostics */
    reduced_diags = std::make_unique<MultiReducedDiags>();

    Efield_aux.resize(nlevs_max);
    Bfield_aux.resize(nlevs_max);

    F_fp.resize(nlevs_max);
    G_fp.resize(nlevs_max);
    rho_fp.resize(nlevs_max);
    phi_fp.resize(nlevs_max);
    current_fp.resize(nlevs_max);
    Efield_fp.resize(nlevs_max);
    Bfield_fp.resize(nlevs_max);

    // Only allocate vector potential arrays when using the Magnetostatic Solver
    if (electrostatic_solver_id == ElectrostaticSolverAlgo::LabFrameElectroMagnetostatic)
    {
        vector_potential_fp_nodal.resize(nlevs_max);
        vector_potential_grad_buf_e_stag.resize(nlevs_max);
        vector_potential_grad_buf_b_stag.resize(nlevs_max);
    }

    if (fft_do_time_averaging)
    {
        Efield_avg_fp.resize(nlevs_max);
        Bfield_avg_fp.resize(nlevs_max);
    }

    // Same as Bfield_fp/Efield_fp for reading external field data
    Bfield_fp_external.resize(1);
    Efield_fp_external.resize(1);

    m_edge_lengths.resize(nlevs_max);
    m_face_areas.resize(nlevs_max);
    m_distance_to_eb.resize(nlevs_max);
    m_flag_info_face.resize(nlevs_max);
    m_flag_ext_face.resize(nlevs_max);
    m_borrowing.resize(nlevs_max);
    m_area_mod.resize(nlevs_max);

    ECTRhofield.resize(nlevs_max);
    Venl.resize(nlevs_max);

    current_store.resize(nlevs_max);

    if (do_current_centering)
    {
        current_fp_nodal.resize(nlevs_max);
    }

    if (WarpX::current_deposition_algo == CurrentDepositionAlgo::Vay)
    {
        current_fp_vay.resize(nlevs_max);
    }

    if (WarpX::electromagnetic_solver_id == ElectromagneticSolverAlgo::HybridPIC)
    {
        // Create hybrid-PIC model object if needed
        m_hybrid_pic_model = std::make_unique<HybridPICModel>(nlevs_max);
    }

    F_cp.resize(nlevs_max);
    G_cp.resize(nlevs_max);
    rho_cp.resize(nlevs_max);
    current_cp.resize(nlevs_max);
    Efield_cp.resize(nlevs_max);
    Bfield_cp.resize(nlevs_max);

    if (fft_do_time_averaging)
    {
        Efield_avg_cp.resize(nlevs_max);
        Bfield_avg_cp.resize(nlevs_max);
    }

    Efield_cax.resize(nlevs_max);
    Bfield_cax.resize(nlevs_max);
    current_buffer_masks.resize(nlevs_max);
    gather_buffer_masks.resize(nlevs_max);
    current_buf.resize(nlevs_max);
    charge_buf.resize(nlevs_max);

    pml.resize(nlevs_max);
#if (defined WARPX_DIM_RZ) && (defined WARPX_USE_PSATD)
    pml_rz.resize(nlevs_max);
#endif

    do_pml_Lo.resize(nlevs_max);
    do_pml_Hi.resize(nlevs_max);

    costs.resize(nlevs_max);
    load_balance_efficiency.resize(nlevs_max);

    m_field_factory.resize(nlevs_max);

    if (em_solver_medium == MediumForEM::Macroscopic) {
        // create object for macroscopic solver
        m_macroscopic_properties = std::make_unique<MacroscopicProperties>();
    }

    // Set default values for particle and cell weights for costs update;
    // Default values listed here for the case AMREX_USE_GPU are determined
    // from single-GPU tests on Summit.
    if (costs_heuristic_cells_wt<=0. && costs_heuristic_particles_wt<=0.
        && WarpX::load_balance_costs_update_algo==LoadBalanceCostsUpdateAlgo::Heuristic)
    {
#ifdef AMREX_USE_GPU
        if (WarpX::electromagnetic_solver_id == ElectromagneticSolverAlgo::PSATD) {
            switch (WarpX::nox)
            {
                case 1:
                    costs_heuristic_cells_wt = 0.575_rt;
                    costs_heuristic_particles_wt = 0.425_rt;
                    break;
                case 2:
                    costs_heuristic_cells_wt = 0.405_rt;
                    costs_heuristic_particles_wt = 0.595_rt;
                    break;
                case 3:
                    costs_heuristic_cells_wt = 0.250_rt;
                    costs_heuristic_particles_wt = 0.750_rt;
                    break;
            }
        } else { // FDTD
            switch (WarpX::nox)
            {
                case 1:
                    costs_heuristic_cells_wt = 0.401_rt;
                    costs_heuristic_particles_wt = 0.599_rt;
                    break;
                case 2:
                    costs_heuristic_cells_wt = 0.268_rt;
                    costs_heuristic_particles_wt = 0.732_rt;
                    break;
                case 3:
                    costs_heuristic_cells_wt = 0.145_rt;
                    costs_heuristic_particles_wt = 0.855_rt;
                    break;
            }
        }
#else // CPU
        costs_heuristic_cells_wt = 0.1_rt;
        costs_heuristic_particles_wt = 0.9_rt;
#endif // AMREX_USE_GPU
    }

    // Allocate field solver objects
#ifdef WARPX_USE_PSATD
    if (WarpX::electromagnetic_solver_id == ElectromagneticSolverAlgo::PSATD) {
        spectral_solver_fp.resize(nlevs_max);
        spectral_solver_cp.resize(nlevs_max);
    }
#endif
    if (WarpX::electromagnetic_solver_id != ElectromagneticSolverAlgo::PSATD) {
        m_fdtd_solver_fp.resize(nlevs_max);
        m_fdtd_solver_cp.resize(nlevs_max);
    }

    // NCI Godfrey filters can have different stencils
    // at different levels (the stencil depends on c*dt/dz)
    nci_godfrey_filter_exeybz.resize(nlevs_max);
    nci_godfrey_filter_bxbyez.resize(nlevs_max);

    // Sanity checks. Must be done after calling the MultiParticleContainer
    // constructor, as it reads additional parameters
    // (e.g., use_fdtd_nci_corr)
    if (WarpX::electromagnetic_solver_id == ElectromagneticSolverAlgo::PSATD) {
        AMREX_ALWAYS_ASSERT(use_fdtd_nci_corr == 0);
        AMREX_ALWAYS_ASSERT(do_subcycling == 0);
    }

    if (WarpX::current_deposition_algo != CurrentDepositionAlgo::Esirkepov) {
        WARPX_ALWAYS_ASSERT_WITH_MESSAGE(
            use_fdtd_nci_corr == 0,
            "The NCI corrector should only be used with Esirkepov deposition");
    }

    m_accelerator_lattice.resize(nlevs_max);

}

WarpX::~WarpX ()
{
    const int nlevs_max = maxLevel() +1;
    for (int lev = 0; lev < nlevs_max; ++lev) {
        ClearLevel(lev);
    }
}

void
WarpX::ReadParameters ()
{
    // Ensure that geometry.dims is set properly.
    CheckDims();

    {
        const ParmParse pp;// Traditionally, max_step and stop_time do not have prefix.
        utils::parser::queryWithParser(pp, "max_step", max_step);
        utils::parser::queryWithParser(pp, "stop_time", stop_time);
        pp.query("authors", authors);
    }

    {
        const ParmParse pp_amr("amr");

        pp_amr.query("restart", restart_chkfile);
    }

    {
        const ParmParse pp_algo("algo");
        electromagnetic_solver_id = GetAlgorithmInteger(pp_algo, "maxwell_solver");
    }

    {
        const ParmParse pp_warpx("warpx");

        //"Synthetic" warning messages may be injected in the Warning Manager via
        // inputfile for debug&testing purposes.
        ablastr::warn_manager::GetWMInstance().debug_read_warnings_from_input(pp_warpx);

        // Set the flag to control if WarpX has to emit a warning message as soon as a warning is recorded
        bool always_warn_immediately = false;
        pp_warpx.query("always_warn_immediately", always_warn_immediately);
        ablastr::warn_manager::GetWMInstance().SetAlwaysWarnImmediately(always_warn_immediately);

        // Set the WarnPriority threshold to decide if WarpX has to abort when a warning is recorded
        if(std::string str_abort_on_warning_threshold = "";
            pp_warpx.query("abort_on_warning_threshold", str_abort_on_warning_threshold)){
            std::optional<ablastr::warn_manager::WarnPriority> abort_on_warning_threshold = std::nullopt;
            if (str_abort_on_warning_threshold == "high")
                abort_on_warning_threshold = ablastr::warn_manager::WarnPriority::high;
            else if (str_abort_on_warning_threshold == "medium" )
                abort_on_warning_threshold = ablastr::warn_manager::WarnPriority::medium;
            else if (str_abort_on_warning_threshold == "low")
                abort_on_warning_threshold = ablastr::warn_manager::WarnPriority::low;
            else {
                WARPX_ABORT_WITH_MESSAGE(str_abort_on_warning_threshold
                    +"is not a valid option for warpx.abort_on_warning_threshold (use: low, medium or high)");
            }
            ablastr::warn_manager::GetWMInstance().SetAbortThreshold(abort_on_warning_threshold);
        }

        std::vector<int> numprocs_in;
        utils::parser::queryArrWithParser(
            pp_warpx, "numprocs", numprocs_in, 0, AMREX_SPACEDIM);

        if (not numprocs_in.empty()) {
#ifdef WARPX_DIM_RZ
            if (electromagnetic_solver_id == ElectromagneticSolverAlgo::PSATD) {
                WARPX_ALWAYS_ASSERT_WITH_MESSAGE(numprocs_in[0] == 1,
                    "Domain decomposition in RZ with spectral solvers works only along z direction");
            }
#endif
            WARPX_ALWAYS_ASSERT_WITH_MESSAGE
                (numprocs_in.size() == AMREX_SPACEDIM,
                 "warpx.numprocs, if specified, must have AMREX_SPACEDIM numbers");
            WARPX_ALWAYS_ASSERT_WITH_MESSAGE
                (ParallelDescriptor::NProcs() == AMREX_D_TERM(numprocs_in[0],
                                                             *numprocs_in[1],
                                                             *numprocs_in[2]),
                 "warpx.numprocs, if specified, its product must be equal to the number of processes");
            for (int idim = 0; idim < AMREX_SPACEDIM; ++idim) {
                numprocs[idim] = numprocs_in[idim];
            }
        }

        using ablastr::utils::SignalHandling;
        std::vector<std::string> signals_in;
        pp_warpx.queryarr("break_signals", signals_in);

#if defined(__linux__) || defined(__APPLE__)
        for (const std::string &str : signals_in) {
            const int sig = SignalHandling::parseSignalNameToNumber(str);
            SignalHandling::signal_conf_requests[SignalHandling::SIGNAL_REQUESTS_BREAK][sig] = true;
        }
        signals_in.clear();
#else
        WARPX_ALWAYS_ASSERT_WITH_MESSAGE(signals_in.empty(),
                                         "Signal handling requested in input, but is not supported on this platform");
#endif

        bool have_checkpoint_diagnostic = false;

        const ParmParse pp("diagnostics");
        std::vector<std::string> diags_names;
        pp.queryarr("diags_names", diags_names);

        for (const auto &diag : diags_names) {
            const ParmParse dd(diag);
            std::string format;
            dd.query("format", format);
            if (format == "checkpoint") {
                have_checkpoint_diagnostic = true;
                break;
            }
        }

        pp_warpx.queryarr("checkpoint_signals", signals_in);
#if defined(__linux__) || defined(__APPLE__)
        for (const std::string &str : signals_in) {
            const int sig = SignalHandling::parseSignalNameToNumber(str);
            SignalHandling::signal_conf_requests[SignalHandling::SIGNAL_REQUESTS_CHECKPOINT][sig] = true;
            WARPX_ALWAYS_ASSERT_WITH_MESSAGE(have_checkpoint_diagnostic,
                                             "Signal handling was requested to checkpoint, but no checkpoint diagnostic is configured");
        }
#else
        WARPX_ALWAYS_ASSERT_WITH_MESSAGE(signals_in.empty(),
                                         "Signal handling requested in input, but is not supported on this platform");
#endif

        // set random seed
        std::string random_seed = "default";
        pp_warpx.query("random_seed", random_seed);
        if ( random_seed != "default" ) {
            const unsigned long myproc_1 = ParallelDescriptor::MyProc() + 1;
            if ( random_seed == "random" ) {
                std::random_device rd;
                std::uniform_int_distribution<int> dist(2, INT_MAX);
                const unsigned long cpu_seed = myproc_1 * dist(rd);
                const unsigned long gpu_seed = myproc_1 * dist(rd);
                ResetRandomSeed(cpu_seed, gpu_seed);
            } else if ( std::stoi(random_seed) > 0 ) {
                const unsigned long nprocs = ParallelDescriptor::NProcs();
                const unsigned long seed_long = std::stoul(random_seed);
                const unsigned long cpu_seed = myproc_1 * seed_long;
                const unsigned long gpu_seed = (myproc_1 + nprocs) * seed_long;
                ResetRandomSeed(cpu_seed, gpu_seed);
            } else {
                WARPX_ABORT_WITH_MESSAGE(
                    "warpx.random_seed must be \"default\", \"random\" or an integer > 0.");
            }
        }

        utils::parser::queryWithParser(pp_warpx, "cfl", cfl);
        pp_warpx.query("verbose", verbose);
        utils::parser::queryWithParser(pp_warpx, "regrid_int", regrid_int);
        pp_warpx.query("do_subcycling", do_subcycling);
        pp_warpx.query("do_multi_J", do_multi_J);
        if (do_multi_J)
        {
            utils::parser::getWithParser(
                pp_warpx, "do_multi_J_n_depositions", do_multi_J_n_depositions);
        }
        pp_warpx.query("use_hybrid_QED", use_hybrid_QED);
        pp_warpx.query("safe_guard_cells", safe_guard_cells);
        std::vector<std::string> override_sync_intervals_string_vec = {"1"};
        pp_warpx.queryarr("override_sync_intervals", override_sync_intervals_string_vec);
        override_sync_intervals =
            utils::parser::IntervalsParser(override_sync_intervals_string_vec);

        WARPX_ALWAYS_ASSERT_WITH_MESSAGE(do_subcycling != 1 || max_level <= 1,
                                         "Subcycling method 1 only works for 2 levels.");

        ReadBoostedFrameParameters(gamma_boost, beta_boost, boost_direction);

        pp_warpx.query("do_device_synchronize", do_device_synchronize);

        // queryWithParser returns 1 if argument zmax_plasma_to_compute_max_step is
        // specified by the user, 0 otherwise.
        do_compute_max_step_from_zmax = utils::parser::queryWithParser(
            pp_warpx, "zmax_plasma_to_compute_max_step",
            zmax_plasma_to_compute_max_step);

        pp_warpx.query("compute_max_step_from_btd",
            compute_max_step_from_btd);

        pp_warpx.query("do_moving_window", do_moving_window);
        if (do_moving_window)
        {
            utils::parser::queryWithParser(
                pp_warpx, "start_moving_window_step", start_moving_window_step);
            utils::parser::queryWithParser(
                pp_warpx, "end_moving_window_step", end_moving_window_step);
            std::string s;
            pp_warpx.get("moving_window_dir", s);
            if (s == "x" || s == "X") {
                moving_window_dir = 0;
            }
#if defined(WARPX_DIM_3D)
            else if (s == "y" || s == "Y") {
                moving_window_dir = 1;
            }
#endif
            else if (s == "z" || s == "Z") {
                moving_window_dir = WARPX_ZINDEX;
            }
            else {
                WARPX_ABORT_WITH_MESSAGE("Unknown moving_window_dir: "+s);
            }

            WARPX_ALWAYS_ASSERT_WITH_MESSAGE(Geom(0).isPeriodic(moving_window_dir) == 0,
                       "The problem must be non-periodic in the moving window direction");

            moving_window_x = geom[0].ProbLo(moving_window_dir);

            utils::parser::getWithParser(
                pp_warpx, "moving_window_v", moving_window_v);
            moving_window_v *= PhysConst::c;
        }

        pp_warpx.query("B_ext_grid_init_style", WarpX::B_ext_grid_s);
        pp_warpx.query("E_ext_grid_init_style", WarpX::E_ext_grid_s);

        if (WarpX::B_ext_grid_s == "read_from_file")
        {
            WARPX_ALWAYS_ASSERT_WITH_MESSAGE(max_level == 0,
                                             "External field reading is not implemented for more than one level");
            add_external_B_field = true;
        }
        if (WarpX::E_ext_grid_s == "read_from_file")
        {
            WARPX_ALWAYS_ASSERT_WITH_MESSAGE(max_level == 0,
                                             "External field reading is not implemented for more than one level");
            add_external_E_field = true;
        }

        electrostatic_solver_id = GetAlgorithmInteger(pp_warpx, "do_electrostatic");
        // if an electrostatic solver is used, set the Maxwell solver to None
        if (electrostatic_solver_id != ElectrostaticSolverAlgo::None) {
            electromagnetic_solver_id = ElectromagneticSolverAlgo::None;
        }

#if defined(AMREX_USE_EB) && defined(WARPX_DIM_RZ)
        WARPX_ALWAYS_ASSERT_WITH_MESSAGE(
        electromagnetic_solver_id==ElectromagneticSolverAlgo::None,
        "Currently, the embedded boundary in RZ only works for electrostatic solvers (or no solver).");
#endif

        if (electrostatic_solver_id == ElectrostaticSolverAlgo::LabFrame ||
            electrostatic_solver_id == ElectrostaticSolverAlgo::LabFrameElectroMagnetostatic)
        {
            // Note that with the relativistic version, these parameters would be
            // input for each species.
            utils::parser::queryWithParser(
                pp_warpx, "self_fields_required_precision", self_fields_required_precision);
            utils::parser::queryWithParser(
                pp_warpx, "self_fields_absolute_tolerance", self_fields_absolute_tolerance);
            utils::parser::queryWithParser(
                pp_warpx, "self_fields_max_iters", self_fields_max_iters);
            pp_warpx.query("self_fields_verbosity", self_fields_verbosity);
        }
        // Parse the input file for domain boundary potentials
        const ParmParse pp_boundary("boundary");
        pp_boundary.query("potential_lo_x", m_poisson_boundary_handler.potential_xlo_str);
        pp_boundary.query("potential_hi_x", m_poisson_boundary_handler.potential_xhi_str);
        pp_boundary.query("potential_lo_y", m_poisson_boundary_handler.potential_ylo_str);
        pp_boundary.query("potential_hi_y", m_poisson_boundary_handler.potential_yhi_str);
        pp_boundary.query("potential_lo_z", m_poisson_boundary_handler.potential_zlo_str);
        pp_boundary.query("potential_hi_z", m_poisson_boundary_handler.potential_zhi_str);
        pp_warpx.query("eb_potential(x,y,z,t)", m_poisson_boundary_handler.potential_eb_str);
        m_poisson_boundary_handler.buildParsers();
#ifdef WARPX_DIM_RZ
        pp_boundary.query("verboncoeur_axis_correction", verboncoeur_axis_correction);
#endif

        utils::parser::queryWithParser(pp_warpx, "const_dt", m_const_dt);

        // Filter currently not working with FDTD solver in RZ geometry: turn OFF by default
        // (see https://github.com/ECP-WarpX/WarpX/issues/1943)
#ifdef WARPX_DIM_RZ
        if (WarpX::electromagnetic_solver_id != ElectromagneticSolverAlgo::PSATD) WarpX::use_filter = false;
#endif

        // Read filter and fill IntVect filter_npass_each_dir with
        // proper size for AMREX_SPACEDIM
        pp_warpx.query("use_filter", use_filter);
        pp_warpx.query("use_filter_compensation", use_filter_compensation);
        Vector<int> parse_filter_npass_each_dir(AMREX_SPACEDIM,1);
        utils::parser::queryArrWithParser(
            pp_warpx, "filter_npass_each_dir", parse_filter_npass_each_dir, 0, AMREX_SPACEDIM);
        filter_npass_each_dir[0] = parse_filter_npass_each_dir[0];
#if (AMREX_SPACEDIM >= 2)
        filter_npass_each_dir[1] = parse_filter_npass_each_dir[1];
#endif
#if defined(WARPX_DIM_3D)
        filter_npass_each_dir[2] = parse_filter_npass_each_dir[2];
#endif

        // TODO When k-space filtering will be implemented also for Cartesian geometries,
        // this code block will have to be applied in all cases (remove #ifdef condition)
#ifdef WARPX_DIM_RZ
        if (WarpX::electromagnetic_solver_id == ElectromagneticSolverAlgo::PSATD) {
            // With RZ spectral, only use k-space filtering
            use_kspace_filter = use_filter;
            use_filter = false;
        }
        else // FDTD
        {
            // Filter currently not working with FDTD solver in RZ geometry along R
            // (see https://github.com/ECP-WarpX/WarpX/issues/1943)
            WARPX_ALWAYS_ASSERT_WITH_MESSAGE(!use_filter || filter_npass_each_dir[0] == 0,
                "In RZ geometry with FDTD, filtering can only be apply along z. This can be controlled by setting warpx.filter_npass_each_dir");
        }
#endif

        utils::parser::queryWithParser(
            pp_warpx, "num_mirrors", num_mirrors);
        if (num_mirrors>0){
            mirror_z.resize(num_mirrors);
            utils::parser::getArrWithParser(
                pp_warpx, "mirror_z", mirror_z, 0, num_mirrors);
            mirror_z_width.resize(num_mirrors);
            utils::parser::getArrWithParser(
                pp_warpx, "mirror_z_width", mirror_z_width, 0, num_mirrors);
            mirror_z_npoints.resize(num_mirrors);
            utils::parser::getArrWithParser(
                pp_warpx, "mirror_z_npoints", mirror_z_npoints, 0, num_mirrors);
        }

        pp_warpx.query("do_single_precision_comms", do_single_precision_comms);
#ifdef AMREX_USE_FLOAT
        if (do_single_precision_comms) {
            do_single_precision_comms = 0;
            ablastr::warn_manager::WMRecordWarning(
                "comms",
                "Overwrote warpx.do_single_precision_comms to be 0, since WarpX was built in single precision.",
                ablastr::warn_manager::WarnPriority::low);
        }
#endif
        pp_warpx.query("do_shared_mem_charge_deposition", do_shared_mem_charge_deposition);
        pp_warpx.query("do_shared_mem_current_deposition", do_shared_mem_current_deposition);
#if !(defined(AMREX_USE_HIP) || defined(AMREX_USE_CUDA))
        WARPX_ALWAYS_ASSERT_WITH_MESSAGE(!do_shared_mem_current_deposition,
                "requested shared memory for current deposition, but shared memory is only available for CUDA or HIP");
#endif
        pp_warpx.query("shared_mem_current_tpb", shared_mem_current_tpb);

        // initialize the shared tilesize
        Vector<int> vect_shared_tilesize(AMREX_SPACEDIM, 1);
        const bool shared_tilesize_is_specified = utils::parser::queryArrWithParser(pp_warpx, "shared_tilesize",
                                                            vect_shared_tilesize, 0, AMREX_SPACEDIM);
        if (shared_tilesize_is_specified){
            for (int i=0; i<AMREX_SPACEDIM; i++)
                shared_tilesize[i] = vect_shared_tilesize[i];
        }

        pp_warpx.query("serialize_initial_conditions", serialize_initial_conditions);
        pp_warpx.query("refine_plasma", refine_plasma);
        pp_warpx.query("do_dive_cleaning", do_dive_cleaning);
        pp_warpx.query("do_divb_cleaning", do_divb_cleaning);
        utils::parser::queryWithParser(
            pp_warpx, "n_field_gather_buffer", n_field_gather_buffer);
        utils::parser::queryWithParser(
            pp_warpx, "n_current_deposition_buffer", n_current_deposition_buffer);

        amrex::Real quantum_xi_tmp;
        const auto quantum_xi_is_specified =
            utils::parser::queryWithParser(pp_warpx, "quantum_xi", quantum_xi_tmp);
        if (quantum_xi_is_specified) {
            double const quantum_xi = quantum_xi_tmp;
            quantum_xi_c2 = static_cast<amrex::Real>(quantum_xi * PhysConst::c * PhysConst::c);
        }

        for (int idim = 0; idim < AMREX_SPACEDIM; ++idim) {
            WARPX_ALWAYS_ASSERT_WITH_MESSAGE(
                !(
                    ( WarpX::field_boundary_lo[idim] == FieldBoundaryType::PML &&
                    WarpX::field_boundary_lo[idim] == FieldBoundaryType::Absorbing_SilverMueller ) ||
                    ( WarpX::field_boundary_hi[idim] == FieldBoundaryType::PML &&
                     WarpX::field_boundary_hi[idim] == FieldBoundaryType::Absorbing_SilverMueller )
                ),
                "PML and Silver-Mueller boundary conditions cannot be activated at the same time.");


            if (WarpX::field_boundary_lo[idim] == FieldBoundaryType::Absorbing_SilverMueller ||
                WarpX::field_boundary_hi[idim] == FieldBoundaryType::Absorbing_SilverMueller)
            {
                // SilverMueller is implemented for Yee
                WARPX_ALWAYS_ASSERT_WITH_MESSAGE(
                    electromagnetic_solver_id == ElectromagneticSolverAlgo::Yee,
                    "The Silver-Mueller boundary condition can only be used with the Yee solver.");
            }
        }

        utils::parser::queryWithParser(pp_warpx, "pml_ncell", pml_ncell);
        utils::parser::queryWithParser(pp_warpx, "pml_delta", pml_delta);
        pp_warpx.query("pml_has_particles", pml_has_particles);
        pp_warpx.query("do_pml_j_damping", do_pml_j_damping);
        pp_warpx.query("do_pml_in_domain", do_pml_in_domain);
        pp_warpx.query("do_similar_dm_pml", do_similar_dm_pml);
        // Read `v_particle_pml` in units of the speed of light
        v_particle_pml = 1._rt;
        utils::parser::queryWithParser(pp_warpx, "v_particle_pml", v_particle_pml);
        WARPX_ALWAYS_ASSERT_WITH_MESSAGE(0._rt < v_particle_pml && v_particle_pml <= 1._rt,
            "Input value for the velocity warpx.v_particle_pml of the macroparticle must be in (0,1] (in units of c).");
        // Scale by the speed of light
        v_particle_pml = v_particle_pml * PhysConst::c;

        // Default values of WarpX::do_pml_dive_cleaning and WarpX::do_pml_divb_cleaning:
        // true for Cartesian PSATD solver, false otherwise
        do_pml_dive_cleaning = false;
        do_pml_divb_cleaning = false;
#ifndef WARPX_DIM_RZ
        if (electromagnetic_solver_id == ElectromagneticSolverAlgo::PSATD)
        {
            do_pml_dive_cleaning = true;
            do_pml_divb_cleaning = true;
        }

        // If WarpX::do_dive_cleaning = true, set also WarpX::do_pml_dive_cleaning = true
        // (possibly overwritten by users in the input file, see query below)
        if (do_dive_cleaning) do_pml_dive_cleaning = true;

        // If WarpX::do_divb_cleaning = true, set also WarpX::do_pml_divb_cleaning = true
        // (possibly overwritten by users in the input file, see query below)
        // TODO Implement div(B) cleaning in PML with FDTD and remove second if condition
        if (do_divb_cleaning && electromagnetic_solver_id == ElectromagneticSolverAlgo::PSATD) do_pml_divb_cleaning = true;
#endif

        // Query input parameters to use div(E) and div(B) cleaning in PMLs
        pp_warpx.query("do_pml_dive_cleaning", do_pml_dive_cleaning);
        pp_warpx.query("do_pml_divb_cleaning", do_pml_divb_cleaning);

        // TODO Implement div(B) cleaning in PML with FDTD and remove ASSERT
        if (electromagnetic_solver_id != ElectromagneticSolverAlgo::PSATD)
        {
            WARPX_ALWAYS_ASSERT_WITH_MESSAGE(
                do_pml_divb_cleaning == false,
                "warpx.do_pml_divb_cleaning = true not implemented for FDTD solver");
        }

        // Divergence cleaning in PMLs for PSATD solver implemented only
        // for both div(E) and div(B) cleaning
        if (electromagnetic_solver_id == ElectromagneticSolverAlgo::PSATD)
        {
            WARPX_ALWAYS_ASSERT_WITH_MESSAGE(
                do_pml_dive_cleaning == do_pml_divb_cleaning,
                "warpx.do_pml_dive_cleaning = "
                + std::to_string(do_pml_dive_cleaning)
                +" and warpx.do_pml_divb_cleaning = "
                + std::to_string(do_pml_divb_cleaning)
                + ": this case is not implemented yet,"
                + " please set both parameters to the same value"
            );
        }

#ifdef WARPX_DIM_RZ
        WARPX_ALWAYS_ASSERT_WITH_MESSAGE( isAnyBoundaryPML() == false || electromagnetic_solver_id == ElectromagneticSolverAlgo::PSATD,
            "PML are not implemented in RZ geometry with FDTD; please set a different boundary condition using boundary.field_lo and boundary.field_hi.");
        WARPX_ALWAYS_ASSERT_WITH_MESSAGE( field_boundary_lo[1] != FieldBoundaryType::PML && field_boundary_hi[1] != FieldBoundaryType::PML,
            "PML are not implemented in RZ geometry along z; please set a different boundary condition using boundary.field_lo and boundary.field_hi.");
        WARPX_ALWAYS_ASSERT_WITH_MESSAGE( (do_pml_dive_cleaning == false && do_pml_divb_cleaning == false),
            "do_pml_dive_cleaning and do_pml_divb_cleaning are not implemented in RZ geometry." );
#endif

        WARPX_ALWAYS_ASSERT_WITH_MESSAGE(
            (do_pml_j_damping==0)||(do_pml_in_domain==1),
            "J-damping can only be done when PML are inside simulation domain (do_pml_in_domain=1)"
        );

        {
            // Parameters below control all plotfile diagnostics
            bool plotfile_min_max = true;
            pp_warpx.query("plotfile_min_max", plotfile_min_max);
            if (plotfile_min_max) {
                plotfile_headerversion = amrex::VisMF::Header::Version_v1;
            } else {
                plotfile_headerversion = amrex::VisMF::Header::NoFabHeader_v1;
            }
            pp_warpx.query("usesingleread", use_single_read);
            pp_warpx.query("usesinglewrite", use_single_write);
            ParmParse pp_vismf("vismf");
            pp_vismf.add("usesingleread", use_single_read);
            pp_vismf.add("usesinglewrite", use_single_write);
            utils::parser::queryWithParser(pp_warpx, "mffile_nstreams", mffile_nstreams);
            VisMF::SetMFFileInStreams(mffile_nstreams);
            utils::parser::queryWithParser(pp_warpx, "field_io_nfiles", field_io_nfiles);
            VisMF::SetNOutFiles(field_io_nfiles);
            utils::parser::queryWithParser(pp_warpx, "particle_io_nfiles", particle_io_nfiles);
            ParmParse pp_particles("particles");
            pp_particles.add("particles_nfiles", particle_io_nfiles);
        }

        if (maxLevel() > 0) {
            Vector<Real> lo, hi;
            utils::parser::getArrWithParser(pp_warpx, "fine_tag_lo", lo);
            utils::parser::getArrWithParser(pp_warpx, "fine_tag_hi", hi);
            fine_tag_lo = RealVect{lo};
            fine_tag_hi = RealVect{hi};
        }

        pp_warpx.query("do_dynamic_scheduling", do_dynamic_scheduling);

        // Integer that corresponds to the type of grid used in the simulation
        // (collocated, staggered, hybrid)
        grid_type = GetAlgorithmInteger(pp_warpx, "grid_type");

        // Use same shape factors in all directions, for gathering
        if (grid_type == GridType::Collocated) galerkin_interpolation = false;

#ifdef WARPX_DIM_RZ
        // Only needs to be set with WARPX_DIM_RZ, otherwise defaults to 1
        utils::parser::queryWithParser(pp_warpx, "n_rz_azimuthal_modes", n_rz_azimuthal_modes);
        WARPX_ALWAYS_ASSERT_WITH_MESSAGE( n_rz_azimuthal_modes > 0,
            "The number of azimuthal modes (n_rz_azimuthal_modes) must be at least 1");
#endif

        // Set default parameters with hybrid grid (parsed later below)
        if (grid_type == GridType::Hybrid)
        {
            // Finite-order centering of fields (staggered to nodal)
            // Default field gathering algorithm will be set below
            field_centering_nox = 8;
            field_centering_noy = 8;
            field_centering_noz = 8;
            // Finite-order centering of currents (nodal to staggered)
            do_current_centering = true;
            current_centering_nox = 8;
            current_centering_noy = 8;
            current_centering_noz = 8;
        }

        // If true, the current is deposited on a nodal grid and centered onto
        // a staggered grid. Setting warpx.do_current_centering=1 makes sense
        // only if warpx.grid_type=hybrid. Instead, if warpx.grid_type=nodal or
        // warpx.grid_type=staggered, Maxwell's equations are solved either on a
        // collocated grid or on a staggered grid without current centering.
        pp_warpx.query("do_current_centering", do_current_centering);
        if (do_current_centering)
        {
            WARPX_ALWAYS_ASSERT_WITH_MESSAGE(
                grid_type == GridType::Hybrid,
                "warpx.do_current_centering=1 can be used only with warpx.grid_type=hybrid");

            utils::parser::queryWithParser(
                pp_warpx, "current_centering_nox", current_centering_nox);
            utils::parser::queryWithParser(
                pp_warpx, "current_centering_noy", current_centering_noy);
            utils::parser::queryWithParser(
                pp_warpx, "current_centering_noz", current_centering_noz);

            AllocateCenteringCoefficients(device_current_centering_stencil_coeffs_x,
                                          device_current_centering_stencil_coeffs_y,
                                          device_current_centering_stencil_coeffs_z,
                                          current_centering_nox,
                                          current_centering_noy,
                                          current_centering_noz,
                                          grid_type);
        }

        WARPX_ALWAYS_ASSERT_WITH_MESSAGE(
            maxLevel() == 0 || !do_current_centering,
            "Finite-order centering of currents is not implemented with mesh refinement"
        );
    }

    {
        const ParmParse pp_algo("algo");
#ifdef WARPX_DIM_RZ
        WARPX_ALWAYS_ASSERT_WITH_MESSAGE( electromagnetic_solver_id != ElectromagneticSolverAlgo::CKC,
            "algo.maxwell_solver = ckc is not (yet) available for RZ geometry");
#endif
#ifndef WARPX_USE_PSATD
        WARPX_ALWAYS_ASSERT_WITH_MESSAGE( electromagnetic_solver_id != ElectromagneticSolverAlgo::PSATD,
            "algo.maxwell_solver = psatd is not supported because WarpX was built without spectral solvers");
#endif

#ifdef WARPX_DIM_RZ
        WARPX_ALWAYS_ASSERT_WITH_MESSAGE(Geom(0).isPeriodic(0) == 0,
            "The problem must not be periodic in the radial direction");

        // Ensure code aborts if PEC is specified at r=0 for RZ
        if (Geom(0).ProbLo(0) == 0){
            WARPX_ALWAYS_ASSERT_WITH_MESSAGE(
                WarpX::field_boundary_lo[0] == FieldBoundaryType::None,
                "Error : Field boundary at r=0 must be ``none``. \n");
        }

        if (electromagnetic_solver_id == ElectromagneticSolverAlgo::PSATD) {
            // Force grid_type=collocated (neither staggered nor hybrid)
            // and use same shape factors in all directions for gathering
            grid_type = GridType::Collocated;
            galerkin_interpolation = false;
        }
#endif

        // note: current_deposition must be set after maxwell_solver is already determined,
        //       because its default depends on the solver selection
        current_deposition_algo = GetAlgorithmInteger(pp_algo, "current_deposition");
        charge_deposition_algo = GetAlgorithmInteger(pp_algo, "charge_deposition");
        particle_pusher_algo = GetAlgorithmInteger(pp_algo, "particle_pusher");
        evolve_scheme = GetAlgorithmInteger(pp_algo, "evolve_scheme");
        pp_algo.query("max_picard_iterations", max_picard_iterations);
        pp_algo.query("picard_iteration_tolerance", picard_iteration_tolerance);

        WARPX_ALWAYS_ASSERT_WITH_MESSAGE(
            current_deposition_algo != CurrentDepositionAlgo::Esirkepov ||
            !do_current_centering,
            "Current centering (nodal deposition) cannot be used with Esirkepov deposition."
            "Please set warpx.do_current_centering = 0 or algo.current_deposition = direct.");

        WARPX_ALWAYS_ASSERT_WITH_MESSAGE(
            WarpX::current_deposition_algo != CurrentDepositionAlgo::Vay ||
            !do_current_centering,
            "Vay deposition not implemented with current centering");

        WARPX_ALWAYS_ASSERT_WITH_MESSAGE(
            WarpX::current_deposition_algo != CurrentDepositionAlgo::Vay ||
            maxLevel() <= 0,
            "Vay deposition not implemented with mesh refinement");

        if (WarpX::current_deposition_algo == CurrentDepositionAlgo::Vay) {
            WARPX_ALWAYS_ASSERT_WITH_MESSAGE(
                electromagnetic_solver_id == ElectromagneticSolverAlgo::PSATD,
                "Vay deposition is implemented only for PSATD");
        }

        if (WarpX::current_deposition_algo == CurrentDepositionAlgo::Vay) {
            WARPX_ALWAYS_ASSERT_WITH_MESSAGE(
                do_multi_J == false,
                "Vay deposition not implemented with multi-J algorithm");
        }

        // Query algo.field_gathering from input, set field_gathering_algo to
        // "default" if not found (default defined in Utils/WarpXAlgorithmSelection.cpp)
        field_gathering_algo = GetAlgorithmInteger(pp_algo, "field_gathering");

        // Set default field gathering algorithm for hybrid grids (momentum-conserving)
        std::string tmp_algo;
        // - algo.field_gathering not found in the input
        // - field_gathering_algo set to "default" above
        //   (default defined in Utils/WarpXAlgorithmSelection.cpp)
        // - reset default value here for hybrid grids
        if (pp_algo.query("field_gathering", tmp_algo) == false)
        {
            if (grid_type == GridType::Hybrid)
            {
                field_gathering_algo = GatheringAlgo::MomentumConserving;
            }
        }
        // - algo.field_gathering found in the input
        // - field_gathering_algo read above and set to user-defined value
        else
        {
            if (grid_type == GridType::Hybrid)
            {
                WARPX_ALWAYS_ASSERT_WITH_MESSAGE(
                    field_gathering_algo == GatheringAlgo::MomentumConserving,
                    "Hybrid grid (warpx.grid_type=hybrid) should be used only with "
                    "momentum-conserving field gathering algorithm "
                    "(algo.field_gathering=momentum-conserving)");
            }
        }

        // Use same shape factors in all directions, for gathering
        if (field_gathering_algo == GatheringAlgo::MomentumConserving) galerkin_interpolation = false;

        em_solver_medium = GetAlgorithmInteger(pp_algo, "em_solver_medium");
        if (em_solver_medium == MediumForEM::Macroscopic ) {
            macroscopic_solver_algo = GetAlgorithmInteger(pp_algo,"macroscopic_sigma_method");
        }

        // Load balancing parameters
        std::vector<std::string> load_balance_intervals_string_vec = {"0"};
        pp_algo.queryarr("load_balance_intervals", load_balance_intervals_string_vec);
        load_balance_intervals = utils::parser::IntervalsParser(
            load_balance_intervals_string_vec);
        pp_algo.query("load_balance_with_sfc", load_balance_with_sfc);
        // Knapsack factor only used with non-SFC strategy
        if (!load_balance_with_sfc)
            pp_algo.query("load_balance_knapsack_factor", load_balance_knapsack_factor);
        utils::parser::queryWithParser(pp_algo, "load_balance_efficiency_ratio_threshold",
                        load_balance_efficiency_ratio_threshold);
        load_balance_costs_update_algo = GetAlgorithmInteger(pp_algo, "load_balance_costs_update");
        if (WarpX::load_balance_costs_update_algo==LoadBalanceCostsUpdateAlgo::Heuristic) {
            utils::parser::queryWithParser(
                pp_algo, "costs_heuristic_cells_wt", costs_heuristic_cells_wt);
            utils::parser::queryWithParser(
                pp_algo, "costs_heuristic_particles_wt", costs_heuristic_particles_wt);
        }
#   ifndef WARPX_USE_GPUCLOCK
        WARPX_ALWAYS_ASSERT_WITH_MESSAGE(WarpX::load_balance_costs_update_algo!=LoadBalanceCostsUpdateAlgo::GpuClock,
            "`algo.load_balance_costs_update = gpuclock` requires to compile with `-DWarpX_GPUCLOCK=ON`.");
#   endif // !WARPX_USE_GPUCLOCK

        // Parse algo.particle_shape and check that input is acceptable
        // (do this only if there is at least one particle or laser species)
        const ParmParse pp_particles("particles");
        std::vector<std::string> species_names;
        pp_particles.queryarr("species_names", species_names);

        const ParmParse pp_lasers("lasers");
        std::vector<std::string> lasers_names;
        pp_lasers.queryarr("names", lasers_names);

#ifdef WARPX_DIM_RZ
        // Here we check if the simulation includes laser and the number of
        // azimuthal modes is less than 2.
        // In that case we should throw a specific warning since
        // representation of a laser pulse in cylindrical coordinates
        // requires at least 2 azimuthal modes
        if (lasers_names.size() > 0 && n_rz_azimuthal_modes < 2) {
            ablastr::warn_manager::WMRecordWarning("Laser",
            "Laser pulse representation in RZ requires at least 2 azimuthal modes",
            ablastr::warn_manager::WarnPriority::high);
        }
#endif

        std::vector<std::string> sort_intervals_string_vec = {"-1"};
        int particle_shape;
        if (!species_names.empty() || !lasers_names.empty()) {
            if (utils::parser::queryWithParser(pp_algo, "particle_shape", particle_shape)){

                WARPX_ALWAYS_ASSERT_WITH_MESSAGE(
                    (particle_shape >= 1) && (particle_shape <=3),
                    "algo.particle_shape can be only 1, 2, or 3"
                );

                nox = particle_shape;
                noy = particle_shape;
                noz = particle_shape;
            }
            else{
                WARPX_ABORT_WITH_MESSAGE(
                    "algo.particle_shape must be set in the input file:"
                    " please set algo.particle_shape to 1, 2, or 3");
            }

            if ((maxLevel() > 0) && (particle_shape > 1) && (do_pml_j_damping == 1))
            {
                ablastr::warn_manager::WMRecordWarning("Particles",
                    "When algo.particle_shape > 1,"
                    "some numerical artifact will be present at the interface between coarse and fine patch."
                    "We recommend setting algo.particle_shape = 1 in order to avoid this issue");
            }

            // default sort interval for particles if species or lasers vector is not empty
#ifdef AMREX_USE_GPU
            sort_intervals_string_vec = {"4"};
#else
            sort_intervals_string_vec = {"-1"};
#endif
        }

        const amrex::ParmParse pp_warpx("warpx");
        pp_warpx.queryarr("sort_intervals", sort_intervals_string_vec);
        sort_intervals = utils::parser::IntervalsParser(sort_intervals_string_vec);

        Vector<int> vect_sort_bin_size(AMREX_SPACEDIM,1);
        const bool sort_bin_size_is_specified =
            utils::parser::queryArrWithParser(
                pp_warpx, "sort_bin_size",
                vect_sort_bin_size, 0, AMREX_SPACEDIM);
        if (sort_bin_size_is_specified){
            for (int i=0; i<AMREX_SPACEDIM; i++)
                sort_bin_size[i] = vect_sort_bin_size[i];
        }

        pp_warpx.query("sort_particles_for_deposition",sort_particles_for_deposition);
        Vector<int> vect_sort_idx_type(AMREX_SPACEDIM,0);
        const bool sort_idx_type_is_specified =
            utils::parser::queryArrWithParser(
                pp_warpx, "sort_idx_type",
                vect_sort_idx_type, 0, AMREX_SPACEDIM);
        if (sort_idx_type_is_specified){
            for (int i=0; i<AMREX_SPACEDIM; i++)
                sort_idx_type[i] = vect_sort_idx_type[i];
        }

    }

    {
        const ParmParse pp_interpolation("interpolation");

        pp_interpolation.query("galerkin_scheme",galerkin_interpolation);
    }

    {
        const ParmParse pp_warpx("warpx");

        // If warpx.grid_type=staggered or warpx.grid_type=hybrid,
        // and algo.field_gathering=momentum-conserving, the fields are solved
        // on a staggered grid and centered onto a nodal grid for gathering.
        // Instead, if warpx.grid_type=collocated, the momentum-conserving and
        // energy conserving field gathering algorithms are equivalent (forces
        // gathered from the collocated grid) and no fields centering occurs.
        if (WarpX::field_gathering_algo == GatheringAlgo::MomentumConserving &&
            WarpX::grid_type != GridType::Collocated)
        {
            utils::parser::queryWithParser(
                pp_warpx, "field_centering_nox", field_centering_nox);
            utils::parser::queryWithParser(
                pp_warpx, "field_centering_noy", field_centering_noy);
            utils::parser::queryWithParser(
                pp_warpx, "field_centering_noz", field_centering_noz);

            AllocateCenteringCoefficients(device_field_centering_stencil_coeffs_x,
                                          device_field_centering_stencil_coeffs_y,
                                          device_field_centering_stencil_coeffs_z,
                                          field_centering_nox,
                                          field_centering_noy,
                                          field_centering_noz,
                                          grid_type);
        }

        // Finite-order centering is not implemented with mesh refinement
        // (note that when warpx.grid_type=collocated, finite-order centering is not used anyways)
        if (maxLevel() > 0 && WarpX::grid_type != GridType::Collocated)
        {
            WARPX_ALWAYS_ASSERT_WITH_MESSAGE(
                field_centering_nox == 2 && field_centering_noy == 2 && field_centering_noz == 2,
                "High-order centering of fields (order > 2) is not implemented with mesh refinement");
        }
    }

    if (electromagnetic_solver_id == ElectromagneticSolverAlgo::PSATD)
    {
        const ParmParse pp_psatd("psatd");
        pp_psatd.query("periodic_single_box_fft", fft_periodic_single_box);

        std::string nox_str;
        std::string noy_str;
        std::string noz_str;

        pp_psatd.query("nox", nox_str);
        pp_psatd.query("noy", noy_str);
        pp_psatd.query("noz", noz_str);

        if(nox_str == "inf") {
            nox_fft = -1;
        } else {
            utils::parser::queryWithParser(pp_psatd, "nox", nox_fft);
        }
        if(noy_str == "inf") {
            noy_fft = -1;
        } else {
            utils::parser::queryWithParser(pp_psatd, "noy", noy_fft);
        }
        if(noz_str == "inf") {
            noz_fft = -1;
        } else {
            utils::parser::queryWithParser(pp_psatd, "noz", noz_fft);
        }

        if (!fft_periodic_single_box) {
            WARPX_ALWAYS_ASSERT_WITH_MESSAGE(nox_fft > 0, "PSATD order must be finite unless psatd.periodic_single_box_fft is used");
            WARPX_ALWAYS_ASSERT_WITH_MESSAGE(noy_fft > 0, "PSATD order must be finite unless psatd.periodic_single_box_fft is used");
            WARPX_ALWAYS_ASSERT_WITH_MESSAGE(noz_fft > 0, "PSATD order must be finite unless psatd.periodic_single_box_fft is used");
        }

        // Integer that corresponds to the order of the PSATD solution
        // (whether the PSATD equations are derived from first-order or
        // second-order solution)
        psatd_solution_type = GetAlgorithmInteger(pp_psatd, "solution_type");

        // Integers that correspond to the time dependency of J (constant, linear)
        // and rho (linear, quadratic) for the PSATD algorithm
        J_in_time = GetAlgorithmInteger(pp_psatd, "J_in_time");
        rho_in_time = GetAlgorithmInteger(pp_psatd, "rho_in_time");

        if (psatd_solution_type != PSATDSolutionType::FirstOrder || do_multi_J == false)
        {
            WARPX_ALWAYS_ASSERT_WITH_MESSAGE(
                rho_in_time == RhoInTime::Linear,
                "psatd.rho_in_time=constant not yet implemented, "
                "except for psatd.solution_type=first-order and warpx.do_multi_J=1");
        }

        // Current correction activated by default, unless a charge-conserving
        // current deposition (Esirkepov, Vay) or the div(E) cleaning scheme
        // are used
        current_correction = true;
        if (WarpX::current_deposition_algo == CurrentDepositionAlgo::Esirkepov ||
            WarpX::current_deposition_algo == CurrentDepositionAlgo::Vay ||
            WarpX::do_dive_cleaning)
        {
            current_correction = false;
        }

        // TODO Remove this default when current correction will
        // be implemented for the multi-J algorithm as well.
        if (do_multi_J) current_correction = false;

        pp_psatd.query("current_correction", current_correction);

        if (current_correction == false &&
            current_deposition_algo != CurrentDepositionAlgo::Esirkepov &&
            current_deposition_algo != CurrentDepositionAlgo::Vay)
        {
            ablastr::warn_manager::WMRecordWarning(
                "Algorithms",
                "The chosen current deposition algorithm does not guarantee"
                " charge conservation, and no additional current correction"
                " algorithm is activated in order to compensate for that."
                " Lack of charge conservation may negatively affect the"
                " results of the simulation.",
                ablastr::warn_manager::WarnPriority::low);
        }

        pp_psatd.query("do_time_averaging", fft_do_time_averaging);

        if (WarpX::current_deposition_algo == CurrentDepositionAlgo::Vay)
        {
            WARPX_ALWAYS_ASSERT_WITH_MESSAGE(
                fft_periodic_single_box == false,
                "Option algo.current_deposition=vay must be used with psatd.periodic_single_box_fft=0.");
        }

        if (current_deposition_algo == CurrentDepositionAlgo::Vay)
        {
            WARPX_ALWAYS_ASSERT_WITH_MESSAGE(
                current_correction == false,
                "Options algo.current_deposition=vay and psatd.current_correction=1 cannot be combined together.");
        }

        // Auxiliary: boosted_frame = true if warpx.gamma_boost is set in the inputs
        const amrex::ParmParse pp_warpx("warpx");
        const bool boosted_frame = pp_warpx.query("gamma_boost", gamma_boost);

        // Check whether the default Galilean velocity should be used
        bool use_default_v_galilean = false;
        pp_psatd.query("use_default_v_galilean", use_default_v_galilean);

        WARPX_ALWAYS_ASSERT_WITH_MESSAGE(
            !use_default_v_galilean || boosted_frame,
            "psatd.use_default_v_galilean = 1 can be used only if warpx.gamma_boost is also set"
        );

        if (use_default_v_galilean == true && boosted_frame == true)
        {
            m_v_galilean[2] = -std::sqrt(1._rt - 1._rt / (gamma_boost * gamma_boost));
        }
        else
        {
            utils::parser::queryArrWithParser(
                pp_psatd, "v_galilean", m_v_galilean, 0, 3);
        }

        // Check whether the default comoving velocity should be used
        bool use_default_v_comoving = false;
        pp_psatd.query("use_default_v_comoving", use_default_v_comoving);

        WARPX_ALWAYS_ASSERT_WITH_MESSAGE(
            !use_default_v_comoving || boosted_frame,
            "psatd.use_default_v_comoving = 1 can be used only if warpx.gamma_boost is also set"
        );

        if (use_default_v_comoving == true && boosted_frame == true)
        {
            m_v_comoving[2] = -std::sqrt(1._rt - 1._rt / (gamma_boost * gamma_boost));
        }
        else
        {
            utils::parser::queryArrWithParser(
                pp_psatd, "v_comoving", m_v_comoving, 0, 3);
        }

        // Scale the Galilean/comoving velocity by the speed of light
        for (auto& vv : m_v_galilean) vv*= PhysConst::c;
        for (auto& vv : m_v_comoving) vv*= PhysConst::c;

        const auto v_galilean_is_zero =
            std::all_of(m_v_galilean.begin(), m_v_galilean.end(),
            [](const auto& val){return val == 0.;});

        const auto v_comoving_is_zero =
            std::all_of(m_v_comoving.begin(), m_v_comoving.end(),
            [](const auto& val){return val == 0.;});


        // Galilean and comoving algorithms should not be used together
        WARPX_ALWAYS_ASSERT_WITH_MESSAGE(
            v_galilean_is_zero || v_comoving_is_zero,
            "Galilean and comoving algorithms should not be used together"
        );


        if (current_deposition_algo == CurrentDepositionAlgo::Esirkepov) {

            // The comoving PSATD algorithm is not implemented nor tested with Esirkepov current deposition
            WARPX_ALWAYS_ASSERT_WITH_MESSAGE(v_comoving_is_zero,
                "Esirkepov current deposition cannot be used with the comoving PSATD algorithm");

            WARPX_ALWAYS_ASSERT_WITH_MESSAGE(v_galilean_is_zero,
                "Esirkepov current deposition cannot be used with the Galilean algorithm.");
        }

        WARPX_ALWAYS_ASSERT_WITH_MESSAGE(
            (current_deposition_algo != CurrentDepositionAlgo::Vay) ||
            v_galilean_is_zero,
            "Vay current deposition not implemented for Galilean algorithms"
        );

#   ifdef WARPX_DIM_RZ
        update_with_rho = true;
#   else
        if (m_v_galilean[0] == 0. && m_v_galilean[1] == 0. && m_v_galilean[2] == 0. &&
            m_v_comoving[0] == 0. && m_v_comoving[1] == 0. && m_v_comoving[2] == 0.) {
            update_with_rho = (do_dive_cleaning) ? true : false; // standard PSATD
        }
        else {
            update_with_rho = true;  // Galilean PSATD or comoving PSATD
        }
#   endif

        // Overwrite update_with_rho with value set in input file
        pp_psatd.query("update_with_rho", update_with_rho);

        WARPX_ALWAYS_ASSERT_WITH_MESSAGE(
            (!do_dive_cleaning) || update_with_rho,
            "warpx.do_dive_cleaning = 1 not implemented with psatd.update_with_rho = 0"
        );

        WARPX_ALWAYS_ASSERT_WITH_MESSAGE(
            v_comoving_is_zero || update_with_rho,
            "psatd.update_with_rho must be equal to 1 for comoving PSATD"
        );

        if (do_multi_J)
        {
            WARPX_ALWAYS_ASSERT_WITH_MESSAGE(
                v_galilean_is_zero,
                "Multi-J algorithm not implemented with Galilean PSATD"
            );
        }

        if (J_in_time == JInTime::Linear)
        {
            WARPX_ALWAYS_ASSERT_WITH_MESSAGE(
                update_with_rho,
                "psatd.update_with_rho must be set to 1 when psatd.J_in_time=linear");

            WARPX_ALWAYS_ASSERT_WITH_MESSAGE(
                v_galilean_is_zero,
                "psatd.J_in_time=linear not implemented with Galilean PSATD");

            WARPX_ALWAYS_ASSERT_WITH_MESSAGE(
                v_comoving_is_zero,
                "psatd.J_in_time=linear not implemented with comoving PSATD");

            WARPX_ALWAYS_ASSERT_WITH_MESSAGE(
                !current_correction,
                "psatd.current_correction=1 not implemented with psatd.J_in_time=linear");

            WARPX_ALWAYS_ASSERT_WITH_MESSAGE(
                current_deposition_algo != CurrentDepositionAlgo::Vay,
                "algo.current_deposition=vay not implemented with psatd.J_in_time=linear");
        }

        for (int dir = 0; dir < AMREX_SPACEDIM; dir++)
        {
            if (WarpX::field_boundary_lo[dir] == FieldBoundaryType::Damped ||
                WarpX::field_boundary_hi[dir] == FieldBoundaryType::Damped ) {
                WARPX_ALWAYS_ASSERT_WITH_MESSAGE(
                    WarpX::field_boundary_lo[dir] == WarpX::field_boundary_hi[dir],
                    "field boundary in both lo and hi must be set to Damped for PSATD"
                );
            }
        }

        // Fill guard cells with backward FFTs in directions with field damping
        for (int dir = 0; dir < AMREX_SPACEDIM; dir++)
        {
            if (WarpX::field_boundary_lo[dir] == FieldBoundaryType::Damped ||
                WarpX::field_boundary_hi[dir] == FieldBoundaryType::Damped)
            {
                WarpX::m_fill_guards_fields[dir] = 1;
            }
        }

        // Without periodic single box, fill guard cells with backward FFTs,
        // with current correction or Vay deposition
        if (fft_periodic_single_box == false)
        {
            if (current_correction ||
                current_deposition_algo == CurrentDepositionAlgo::Vay)
            {
                WarpX::m_fill_guards_current = amrex::IntVect(1);
            }
        }
    }

    if (electromagnetic_solver_id != ElectromagneticSolverAlgo::PSATD ) {
        for (int idim = 0; idim < AMREX_SPACEDIM; ++idim) {
            WARPX_ALWAYS_ASSERT_WITH_MESSAGE(
                (WarpX::field_boundary_lo[idim] != FieldBoundaryType::Damped) &&
                (WarpX::field_boundary_hi[idim] != FieldBoundaryType::Damped),
                "FieldBoundaryType::Damped is only supported for PSATD"
            );
        }
    }

    // for slice generation //
    {
        const ParmParse pp_slice("slice");
        amrex::Vector<Real> slice_lo(AMREX_SPACEDIM);
        amrex::Vector<Real> slice_hi(AMREX_SPACEDIM);
        Vector<int> slice_crse_ratio(AMREX_SPACEDIM);
        // set default slice_crse_ratio //
        for (int idim=0; idim < AMREX_SPACEDIM; ++idim )
        {
            slice_crse_ratio[idim] = 1;
        }
        utils::parser::queryArrWithParser(
        pp_slice, "dom_lo", slice_lo, 0, AMREX_SPACEDIM);
        utils::parser::queryArrWithParser(
        pp_slice, "dom_hi", slice_hi, 0, AMREX_SPACEDIM);
        utils::parser::queryArrWithParser(
        pp_slice, "coarsening_ratio",slice_crse_ratio,0,AMREX_SPACEDIM);
        utils::parser::queryWithParser(
        pp_slice, "plot_int",slice_plot_int);
        slice_realbox.setLo(slice_lo);
        slice_realbox.setHi(slice_hi);
        slice_cr_ratio = IntVect(AMREX_D_DECL(1,1,1));
        for (int idim = 0; idim < AMREX_SPACEDIM; ++idim)
        {
            if (slice_crse_ratio[idim] > 1 ) {
                slice_cr_ratio[idim] = slice_crse_ratio[idim];
            }
        }
    }
}

void
WarpX::BackwardCompatibility ()
{
    // Auxiliary variables
    int backward_int;
    bool backward_bool;
    std::string backward_str;
    amrex::Real backward_Real;

    const ParmParse pp_amr("amr");
    WARPX_ALWAYS_ASSERT_WITH_MESSAGE(
        !pp_amr.query("plot_int", backward_int),
        "amr.plot_int is not supported anymore. Please use the new syntax for diagnostics:\n"
        "diagnostics.diags_names = my_diag\n"
        "my_diag.intervals = 10\n"
        "for output every 10 iterations. See documentation for more information"
    );

    WARPX_ALWAYS_ASSERT_WITH_MESSAGE(
        !pp_amr.query("plot_file", backward_str),
        "amr.plot_file is not supported anymore. "
        "Please use the new syntax for diagnostics, see documentation."
    );

    const ParmParse pp_warpx("warpx");
    std::vector<std::string> backward_strings;
    WARPX_ALWAYS_ASSERT_WITH_MESSAGE(
        !pp_warpx.queryarr("fields_to_plot", backward_strings),
        "warpx.fields_to_plot is not supported anymore. "
        "Please use the new syntax for diagnostics, see documentation."
    );

    WARPX_ALWAYS_ASSERT_WITH_MESSAGE(
        !pp_warpx.query("plot_finepatch", backward_int),
        "warpx.plot_finepatch is not supported anymore. "
        "Please use the new syntax for diagnostics, see documentation."
    );

    WARPX_ALWAYS_ASSERT_WITH_MESSAGE(
        !pp_warpx.query("plot_crsepatch", backward_int),
        "warpx.plot_crsepatch is not supported anymore. "
        "Please use the new syntax for diagnostics, see documentation."
    );

    WARPX_ALWAYS_ASSERT_WITH_MESSAGE(
        !pp_warpx.queryarr("load_balance_int", backward_strings),
        "warpx.load_balance_int is no longer a valid option. "
        "Please use the renamed option algo.load_balance_intervals instead."
    );

    WARPX_ALWAYS_ASSERT_WITH_MESSAGE(
        !pp_warpx.queryarr("load_balance_intervals", backward_strings),
        "warpx.load_balance_intervals is no longer a valid option. "
        "Please use the renamed option algo.load_balance_intervals instead."
    );

    WARPX_ALWAYS_ASSERT_WITH_MESSAGE(
        !pp_warpx.query("load_balance_efficiency_ratio_threshold", backward_Real),
        "warpx.load_balance_efficiency_ratio_threshold is not supported anymore. "
        "Please use the renamed option algo.load_balance_efficiency_ratio_threshold."
    );

    WARPX_ALWAYS_ASSERT_WITH_MESSAGE(
        !pp_warpx.query("load_balance_with_sfc", backward_int),
        "warpx.load_balance_with_sfc is not supported anymore. "
        "Please use the renamed option algo.load_balance_with_sfc."
    );

    WARPX_ALWAYS_ASSERT_WITH_MESSAGE(
        !pp_warpx.query("load_balance_knapsack_factor", backward_Real),
        "warpx.load_balance_knapsack_factor is not supported anymore. "
        "Please use the renamed option algo.load_balance_knapsack_factor."
    );

    WARPX_ALWAYS_ASSERT_WITH_MESSAGE(
        !pp_warpx.queryarr("override_sync_int", backward_strings),
        "warpx.override_sync_int is no longer a valid option. "
        "Please use the renamed option warpx.override_sync_intervals instead."
    );

    WARPX_ALWAYS_ASSERT_WITH_MESSAGE(
        !pp_warpx.queryarr("sort_int", backward_strings),
        "warpx.sort_int is no longer a valid option. "
        "Please use the renamed option warpx.sort_intervals instead."
    );

    WARPX_ALWAYS_ASSERT_WITH_MESSAGE(
        !pp_warpx.query("do_nodal", backward_int),
        "warpx.do_nodal is not supported anymore. "
        "Please use the flag warpx.grid_type instead."
    );

    WARPX_ALWAYS_ASSERT_WITH_MESSAGE(
        !pp_warpx.query("use_kspace_filter", backward_int),
        "warpx.use_kspace_filter is not supported anymore. "
        "Please use the flag use_filter, see documentation."
    );

    WARPX_ALWAYS_ASSERT_WITH_MESSAGE(
        !pp_warpx.query("do_pml", backward_int),
        "do_pml is not supported anymore. Please use boundary.field_lo and boundary.field_hi"
        " to set the boundary conditions."
    );

    WARPX_ALWAYS_ASSERT_WITH_MESSAGE(
        !pp_warpx.query("serialize_ics", backward_bool),
        "warpx.serialize_ics is no longer a valid option. "
        "Please use the renamed option warpx.serialize_initial_conditions instead."
    );

    WARPX_ALWAYS_ASSERT_WITH_MESSAGE(
        !pp_warpx.query("do_back_transformed_diagnostics", backward_int),
        "Legacy back-transformed diagnostics are not supported anymore. "
        "Please use the new syntax for back-transformed diagnostics, see documentation."
    );

    WARPX_ALWAYS_ASSERT_WITH_MESSAGE(
        !pp_warpx.query("lab_data_directory", backward_str),
        "Legacy back-transformed diagnostics are not supported anymore. "
        "Please use the new syntax for back-transformed diagnostics, see documentation."
    );

    WARPX_ALWAYS_ASSERT_WITH_MESSAGE(
        !pp_warpx.query("num_snapshots_lab", backward_int),
        "Legacy back-transformed diagnostics are not supported anymore. "
        "Please use the new syntax for back-transformed diagnostics, see documentation."
    );

    WARPX_ALWAYS_ASSERT_WITH_MESSAGE(
        !pp_warpx.query("dt_snapshots_lab", backward_Real),
        "Legacy back-transformed diagnostics are not supported anymore. "
        "Please use the new syntax for back-transformed diagnostics, see documentation."
    );

    WARPX_ALWAYS_ASSERT_WITH_MESSAGE(
        !pp_warpx.query("dz_snapshots_lab", backward_Real),
        "Legacy back-transformed diagnostics are not supported anymore. "
        "Please use the new syntax for back-transformed diagnostics, see documentation."
    );

    WARPX_ALWAYS_ASSERT_WITH_MESSAGE(
        !pp_warpx.query("do_back_transformed_fields", backward_int),
        "Legacy back-transformed diagnostics are not supported anymore. "
        "Please use the new syntax for back-transformed diagnostics, see documentation."
    );

    WARPX_ALWAYS_ASSERT_WITH_MESSAGE(
        !pp_warpx.query("buffer_size", backward_int),
        "Legacy back-transformed diagnostics are not supported anymore. "
        "Please use the new syntax for back-transformed diagnostics, see documentation."
    );

    const ParmParse pp_slice("slice");

    WARPX_ALWAYS_ASSERT_WITH_MESSAGE(
        !pp_slice.query("num_slice_snapshots_lab", backward_int),
        "Legacy back-transformed diagnostics are not supported anymore. "
        "Please use the new syntax for back-transformed diagnostics, see documentation."
    );

    WARPX_ALWAYS_ASSERT_WITH_MESSAGE(
        !pp_slice.query("dt_slice_snapshots_lab", backward_Real),
        "Legacy back-transformed diagnostics are not supported anymore. "
        "Please use the new syntax for back-transformed diagnostics, see documentation."
    );

    WARPX_ALWAYS_ASSERT_WITH_MESSAGE(
        !pp_slice.query("particle_slice_width_lab", backward_Real),
        "Legacy back-transformed diagnostics are not supported anymore. "
        "Please use the new syntax for back-transformed diagnostics, see documentation."
    );

    const ParmParse pp_interpolation("interpolation");
    WARPX_ALWAYS_ASSERT_WITH_MESSAGE(
        !pp_interpolation.query("nox", backward_int) &&
        !pp_interpolation.query("noy", backward_int) &&
        !pp_interpolation.query("noz", backward_int),
        "interpolation.nox (as well as .noy, .noz) are not supported anymore."
        " Please use the new syntax algo.particle_shape instead"
    );

    const ParmParse pp_algo("algo");
    int backward_mw_solver;
    WARPX_ALWAYS_ASSERT_WITH_MESSAGE(
        !pp_algo.query("maxwell_fdtd_solver", backward_mw_solver),
        "algo.maxwell_fdtd_solver is not supported anymore. "
        "Please use the renamed option algo.maxwell_solver");

    const ParmParse pp_particles("particles");
    int nspecies;
    if (pp_particles.query("nspecies", nspecies)){
        ablastr::warn_manager::WMRecordWarning("Species",
            "particles.nspecies is ignored. Just use particles.species_names please.",
            ablastr::warn_manager::WarnPriority::low);
    }

    std::vector<std::string> backward_sp_names;
    pp_particles.queryarr("species_names", backward_sp_names);
    for(const std::string& speciesiter : backward_sp_names){
        const ParmParse pp_species(speciesiter);
        std::vector<amrex::Real> backward_vel;
        std::stringstream ssspecies;

        ssspecies << "'" << speciesiter << ".multiple_particles_vel_<x,y,z>'";
        ssspecies << " are not supported anymore. ";
        ssspecies << "Please use the renamed variables ";
        ssspecies << "'" << speciesiter << ".multiple_particles_u<x,y,z>' .";
        WARPX_ALWAYS_ASSERT_WITH_MESSAGE(
            !pp_species.queryarr("multiple_particles_vel_x", backward_vel) &&
            !pp_species.queryarr("multiple_particles_vel_y", backward_vel) &&
            !pp_species.queryarr("multiple_particles_vel_z", backward_vel),
            ssspecies.str());

        ssspecies.str("");
        ssspecies.clear();
        ssspecies << "'" << speciesiter << ".single_particle_vel'";
        ssspecies << " is not supported anymore. ";
        ssspecies << "Please use the renamed variable ";
        ssspecies << "'" << speciesiter << ".single_particle_u' .";
        WARPX_ALWAYS_ASSERT_WITH_MESSAGE(
            !pp_species.queryarr("single_particle_vel", backward_vel),
            ssspecies.str());
    }

    const ParmParse pp_collisions("collisions");
    int ncollisions;
    if (pp_collisions.query("ncollisions", ncollisions)){
        ablastr::warn_manager::WMRecordWarning("Collisions",
            "collisions.ncollisions is ignored. Just use particles.collision_names please.",
            ablastr::warn_manager::WarnPriority::low);
    }

    const ParmParse pp_lasers("lasers");
    int nlasers;
    if (pp_lasers.query("nlasers", nlasers)){
        ablastr::warn_manager::WMRecordWarning("Laser",
            "lasers.nlasers is ignored. Just use lasers.names please.",
            ablastr::warn_manager::WarnPriority::low);
    }
}

// This is a virtual function.
void
WarpX::MakeNewLevelFromScratch (int lev, Real time, const BoxArray& new_grids,
                                const DistributionMapping& new_dmap)
{
    AllocLevelData(lev, new_grids, new_dmap);
    InitLevelData(lev, time);
}

// This is a virtual function.
void
WarpX::MakeNewLevelFromCoarse (int /*lev*/, amrex::Real /*time*/, const amrex::BoxArray& /*ba*/,
                                         const amrex::DistributionMapping& /*dm*/)
{
    WARPX_ABORT_WITH_MESSAGE("MakeNewLevelFromCoarse: To be implemented");
}

void
WarpX::ClearLevel (int lev)
{
    for (int i = 0; i < 3; ++i) {
        Efield_aux[lev][i].reset();
        Bfield_aux[lev][i].reset();

        current_fp[lev][i].reset();
        Efield_fp [lev][i].reset();
        Bfield_fp [lev][i].reset();

        current_store[lev][i].reset();

        if (do_current_centering)
        {
            current_fp_nodal[lev][i].reset();
        }

        if (WarpX::current_deposition_algo == CurrentDepositionAlgo::Vay)
        {
            current_fp_vay[lev][i].reset();
        }

        if (electrostatic_solver_id == ElectrostaticSolverAlgo::LabFrameElectroMagnetostatic)
        {
            vector_potential_fp_nodal[lev][i].reset();
            vector_potential_grad_buf_e_stag[lev][i].reset();
            vector_potential_grad_buf_b_stag[lev][i].reset();
        }

        current_cp[lev][i].reset();
        Efield_cp [lev][i].reset();
        Bfield_cp [lev][i].reset();

        Efield_cax[lev][i].reset();
        Bfield_cax[lev][i].reset();
        current_buf[lev][i].reset();
    }

    if (WarpX::electromagnetic_solver_id == ElectromagneticSolverAlgo::HybridPIC)
    {
        m_hybrid_pic_model->ClearLevel(lev);
    }

    charge_buf[lev].reset();

    current_buffer_masks[lev].reset();
    gather_buffer_masks[lev].reset();

    F_fp  [lev].reset();
    G_fp  [lev].reset();
    rho_fp[lev].reset();
    phi_fp[lev].reset();
    F_cp  [lev].reset();
    G_cp  [lev].reset();
    rho_cp[lev].reset();

#ifdef WARPX_USE_PSATD
    if (WarpX::electromagnetic_solver_id == ElectromagneticSolverAlgo::PSATD) {
        spectral_solver_fp[lev].reset();
        spectral_solver_cp[lev].reset();
    }
#endif

    costs[lev].reset();
    load_balance_efficiency[lev] = -1;
}

void
WarpX::AllocLevelData (int lev, const BoxArray& ba, const DistributionMapping& dm)
{
<<<<<<< HEAD
    bool aux_is_nodal = ((field_gathering_algo == GatheringAlgo::MomentumConserving) &&
                         (evolve_scheme != EvolveScheme::ImplicitPicard));
=======
    const bool aux_is_nodal = (field_gathering_algo == GatheringAlgo::MomentumConserving);
>>>>>>> 1adbf5e4

#if   defined(WARPX_DIM_1D_Z)
    const amrex::RealVect dx(WarpX::CellSize(lev)[2]);
#elif   defined(WARPX_DIM_XZ) || defined(WARPX_DIM_RZ)
    const amrex::RealVect dx = {WarpX::CellSize(lev)[0], WarpX::CellSize(lev)[2]};
#elif defined(WARPX_DIM_3D)
    const amrex::RealVect dx = {WarpX::CellSize(lev)[0], WarpX::CellSize(lev)[1], WarpX::CellSize(lev)[2]};
#endif

    // Initialize filter before guard cells manager
    // (needs info on length of filter's stencil)
    if (use_filter)
    {
        InitFilter();
    }

    guard_cells.Init(
        dt[lev],
        dx,
        do_subcycling,
        WarpX::use_fdtd_nci_corr,
        grid_type,
        do_moving_window,
        moving_window_dir,
        WarpX::nox,
        nox_fft, noy_fft, noz_fft,
        NCIGodfreyFilter::m_stencil_width,
        electromagnetic_solver_id,
        maxLevel(),
        WarpX::m_v_galilean,
        WarpX::m_v_comoving,
        safe_guard_cells,
        WarpX::do_multi_J,
        WarpX::fft_do_time_averaging,
        WarpX::isAnyBoundaryPML(),
        WarpX::do_pml_in_domain,
        WarpX::pml_ncell,
        this->refRatio(),
        use_filter,
        bilinear_filter.stencil_length_each_dir);


#ifdef AMREX_USE_EB
        int max_guard = guard_cells.ng_FieldSolver.max();
        m_field_factory[lev] = amrex::makeEBFabFactory(Geom(lev), ba, dm,
                                                       {max_guard, max_guard, max_guard},
                                                       amrex::EBSupport::full);
#else
        m_field_factory[lev] = std::make_unique<FArrayBoxFactory>();
#endif


    if (mypc->nSpeciesDepositOnMainGrid() && n_current_deposition_buffer == 0) {
        n_current_deposition_buffer = 1;
        // This forces the allocation of buffers and allows the code associated
        // with buffers to run. But the buffer size of `1` is in fact not used,
        // `deposit_on_main_grid` forces all particles (whether or not they
        // are in buffers) to deposition on the main grid.
    }

    if (n_current_deposition_buffer < 0) {
        n_current_deposition_buffer = guard_cells.ng_alloc_J.max();
    }
    if (n_field_gather_buffer < 0) {
        // Field gather buffer should be larger than current deposition buffers
        n_field_gather_buffer = n_current_deposition_buffer + 1;
    }

    AllocLevelMFs(lev, ba, dm, guard_cells.ng_alloc_EB, guard_cells.ng_alloc_J,
                  guard_cells.ng_alloc_Rho, guard_cells.ng_alloc_F, guard_cells.ng_alloc_G, aux_is_nodal);

    if (evolve_scheme == EvolveScheme::ImplicitPicard) {
        EvolveImplicitPicardInit(lev);
    }

    m_accelerator_lattice[lev] = std::make_unique<AcceleratorLattice>();
    m_accelerator_lattice[lev]->InitElementFinder(lev, ba, dm);

}

void
WarpX::AllocLevelMFs (int lev, const BoxArray& ba, const DistributionMapping& dm,
                      const IntVect& ngEB, IntVect& ngJ, const IntVect& ngRho,
                      const IntVect& ngF, const IntVect& ngG, const bool aux_is_nodal)
{
    // Declare nodal flags
    IntVect Ex_nodal_flag, Ey_nodal_flag, Ez_nodal_flag;
    IntVect Bx_nodal_flag, By_nodal_flag, Bz_nodal_flag;
    IntVect jx_nodal_flag, jy_nodal_flag, jz_nodal_flag;
    IntVect rho_nodal_flag;
    IntVect phi_nodal_flag;
    amrex::IntVect F_nodal_flag, G_nodal_flag;

    // Set nodal flags
#if   defined(WARPX_DIM_1D_Z)
    // AMReX convention: x = missing dimension, y = missing dimension, z = only dimension
    Ex_nodal_flag = IntVect(1);
    Ey_nodal_flag = IntVect(1);
    Ez_nodal_flag = IntVect(0);
    Bx_nodal_flag = IntVect(0);
    By_nodal_flag = IntVect(0);
    Bz_nodal_flag = IntVect(1);
    jx_nodal_flag = IntVect(1);
    jy_nodal_flag = IntVect(1);
    jz_nodal_flag = IntVect(0);
#elif   defined(WARPX_DIM_XZ) || defined(WARPX_DIM_RZ)
    // AMReX convention: x = first dimension, y = missing dimension, z = second dimension
    Ex_nodal_flag = IntVect(0,1);
    Ey_nodal_flag = IntVect(1,1);
    Ez_nodal_flag = IntVect(1,0);
    Bx_nodal_flag = IntVect(1,0);
    By_nodal_flag = IntVect(0,0);
    Bz_nodal_flag = IntVect(0,1);
    jx_nodal_flag = IntVect(0,1);
    jy_nodal_flag = IntVect(1,1);
    jz_nodal_flag = IntVect(1,0);
#elif defined(WARPX_DIM_3D)
    Ex_nodal_flag = IntVect(0,1,1);
    Ey_nodal_flag = IntVect(1,0,1);
    Ez_nodal_flag = IntVect(1,1,0);
    Bx_nodal_flag = IntVect(1,0,0);
    By_nodal_flag = IntVect(0,1,0);
    Bz_nodal_flag = IntVect(0,0,1);
    jx_nodal_flag = IntVect(0,1,1);
    jy_nodal_flag = IntVect(1,0,1);
    jz_nodal_flag = IntVect(1,1,0);
#endif
    if (electrostatic_solver_id == ElectrostaticSolverAlgo::LabFrameElectroMagnetostatic)
    {
        jx_nodal_flag  = IntVect::TheNodeVector();
        jy_nodal_flag  = IntVect::TheNodeVector();
        jz_nodal_flag  = IntVect::TheNodeVector();
        ngJ = ngRho;
    }
    rho_nodal_flag = IntVect( AMREX_D_DECL(1,1,1) );
    phi_nodal_flag = IntVect::TheNodeVector();
    F_nodal_flag = amrex::IntVect::TheNodeVector();
    G_nodal_flag = amrex::IntVect::TheCellVector();

    // Overwrite nodal flags if necessary
    if (grid_type == GridType::Collocated) {
        Ex_nodal_flag  = IntVect::TheNodeVector();
        Ey_nodal_flag  = IntVect::TheNodeVector();
        Ez_nodal_flag  = IntVect::TheNodeVector();
        Bx_nodal_flag  = IntVect::TheNodeVector();
        By_nodal_flag  = IntVect::TheNodeVector();
        Bz_nodal_flag  = IntVect::TheNodeVector();
        jx_nodal_flag  = IntVect::TheNodeVector();
        jy_nodal_flag  = IntVect::TheNodeVector();
        jz_nodal_flag  = IntVect::TheNodeVector();
        rho_nodal_flag = IntVect::TheNodeVector();
        G_nodal_flag = amrex::IntVect::TheNodeVector();
    }
#ifdef WARPX_DIM_RZ
    if (WarpX::electromagnetic_solver_id == ElectromagneticSolverAlgo::PSATD) {
        // Force cell-centered IndexType in r and z
        Ex_nodal_flag  = IntVect::TheCellVector();
        Ey_nodal_flag  = IntVect::TheCellVector();
        Ez_nodal_flag  = IntVect::TheCellVector();
        Bx_nodal_flag  = IntVect::TheCellVector();
        By_nodal_flag  = IntVect::TheCellVector();
        Bz_nodal_flag  = IntVect::TheCellVector();
        jx_nodal_flag  = IntVect::TheCellVector();
        jy_nodal_flag  = IntVect::TheCellVector();
        jz_nodal_flag  = IntVect::TheCellVector();
        rho_nodal_flag = IntVect::TheCellVector();
        F_nodal_flag = IntVect::TheCellVector();
        G_nodal_flag = IntVect::TheCellVector();
    }

    // With RZ multimode, there is a real and imaginary component
    // for each mode, except mode 0 which is purely real
    // Component 0 is mode 0.
    // Odd components are the real parts.
    // Even components are the imaginary parts.
    ncomps = n_rz_azimuthal_modes*2 - 1;
#endif

    // Set global rho nodal flag to know about rho index type when rho MultiFab is not allocated
    m_rho_nodal_flag = rho_nodal_flag;

    // set human-readable tag for each MultiFab
    auto const tag = [lev]( std::string tagname ) {
        tagname.append("[l=").append(std::to_string(lev)).append("]");
        return tagname;
    };

    //
    // The fine patch
    //
    const std::array<Real,3> dx = CellSize(lev);

    AllocInitMultiFab(Bfield_fp[lev][0], amrex::convert(ba, Bx_nodal_flag), dm, ncomps, ngEB, tag("Bfield_fp[x]"));
    AllocInitMultiFab(Bfield_fp[lev][1], amrex::convert(ba, By_nodal_flag), dm, ncomps, ngEB, tag("Bfield_fp[y]"));
    AllocInitMultiFab(Bfield_fp[lev][2], amrex::convert(ba, Bz_nodal_flag), dm, ncomps, ngEB, tag("Bfield_fp[z]"));

    AllocInitMultiFab(Efield_fp[lev][0], amrex::convert(ba, Ex_nodal_flag), dm, ncomps, ngEB, tag("Efield_fp[x]"));
    AllocInitMultiFab(Efield_fp[lev][1], amrex::convert(ba, Ey_nodal_flag), dm, ncomps, ngEB, tag("Efield_fp[y]"));
    AllocInitMultiFab(Efield_fp[lev][2], amrex::convert(ba, Ez_nodal_flag), dm, ncomps, ngEB, tag("Efield_fp[z]"));

    AllocInitMultiFab(current_fp[lev][0], amrex::convert(ba, jx_nodal_flag), dm, ncomps, ngJ, tag("current_fp[x]"), 0.0_rt);
    AllocInitMultiFab(current_fp[lev][1], amrex::convert(ba, jy_nodal_flag), dm, ncomps, ngJ, tag("current_fp[y]"), 0.0_rt);
    AllocInitMultiFab(current_fp[lev][2], amrex::convert(ba, jz_nodal_flag), dm, ncomps, ngJ, tag("current_fp[z]"), 0.0_rt);

    // Match external field MultiFabs to fine patch
    if (add_external_B_field) {
        AllocInitMultiFab(Bfield_fp_external[lev][0], amrex::convert(ba, Bx_nodal_flag), dm, ncomps, ngEB, tag("Bfield_fp_external[x]"));
        AllocInitMultiFab(Bfield_fp_external[lev][1], amrex::convert(ba, By_nodal_flag), dm, ncomps, ngEB, tag("Bfield_fp_external[y]"));
        AllocInitMultiFab(Bfield_fp_external[lev][2], amrex::convert(ba, Bz_nodal_flag), dm, ncomps, ngEB, tag("Bfield_fp_external[z]"));
    }
    if (add_external_E_field) {
        AllocInitMultiFab(Efield_fp_external[lev][0], amrex::convert(ba, Ex_nodal_flag), dm, ncomps, ngEB, tag("Efield_fp_external[x]"));
        AllocInitMultiFab(Efield_fp_external[lev][1], amrex::convert(ba, Ey_nodal_flag), dm, ncomps, ngEB, tag("Efield_fp_external[y]"));
        AllocInitMultiFab(Efield_fp_external[lev][2], amrex::convert(ba, Ez_nodal_flag), dm, ncomps, ngEB, tag("Efield_fp_external[z]"));
    }

    if (do_current_centering)
    {
        amrex::BoxArray const& nodal_ba = amrex::convert(ba, amrex::IntVect::TheNodeVector());
        AllocInitMultiFab(current_fp_nodal[lev][0], nodal_ba, dm, ncomps, ngJ, tag("current_fp_nodal[x]"), 0.0_rt);
        AllocInitMultiFab(current_fp_nodal[lev][1], nodal_ba, dm, ncomps, ngJ, tag("current_fp_nodal[y]"), 0.0_rt);
        AllocInitMultiFab(current_fp_nodal[lev][2], nodal_ba, dm, ncomps, ngJ, tag("current_fp_nodal[z]"), 0.0_rt);
    }

    if (WarpX::current_deposition_algo == CurrentDepositionAlgo::Vay)
    {
        AllocInitMultiFab(current_fp_vay[lev][0], amrex::convert(ba, rho_nodal_flag), dm, ncomps, ngJ, tag("current_fp_vay[x]"), 0.0_rt);
        AllocInitMultiFab(current_fp_vay[lev][1], amrex::convert(ba, rho_nodal_flag), dm, ncomps, ngJ, tag("current_fp_vay[y]"), 0.0_rt);
        AllocInitMultiFab(current_fp_vay[lev][2], amrex::convert(ba, rho_nodal_flag), dm, ncomps, ngJ, tag("current_fp_vay[z]"), 0.0_rt);
    }

    if (electrostatic_solver_id == ElectrostaticSolverAlgo::LabFrameElectroMagnetostatic)
    {
        AllocInitMultiFab(vector_potential_fp_nodal[lev][0], amrex::convert(ba, rho_nodal_flag),
            dm, ncomps, ngRho, tag("vector_potential_fp_nodal[x]"), 0.0_rt);
        AllocInitMultiFab(vector_potential_fp_nodal[lev][1], amrex::convert(ba, rho_nodal_flag),
            dm, ncomps, ngRho, tag("vector_potential_fp_nodal[y]"), 0.0_rt);
        AllocInitMultiFab(vector_potential_fp_nodal[lev][2], amrex::convert(ba, rho_nodal_flag),
            dm, ncomps, ngRho, tag("vector_potential_fp_nodal[z]"), 0.0_rt);

        AllocInitMultiFab(vector_potential_grad_buf_e_stag[lev][0], amrex::convert(ba, Ex_nodal_flag),
            dm, ncomps, ngEB, tag("vector_potential_grad_buf_e_stag[x]"), 0.0_rt);
        AllocInitMultiFab(vector_potential_grad_buf_e_stag[lev][1], amrex::convert(ba, Ey_nodal_flag),
            dm, ncomps, ngEB, tag("vector_potential_grad_buf_e_stag[y]"), 0.0_rt);
        AllocInitMultiFab(vector_potential_grad_buf_e_stag[lev][2], amrex::convert(ba, Ez_nodal_flag),
            dm, ncomps, ngEB, tag("vector_potential_grad_buf_e_stag[z]"), 0.0_rt);

        AllocInitMultiFab(vector_potential_grad_buf_b_stag[lev][0], amrex::convert(ba, Bx_nodal_flag),
            dm, ncomps, ngEB, tag("vector_potential_grad_buf_b_stag[x]"), 0.0_rt);
        AllocInitMultiFab(vector_potential_grad_buf_b_stag[lev][1], amrex::convert(ba, By_nodal_flag),
            dm, ncomps, ngEB, tag("vector_potential_grad_buf_b_stag[y]"), 0.0_rt);
        AllocInitMultiFab(vector_potential_grad_buf_b_stag[lev][2], amrex::convert(ba, Bz_nodal_flag),
            dm, ncomps, ngEB, tag("vector_potential_grad_buf_b_stag[z]"), 0.0_rt);
    }

    // Allocate extra multifabs needed by the kinetic-fluid hybrid algorithm.
    if (WarpX::electromagnetic_solver_id == ElectromagneticSolverAlgo::HybridPIC)
    {
        m_hybrid_pic_model->AllocateLevelMFs(
            lev, ba, dm, ncomps, ngJ, ngRho, jx_nodal_flag, jy_nodal_flag,
            jz_nodal_flag, rho_nodal_flag
        );
    }

    if (fft_do_time_averaging)
    {
        AllocInitMultiFab(Bfield_avg_fp[lev][0], amrex::convert(ba, Bx_nodal_flag), dm, ncomps, ngEB, tag("Bfield_avg_fp[x]"));
        AllocInitMultiFab(Bfield_avg_fp[lev][1], amrex::convert(ba, By_nodal_flag), dm, ncomps, ngEB, tag("Bfield_avg_fp[y]"));
        AllocInitMultiFab(Bfield_avg_fp[lev][2], amrex::convert(ba, Bz_nodal_flag), dm, ncomps, ngEB, tag("Bfield_avg_fp[z]"));

        AllocInitMultiFab(Efield_avg_fp[lev][0], amrex::convert(ba, Ex_nodal_flag), dm, ncomps, ngEB, tag("Efield_avg_fp[x]"));
        AllocInitMultiFab(Efield_avg_fp[lev][1], amrex::convert(ba, Ey_nodal_flag), dm, ncomps, ngEB, tag("Efield_avg_fp[y]"));
        AllocInitMultiFab(Efield_avg_fp[lev][2], amrex::convert(ba, Ez_nodal_flag), dm, ncomps, ngEB, tag("Efield_avg_fp[z]"));
    }

#ifdef AMREX_USE_EB
    constexpr int nc_ls = 1;
    amrex::IntVect ng_ls(2);
    AllocInitMultiFab(m_distance_to_eb[lev], amrex::convert(ba, IntVect::TheNodeVector()), dm, nc_ls, ng_ls, tag("m_distance_to_eb"));

    // EB info are needed only at the finest level
    if (lev == maxLevel())
    {
        if (WarpX::electromagnetic_solver_id != ElectromagneticSolverAlgo::PSATD) {
            AllocInitMultiFab(m_edge_lengths[lev][0], amrex::convert(ba, Ex_nodal_flag), dm, ncomps, guard_cells.ng_FieldSolver, tag("m_edge_lengths[x]"));
            AllocInitMultiFab(m_edge_lengths[lev][1], amrex::convert(ba, Ey_nodal_flag), dm, ncomps, guard_cells.ng_FieldSolver, tag("m_edge_lengths[y]"));
            AllocInitMultiFab(m_edge_lengths[lev][2], amrex::convert(ba, Ez_nodal_flag), dm, ncomps, guard_cells.ng_FieldSolver, tag("m_edge_lengths[z]"));
            AllocInitMultiFab(m_face_areas[lev][0], amrex::convert(ba, Bx_nodal_flag), dm, ncomps, guard_cells.ng_FieldSolver, tag("m_face_areas[x]"));
            AllocInitMultiFab(m_face_areas[lev][1], amrex::convert(ba, By_nodal_flag), dm, ncomps, guard_cells.ng_FieldSolver, tag("m_face_areas[y]"));
            AllocInitMultiFab(m_face_areas[lev][2], amrex::convert(ba, Bz_nodal_flag), dm, ncomps, guard_cells.ng_FieldSolver, tag("m_face_areas[z]"));
        }
        if(WarpX::electromagnetic_solver_id == ElectromagneticSolverAlgo::ECT) {
            AllocInitMultiFab(m_edge_lengths[lev][0], amrex::convert(ba, Ex_nodal_flag), dm, ncomps, guard_cells.ng_FieldSolver, tag("m_edge_lengths[x]"));
            AllocInitMultiFab(m_edge_lengths[lev][1], amrex::convert(ba, Ey_nodal_flag), dm, ncomps, guard_cells.ng_FieldSolver, tag("m_edge_lengths[y]"));
            AllocInitMultiFab(m_edge_lengths[lev][2], amrex::convert(ba, Ez_nodal_flag), dm, ncomps, guard_cells.ng_FieldSolver, tag("m_edge_lengths[z]"));
            AllocInitMultiFab(m_face_areas[lev][0], amrex::convert(ba, Bx_nodal_flag), dm, ncomps, guard_cells.ng_FieldSolver, tag("m_face_areas[x]"));
            AllocInitMultiFab(m_face_areas[lev][1], amrex::convert(ba, By_nodal_flag), dm, ncomps, guard_cells.ng_FieldSolver, tag("m_face_areas[y]"));
            AllocInitMultiFab(m_face_areas[lev][2], amrex::convert(ba, Bz_nodal_flag), dm, ncomps, guard_cells.ng_FieldSolver, tag("m_face_areas[z]"));
            AllocInitMultiFab(m_flag_info_face[lev][0], amrex::convert(ba, Bx_nodal_flag), dm, ncomps, guard_cells.ng_FieldSolver, tag("m_flag_info_face[x]"));
            AllocInitMultiFab(m_flag_info_face[lev][1], amrex::convert(ba, By_nodal_flag), dm, ncomps, guard_cells.ng_FieldSolver, tag("m_flag_info_face[y]"));
            AllocInitMultiFab(m_flag_info_face[lev][2], amrex::convert(ba, Bz_nodal_flag), dm, ncomps, guard_cells.ng_FieldSolver, tag("m_flag_info_face[z]"));
            AllocInitMultiFab(m_flag_ext_face[lev][0], amrex::convert(ba, Bx_nodal_flag), dm, ncomps, guard_cells.ng_FieldSolver, tag("m_flag_ext_face[x]"));
            AllocInitMultiFab(m_flag_ext_face[lev][1], amrex::convert(ba, By_nodal_flag), dm, ncomps, guard_cells.ng_FieldSolver, tag("m_flag_ext_face[y]"));
            AllocInitMultiFab(m_flag_ext_face[lev][2], amrex::convert(ba, Bz_nodal_flag), dm, ncomps, guard_cells.ng_FieldSolver, tag("m_flag_ext_face[z]"));
            AllocInitMultiFab(m_area_mod[lev][0], amrex::convert(ba, Bx_nodal_flag), dm, ncomps, guard_cells.ng_FieldSolver, tag("m_area_mod[x]"));
            AllocInitMultiFab(m_area_mod[lev][1], amrex::convert(ba, By_nodal_flag), dm, ncomps, guard_cells.ng_FieldSolver, tag("m_area_mod[y]"));
            AllocInitMultiFab(m_area_mod[lev][2], amrex::convert(ba, Bz_nodal_flag), dm, ncomps, guard_cells.ng_FieldSolver, tag("m_area_mod[z]"));
            m_borrowing[lev][0] = std::make_unique<amrex::LayoutData<FaceInfoBox>>(amrex::convert(ba, Bx_nodal_flag), dm);
            m_borrowing[lev][1] = std::make_unique<amrex::LayoutData<FaceInfoBox>>(amrex::convert(ba, By_nodal_flag), dm);
            m_borrowing[lev][2] = std::make_unique<amrex::LayoutData<FaceInfoBox>>(amrex::convert(ba, Bz_nodal_flag), dm);
            AllocInitMultiFab(Venl[lev][0], amrex::convert(ba, Bx_nodal_flag), dm, ncomps, guard_cells.ng_FieldSolver, tag("Venl[x]"));
            AllocInitMultiFab(Venl[lev][1], amrex::convert(ba, By_nodal_flag), dm, ncomps, guard_cells.ng_FieldSolver, tag("Venl[y]"));
            AllocInitMultiFab(Venl[lev][2], amrex::convert(ba, Bz_nodal_flag), dm, ncomps, guard_cells.ng_FieldSolver, tag("Venl[z]"));

            AllocInitMultiFab(ECTRhofield[lev][0], amrex::convert(ba, Bx_nodal_flag), dm, ncomps, guard_cells.ng_FieldSolver, tag("ECTRhofield[x]"), 0.0_rt);
            AllocInitMultiFab(ECTRhofield[lev][1], amrex::convert(ba, By_nodal_flag), dm, ncomps, guard_cells.ng_FieldSolver, tag("ECTRhofield[y]"), 0.0_rt);
            AllocInitMultiFab(ECTRhofield[lev][2], amrex::convert(ba, Bz_nodal_flag), dm, ncomps, guard_cells.ng_FieldSolver, tag("ECTRhofield[z]"), 0.0_rt);
        }
    }
#endif

    bool deposit_charge = do_dive_cleaning ||
                          (electrostatic_solver_id == ElectrostaticSolverAlgo::LabFrame) ||
                          (electrostatic_solver_id == ElectrostaticSolverAlgo::LabFrameElectroMagnetostatic) ||
                          (electromagnetic_solver_id == ElectromagneticSolverAlgo::HybridPIC);
    if (WarpX::electromagnetic_solver_id == ElectromagneticSolverAlgo::PSATD) {
        deposit_charge = do_dive_cleaning || update_with_rho || current_correction;
    }
    if (deposit_charge)
    {
        // For the multi-J algorithm we can allocate only one rho component (no distinction between old and new)
        const int rho_ncomps = (WarpX::do_multi_J) ? ncomps : 2*ncomps;
        AllocInitMultiFab(rho_fp[lev], amrex::convert(ba, rho_nodal_flag), dm, rho_ncomps, ngRho, tag("rho_fp"), 0.0_rt);
    }

    if (electrostatic_solver_id == ElectrostaticSolverAlgo::LabFrame ||
        electrostatic_solver_id == ElectrostaticSolverAlgo::LabFrameElectroMagnetostatic)
    {
        const IntVect ngPhi = IntVect( AMREX_D_DECL(1,1,1) );
        AllocInitMultiFab(phi_fp[lev], amrex::convert(ba, phi_nodal_flag), dm, ncomps, ngPhi, tag("phi_fp"), 0.0_rt);
    }

    if (do_subcycling == 1 && lev == 0)
    {
        AllocInitMultiFab(current_store[lev][0], amrex::convert(ba,jx_nodal_flag),dm,ncomps,ngJ,tag("current_store[x]"));
        AllocInitMultiFab(current_store[lev][1], amrex::convert(ba,jy_nodal_flag),dm,ncomps,ngJ,tag("current_store[y]"));
        AllocInitMultiFab(current_store[lev][2], amrex::convert(ba,jz_nodal_flag),dm,ncomps,ngJ,tag("current_store[z]"));
    }

    if (do_dive_cleaning)
    {
        AllocInitMultiFab(F_fp[lev], amrex::convert(ba, F_nodal_flag), dm, ncomps, ngF, tag("F_fp"), 0.0_rt);
    }

    if (do_divb_cleaning)
    {
        AllocInitMultiFab(G_fp[lev], amrex::convert(ba, G_nodal_flag), dm, ncomps, ngG, tag("G_fp"), 0.0_rt);
    }

    if (WarpX::electromagnetic_solver_id == ElectromagneticSolverAlgo::PSATD)
    {
        // Allocate and initialize the spectral solver
#ifndef WARPX_USE_PSATD
        WARPX_ALWAYS_ASSERT_WITH_MESSAGE( false,
            "WarpX::AllocLevelMFs: PSATD solver requires WarpX build with spectral solver support.");
#else

        // Check whether the option periodic, single box is valid here
        if (fft_periodic_single_box) {
#   ifdef WARPX_DIM_RZ
            WARPX_ALWAYS_ASSERT_WITH_MESSAGE(
                geom[0].isPeriodic(1)          // domain is periodic in z
                && ba.size() == 1 && lev == 0, // domain is decomposed in a single box
                "The option `psatd.periodic_single_box_fft` can only be used for a periodic domain, decomposed in a single box");
#   else
            WARPX_ALWAYS_ASSERT_WITH_MESSAGE(
                geom[0].isAllPeriodic()        // domain is periodic in all directions
                && ba.size() == 1 && lev == 0, // domain is decomposed in a single box
                "The option `psatd.periodic_single_box_fft` can only be used for a periodic domain, decomposed in a single box");
#   endif
        }
        // Get the cell-centered box
        BoxArray realspace_ba = ba;  // Copy box
        realspace_ba.enclosedCells(); // Make it cell-centered
        // Define spectral solver
#   ifdef WARPX_DIM_RZ
        if ( fft_periodic_single_box == false ) {
            realspace_ba.grow(1, ngEB[1]); // add guard cells only in z
        }
        if (field_boundary_hi[0] == FieldBoundaryType::PML && !do_pml_in_domain) {
            // Extend region that is solved for to include the guard cells
            // which is where the PML boundary is applied.
            realspace_ba.growHi(0, pml_ncell);
        }
        AllocLevelSpectralSolverRZ(spectral_solver_fp,
                                   lev,
                                   realspace_ba,
                                   dm,
                                   dx);
#   else
        if ( fft_periodic_single_box == false ) {
            realspace_ba.grow(ngEB);   // add guard cells
        }
        bool const pml_flag_false = false;
        AllocLevelSpectralSolver(spectral_solver_fp,
                                 lev,
                                 realspace_ba,
                                 dm,
                                 dx,
                                 pml_flag_false);
#   endif
#endif
    } // ElectromagneticSolverAlgo::PSATD
    else {
        m_fdtd_solver_fp[lev] = std::make_unique<FiniteDifferenceSolver>(electromagnetic_solver_id, dx, grid_type);
    }

    //
    // The Aux patch (i.e., the full solution)
    //
    if (aux_is_nodal and grid_type != GridType::Collocated)
    {
        // Create aux multifabs on Nodal Box Array
        BoxArray const nba = amrex::convert(ba,IntVect::TheNodeVector());

        AllocInitMultiFab(Bfield_aux[lev][0], nba, dm, ncomps, ngEB, tag("Bfield_aux[x]"), 0.0_rt);
        AllocInitMultiFab(Bfield_aux[lev][1], nba, dm, ncomps, ngEB, tag("Bfield_aux[y]"), 0.0_rt);
        AllocInitMultiFab(Bfield_aux[lev][2], nba, dm, ncomps, ngEB, tag("Bfield_aux[z]"), 0.0_rt);

        AllocInitMultiFab(Efield_aux[lev][0], nba, dm, ncomps, ngEB, tag("Efield_aux[x]"), 0.0_rt);
        AllocInitMultiFab(Efield_aux[lev][1], nba, dm, ncomps, ngEB, tag("Efield_aux[y]"), 0.0_rt);
        AllocInitMultiFab(Efield_aux[lev][2], nba, dm, ncomps, ngEB, tag("Efield_aux[z]"), 0.0_rt);
    } else if (lev == 0) {
        if (!WarpX::fft_do_time_averaging) {
            // In this case, the aux grid is simply an alias of the fp grid
            AliasInitMultiFab(Efield_aux[lev][0], *Efield_fp[lev][0], 0, ncomps, tag("Efield_aux[x]"), 0.0_rt);
            AliasInitMultiFab(Efield_aux[lev][1], *Efield_fp[lev][1], 0, ncomps, tag("Efield_aux[y]"), 0.0_rt);
            AliasInitMultiFab(Efield_aux[lev][2], *Efield_fp[lev][2], 0, ncomps, tag("Efield_aux[z]"), 0.0_rt);

            AliasInitMultiFab(Bfield_aux[lev][0], *Bfield_fp[lev][0], 0, ncomps, tag("Bfield_aux[x]"), 0.0_rt);
            AliasInitMultiFab(Bfield_aux[lev][1], *Bfield_fp[lev][1], 0, ncomps, tag("Bfield_aux[y]"), 0.0_rt);
            AliasInitMultiFab(Bfield_aux[lev][2], *Bfield_fp[lev][2], 0, ncomps, tag("Bfield_aux[z]"), 0.0_rt);
        } else {
            AliasInitMultiFab(Efield_aux[lev][0], *Efield_avg_fp[lev][0], 0, ncomps, tag("Efield_aux[x]"), 0.0_rt);
            AliasInitMultiFab(Efield_aux[lev][1], *Efield_avg_fp[lev][1], 0, ncomps, tag("Efield_aux[y]"), 0.0_rt);
            AliasInitMultiFab(Efield_aux[lev][2], *Efield_avg_fp[lev][2], 0, ncomps, tag("Efield_aux[z]"), 0.0_rt);

            AliasInitMultiFab(Bfield_aux[lev][0], *Bfield_avg_fp[lev][0], 0, ncomps, tag("Bfield_aux[x]"), 0.0_rt);
            AliasInitMultiFab(Bfield_aux[lev][1], *Bfield_avg_fp[lev][1], 0, ncomps, tag("Bfield_aux[y]"), 0.0_rt);
            AliasInitMultiFab(Bfield_aux[lev][2], *Bfield_avg_fp[lev][2], 0, ncomps, tag("Bfield_aux[z]"), 0.0_rt);
        }
    } else {
        AllocInitMultiFab(Bfield_aux[lev][0], amrex::convert(ba, Bx_nodal_flag), dm, ncomps, ngEB, tag("Bfield_aux[x]"));
        AllocInitMultiFab(Bfield_aux[lev][1], amrex::convert(ba, By_nodal_flag), dm, ncomps, ngEB, tag("Bfield_aux[y]"));
        AllocInitMultiFab(Bfield_aux[lev][2], amrex::convert(ba, Bz_nodal_flag), dm, ncomps, ngEB, tag("Bfield_aux[z]"));

        AllocInitMultiFab(Efield_aux[lev][0], amrex::convert(ba, Ex_nodal_flag), dm, ncomps, ngEB, tag("Efield_aux[x]"));
        AllocInitMultiFab(Efield_aux[lev][1], amrex::convert(ba, Ey_nodal_flag), dm, ncomps, ngEB, tag("Efield_aux[y]"));
        AllocInitMultiFab(Efield_aux[lev][2], amrex::convert(ba, Ez_nodal_flag), dm, ncomps, ngEB, tag("Efield_aux[z]"));
    }

    //
    // The coarse patch
    //
    if (lev > 0)
    {
        BoxArray cba = ba;
        cba.coarsen(refRatio(lev-1));
        const std::array<Real,3> cdx = CellSize(lev-1);

        // Create the MultiFabs for B
        AllocInitMultiFab(Bfield_cp[lev][0], amrex::convert(cba, Bx_nodal_flag), dm, ncomps, ngEB, tag("Bfield_cp[x]"));
        AllocInitMultiFab(Bfield_cp[lev][1], amrex::convert(cba, By_nodal_flag), dm, ncomps, ngEB, tag("Bfield_cp[y]"));
        AllocInitMultiFab(Bfield_cp[lev][2], amrex::convert(cba, Bz_nodal_flag), dm, ncomps, ngEB, tag("Bfield_cp[z]"));

        // Create the MultiFabs for E
        AllocInitMultiFab(Efield_cp[lev][0], amrex::convert(cba, Ex_nodal_flag), dm, ncomps, ngEB, tag("Efield_cp[x]"));
        AllocInitMultiFab(Efield_cp[lev][1], amrex::convert(cba, Ey_nodal_flag), dm, ncomps, ngEB, tag("Efield_cp[y]"));
        AllocInitMultiFab(Efield_cp[lev][2], amrex::convert(cba, Ez_nodal_flag), dm, ncomps, ngEB, tag("Efield_cp[z]"));

        if (fft_do_time_averaging)
        {
            AllocInitMultiFab(Bfield_avg_cp[lev][0], amrex::convert(cba, Bx_nodal_flag), dm, ncomps, ngEB, tag("Bfield_avg_cp[x]"));
            AllocInitMultiFab(Bfield_avg_cp[lev][1], amrex::convert(cba, By_nodal_flag), dm, ncomps, ngEB, tag("Bfield_avg_cp[y]"));
            AllocInitMultiFab(Bfield_avg_cp[lev][2], amrex::convert(cba, Bz_nodal_flag), dm, ncomps, ngEB, tag("Bfield_avg_cp[z]"));

            AllocInitMultiFab(Efield_avg_cp[lev][0], amrex::convert(cba, Ex_nodal_flag), dm, ncomps, ngEB, tag("Efield_avg_cp[x]"));
            AllocInitMultiFab(Efield_avg_cp[lev][1], amrex::convert(cba, Ey_nodal_flag), dm, ncomps, ngEB, tag("Efield_avg_cp[y]"));
            AllocInitMultiFab(Efield_avg_cp[lev][2], amrex::convert(cba, Ez_nodal_flag), dm, ncomps, ngEB, tag("Efield_avg_cp[z]"));
        }

        // Create the MultiFabs for the current
        AllocInitMultiFab(current_cp[lev][0], amrex::convert(cba, jx_nodal_flag), dm, ncomps, ngJ, tag("current_cp[x]"), 0.0_rt);
        AllocInitMultiFab(current_cp[lev][1], amrex::convert(cba, jy_nodal_flag), dm, ncomps, ngJ, tag("current_cp[y]"), 0.0_rt);
        AllocInitMultiFab(current_cp[lev][2], amrex::convert(cba, jz_nodal_flag), dm, ncomps, ngJ, tag("current_cp[z]"), 0.0_rt);

        if (deposit_charge) {
            // For the multi-J algorithm we can allocate only one rho component (no distinction between old and new)
            const int rho_ncomps = (WarpX::do_multi_J) ? ncomps : 2*ncomps;
            AllocInitMultiFab(rho_cp[lev], amrex::convert(cba, rho_nodal_flag), dm, rho_ncomps, ngRho, tag("rho_cp"), 0.0_rt);
        }

        if (do_dive_cleaning)
        {
            AllocInitMultiFab(F_cp[lev], amrex::convert(cba, IntVect::TheUnitVector()), dm, ncomps, ngF, tag("F_cp"), 0.0_rt);
        }

        if (do_divb_cleaning)
        {
            if (grid_type == GridType::Collocated)
            {
                AllocInitMultiFab(G_cp[lev], amrex::convert(cba, IntVect::TheUnitVector()), dm, ncomps, ngG, tag("G_cp"), 0.0_rt);
            }
            else // grid_type=staggered or grid_type=hybrid
            {
                AllocInitMultiFab(G_cp[lev], amrex::convert(cba, IntVect::TheZeroVector()), dm, ncomps, ngG, tag("G_cp"), 0.0_rt);
            }
        }

        if (WarpX::electromagnetic_solver_id == ElectromagneticSolverAlgo::PSATD)
        {
            // Allocate and initialize the spectral solver
#ifndef WARPX_USE_PSATD
            WARPX_ALWAYS_ASSERT_WITH_MESSAGE( false,
                "WarpX::AllocLevelMFs: PSATD solver requires WarpX build with spectral solver support.");
#else

            // Get the cell-centered box, with guard cells
            BoxArray c_realspace_ba = cba;// Copy box
            c_realspace_ba.enclosedCells(); // Make it cell-centered
            // Define spectral solver
#ifdef WARPX_DIM_RZ
            c_realspace_ba.grow(1, ngEB[1]); // add guard cells only in z
            if (field_boundary_hi[0] == FieldBoundaryType::PML && !do_pml_in_domain) {
                // Extend region that is solved for to include the guard cells
                // which is where the PML boundary is applied.
                c_realspace_ba.growHi(0, pml_ncell);
            }
            AllocLevelSpectralSolverRZ(spectral_solver_cp,
                                       lev,
                                       c_realspace_ba,
                                       dm,
                                       cdx);
#   else
            c_realspace_ba.grow(ngEB);
            bool const pml_flag_false = false;
            AllocLevelSpectralSolver(spectral_solver_cp,
                                     lev,
                                     c_realspace_ba,
                                     dm,
                                     cdx,
                                     pml_flag_false);
#   endif
#endif
        } // ElectromagneticSolverAlgo::PSATD
        else {
            m_fdtd_solver_cp[lev] = std::make_unique<FiniteDifferenceSolver>(electromagnetic_solver_id, cdx,
                                                                             grid_type);
        }
    }

    //
    // Copy of the coarse aux
    //
    if (lev > 0 && (n_field_gather_buffer > 0 || n_current_deposition_buffer > 0 ||
                    mypc->nSpeciesGatherFromMainGrid() > 0))
    {
        BoxArray cba = ba;
        cba.coarsen(refRatio(lev-1));

        if (n_field_gather_buffer > 0 || mypc->nSpeciesGatherFromMainGrid() > 0) {
            if (aux_is_nodal) {
                BoxArray const& cnba = amrex::convert(cba,IntVect::TheNodeVector());
                AllocInitMultiFab(Bfield_cax[lev][0], cnba,dm,ncomps,ngEB,tag("Bfield_cax[x]"));
                AllocInitMultiFab(Bfield_cax[lev][1], cnba,dm,ncomps,ngEB,tag("Bfield_cax[y]"));
                AllocInitMultiFab(Bfield_cax[lev][2], cnba,dm,ncomps,ngEB,tag("Bfield_cax[z]"));
                AllocInitMultiFab(Efield_cax[lev][0], cnba,dm,ncomps,ngEB,tag("Efield_cax[x]"));
                AllocInitMultiFab(Efield_cax[lev][1], cnba,dm,ncomps,ngEB,tag("Efield_cax[y]"));
                AllocInitMultiFab(Efield_cax[lev][2], cnba,dm,ncomps,ngEB,tag("Efield_cax[z]"));
            } else {
                // Create the MultiFabs for B
                AllocInitMultiFab(Bfield_cax[lev][0], amrex::convert(cba,Bx_nodal_flag),dm,ncomps,ngEB,tag("Bfield_cax[x]"));
                AllocInitMultiFab(Bfield_cax[lev][1], amrex::convert(cba,By_nodal_flag),dm,ncomps,ngEB,tag("Bfield_cax[y]"));
                AllocInitMultiFab(Bfield_cax[lev][2], amrex::convert(cba,Bz_nodal_flag),dm,ncomps,ngEB,tag("Bfield_cax[z]"));

                // Create the MultiFabs for E
                AllocInitMultiFab(Efield_cax[lev][0], amrex::convert(cba,Ex_nodal_flag),dm,ncomps,ngEB,tag("Efield_cax[x]"));
                AllocInitMultiFab(Efield_cax[lev][1], amrex::convert(cba,Ey_nodal_flag),dm,ncomps,ngEB,tag("Efield_cax[y]"));
                AllocInitMultiFab(Efield_cax[lev][2], amrex::convert(cba,Ez_nodal_flag),dm,ncomps,ngEB,tag("Efield_cax[z]"));
            }

            AllocInitMultiFab(gather_buffer_masks[lev], ba, dm, ncomps, amrex::IntVect(1), tag("gather_buffer_masks"));
            // Gather buffer masks have 1 ghost cell, because of the fact
            // that particles may move by more than one cell when using subcycling.
        }

        if (n_current_deposition_buffer > 0) {
            AllocInitMultiFab(current_buf[lev][0], amrex::convert(cba,jx_nodal_flag),dm,ncomps,ngJ,tag("current_buf[x]"));
            AllocInitMultiFab(current_buf[lev][1], amrex::convert(cba,jy_nodal_flag),dm,ncomps,ngJ,tag("current_buf[y]"));
            AllocInitMultiFab(current_buf[lev][2], amrex::convert(cba,jz_nodal_flag),dm,ncomps,ngJ,tag("current_buf[z]"));
            if (rho_cp[lev]) {
                AllocInitMultiFab(charge_buf[lev], amrex::convert(cba,rho_nodal_flag),dm,2*ncomps,ngRho,tag("charge_buf"));
            }
            AllocInitMultiFab(current_buffer_masks[lev], ba, dm, ncomps, amrex::IntVect(1), tag("current_buffer_masks"));
            // Current buffer masks have 1 ghost cell, because of the fact
            // that particles may move by more than one cell when using subcycling.
        }
    }

    if (load_balance_intervals.isActivated())
    {
        costs[lev] = std::make_unique<LayoutData<Real>>(ba, dm);
        load_balance_efficiency[lev] = -1;
    }
}

#ifdef WARPX_USE_PSATD
#   ifdef WARPX_DIM_RZ
/* \brief Allocate spectral Maxwell solver (RZ dimensions) at a level
 *
 * \param[in, out] spectral_solver Vector of pointer to SpectralSolver, to point to allocated spectral Maxwell
 *                                 solver at a given level
 * \param[in] lev                  Level at which to allocate spectral Maxwell solver
 * \param[in] realspace_ba         Box array that corresponds to the decomposition of the fields in real space
 *                                 (cell-centered; includes guard cells)
 * \param[in] dm                   Indicates which MPI proc owns which box, in realspace_ba
 * \param[in] dx                   Cell size along each dimension
 */
void WarpX::AllocLevelSpectralSolverRZ (amrex::Vector<std::unique_ptr<SpectralSolverRZ>>& spectral_solver,
                                        const int lev,
                                        const amrex::BoxArray& realspace_ba,
                                        const amrex::DistributionMapping& dm,
                                        const std::array<Real,3>& dx)
{
    const RealVect dx_vect(dx[0], dx[2]);

    amrex::Real solver_dt = dt[lev];
    if (WarpX::do_multi_J) solver_dt /= static_cast<amrex::Real>(WarpX::do_multi_J_n_depositions);

    auto pss = std::make_unique<SpectralSolverRZ>(lev,
                                                  realspace_ba,
                                                  dm,
                                                  n_rz_azimuthal_modes,
                                                  noz_fft,
                                                  grid_type,
                                                  m_v_galilean,
                                                  dx_vect,
                                                  solver_dt,
                                                  isAnyBoundaryPML(),
                                                  update_with_rho,
                                                  fft_do_time_averaging,
                                                  J_in_time,
                                                  rho_in_time,
                                                  do_dive_cleaning,
                                                  do_divb_cleaning);
    spectral_solver[lev] = std::move(pss);

    if (use_kspace_filter) {
        spectral_solver[lev]->InitFilter(filter_npass_each_dir,
                                         use_filter_compensation);
    }
}
#   else
/* \brief Allocate spectral Maxwell solver at a level
 *
 * \param[in, out] spectral_solver  Vector of pointer to SpectralSolver, to point to allocated spectral Maxwell
 *                                  solver at a given level
 * \param[in] lev                   Level at which to allocate spectral Maxwell solver
 * \param[in] realspace_ba          Box array that corresponds to the decomposition of the fields in real space
 *                                  (cell-centered; includes guard cells)
 * \param[in] dm                    Indicates which MPI proc owns which box, in realspace_ba
 * \param[in] dx                    Cell size along each dimension
 * \param[in] pml_flag              Whether the boxes in which the solver is applied are PML boxes
 */
void WarpX::AllocLevelSpectralSolver (amrex::Vector<std::unique_ptr<SpectralSolver>>& spectral_solver,
                                      const int lev,
                                      const amrex::BoxArray& realspace_ba,
                                      const amrex::DistributionMapping& dm,
                                      const std::array<Real,3>& dx,
                                      const bool pml_flag)
{
#if defined(WARPX_DIM_3D)
    const RealVect dx_vect(dx[0], dx[1], dx[2]);
#elif defined(WARPX_DIM_XZ) || defined(WARPX_DIM_RZ)
    const RealVect dx_vect(dx[0], dx[2]);
#elif defined(WARPX_DIM_1D_Z)
    const RealVect dx_vect(dx[2]);
#endif

    amrex::Real solver_dt = dt[lev];
    if (WarpX::do_multi_J) solver_dt /= static_cast<amrex::Real>(WarpX::do_multi_J_n_depositions);

    auto pss = std::make_unique<SpectralSolver>(lev,
                                                realspace_ba,
                                                dm,
                                                nox_fft,
                                                noy_fft,
                                                noz_fft,
                                                grid_type,
                                                m_v_galilean,
                                                m_v_comoving,
                                                dx_vect,
                                                solver_dt,
                                                pml_flag,
                                                fft_periodic_single_box,
                                                update_with_rho,
                                                fft_do_time_averaging,
                                                psatd_solution_type,
                                                J_in_time,
                                                rho_in_time,
                                                do_dive_cleaning,
                                                do_divb_cleaning);
    spectral_solver[lev] = std::move(pss);
}
#   endif
#endif

std::array<Real,3>
WarpX::CellSize (int lev)
{
    const amrex::Geometry& gm = GetInstance().Geom(lev);
    const Real* dx = gm.CellSize();
#if defined(WARPX_DIM_3D)
    return { dx[0], dx[1], dx[2] };
#elif defined(WARPX_DIM_XZ) || defined(WARPX_DIM_RZ)
    return { dx[0], 1.0, dx[1] };
#else
    return { 1.0, 1.0, dx[0] };
#endif
}

amrex::RealBox
WarpX::getRealBox(const Box& bx, int lev)
{
    const amrex::Geometry& gm = GetInstance().Geom(lev);
    const RealBox grid_box{bx, gm.CellSize(), gm.ProbLo()};
    return( grid_box );
}

std::array<Real,3>
WarpX::LowerCorner(const Box& bx, const int lev, const amrex::Real time_shift_delta)
{
    auto & warpx = GetInstance();
    const RealBox grid_box = getRealBox( bx, lev );

    const Real* xyzmin = grid_box.lo();

    const amrex::Real cur_time = warpx.gett_new(lev);
    const amrex::Real time_shift = (cur_time + time_shift_delta - warpx.time_of_last_gal_shift);
    amrex::Array<amrex::Real,3> galilean_shift = { warpx.m_v_galilean[0]*time_shift,
                                                   warpx.m_v_galilean[1]*time_shift,
                                                   warpx.m_v_galilean[2]*time_shift };

#if defined(WARPX_DIM_3D)
    return { xyzmin[0] + galilean_shift[0], xyzmin[1] + galilean_shift[1], xyzmin[2] + galilean_shift[2] };

#elif defined(WARPX_DIM_XZ) || defined(WARPX_DIM_RZ)
    return { xyzmin[0] + galilean_shift[0], std::numeric_limits<Real>::lowest(), xyzmin[1] + galilean_shift[2] };

#elif defined(WARPX_DIM_1D_Z)
    return { std::numeric_limits<Real>::lowest(), std::numeric_limits<Real>::lowest(), xyzmin[0] + galilean_shift[2] };
#endif
}

std::array<Real,3>
WarpX::UpperCorner(const Box& bx, const int lev, const amrex::Real time_shift_delta)
{
    auto & warpx = GetInstance();
    const RealBox grid_box = getRealBox( bx, lev );

    const Real* xyzmax = grid_box.hi();

    const amrex::Real cur_time = warpx.gett_new(lev);
    const amrex::Real time_shift = (cur_time + time_shift_delta - warpx.time_of_last_gal_shift);
    amrex::Array<amrex::Real,3> galilean_shift = { warpx.m_v_galilean[0]*time_shift,
                                                   warpx.m_v_galilean[1]*time_shift,
                                                   warpx.m_v_galilean[2]*time_shift };

#if defined(WARPX_DIM_3D)
    return { xyzmax[0] + galilean_shift[0], xyzmax[1] + galilean_shift[1], xyzmax[2] + galilean_shift[2] };

#elif defined(WARPX_DIM_XZ) || defined(WARPX_DIM_RZ)
    return { xyzmax[0] + galilean_shift[0], std::numeric_limits<Real>::max(), xyzmax[1] + galilean_shift[1] };

#elif defined(WARPX_DIM_1D_Z)
    return { std::numeric_limits<Real>::max(), std::numeric_limits<Real>::max(), xyzmax[0] + galilean_shift[0] };
#endif
}

IntVect
WarpX::RefRatio (int lev)
{
    return GetInstance().refRatio(lev);
}

void
WarpX::ComputeDivB (amrex::MultiFab& divB, int const dcomp,
                    const std::array<const amrex::MultiFab* const, 3>& B,
                    const std::array<amrex::Real,3>& dx)
{
    WARPX_ALWAYS_ASSERT_WITH_MESSAGE(grid_type != GridType::Collocated,
        "ComputeDivB not implemented with warpx.grid_type=Collocated.");

    const Real dxinv = 1._rt/dx[0], dyinv = 1._rt/dx[1], dzinv = 1._rt/dx[2];

#ifdef WARPX_DIM_RZ
    const Real rmin = GetInstance().Geom(0).ProbLo(0);
#endif

#ifdef AMREX_USE_OMP
#pragma omp parallel if (Gpu::notInLaunchRegion())
#endif
    for (MFIter mfi(divB, TilingIfNotGPU()); mfi.isValid(); ++mfi)
    {
        const Box& bx = mfi.tilebox();
        amrex::Array4<const amrex::Real> const& Bxfab = B[0]->array(mfi);
        amrex::Array4<const amrex::Real> const& Byfab = B[1]->array(mfi);
        amrex::Array4<const amrex::Real> const& Bzfab = B[2]->array(mfi);
        amrex::Array4<amrex::Real> const& divBfab = divB.array(mfi);

        ParallelFor(bx,
        [=] AMREX_GPU_DEVICE(int i, int j, int k) noexcept
        {
            warpx_computedivb(i, j, k, dcomp, divBfab, Bxfab, Byfab, Bzfab, dxinv, dyinv, dzinv
#ifdef WARPX_DIM_RZ
                              ,rmin
#endif
                              );
        });
    }
}

void
WarpX::ComputeDivB (amrex::MultiFab& divB, int const dcomp,
                    const std::array<const amrex::MultiFab* const, 3>& B,
                    const std::array<amrex::Real,3>& dx, IntVect const ngrow)
{
    WARPX_ALWAYS_ASSERT_WITH_MESSAGE(grid_type != GridType::Collocated,
        "ComputeDivB not implemented with warpx.grid_type=collocated.");

    const Real dxinv = 1._rt/dx[0], dyinv = 1._rt/dx[1], dzinv = 1._rt/dx[2];

#ifdef WARPX_DIM_RZ
    const Real rmin = GetInstance().Geom(0).ProbLo(0);
#endif

#ifdef AMREX_USE_OMP
#pragma omp parallel if (Gpu::notInLaunchRegion())
#endif
    for (MFIter mfi(divB, TilingIfNotGPU()); mfi.isValid(); ++mfi)
    {
        const Box bx = mfi.growntilebox(ngrow);
        amrex::Array4<const amrex::Real> const& Bxfab = B[0]->array(mfi);
        amrex::Array4<const amrex::Real> const& Byfab = B[1]->array(mfi);
        amrex::Array4<const amrex::Real> const& Bzfab = B[2]->array(mfi);
        amrex::Array4<amrex::Real> const& divBfab = divB.array(mfi);

        ParallelFor(bx,
        [=] AMREX_GPU_DEVICE(int i, int j, int k) noexcept
        {
            warpx_computedivb(i, j, k, dcomp, divBfab, Bxfab, Byfab, Bzfab, dxinv, dyinv, dzinv
#ifdef WARPX_DIM_RZ
                              ,rmin
#endif
                              );
        });
    }
}

void
WarpX::ComputeDivE(amrex::MultiFab& divE, const int lev)
{
    if ( WarpX::electromagnetic_solver_id == ElectromagneticSolverAlgo::PSATD ) {
#ifdef WARPX_USE_PSATD
        spectral_solver_fp[lev]->ComputeSpectralDivE( lev, Efield_aux[lev], divE );
#else
        WARPX_ABORT_WITH_MESSAGE(
            "ComputeDivE: PSATD requested but not compiled");
#endif
    } else {
        m_fdtd_solver_fp[lev]->ComputeDivE( Efield_aux[lev], divE );
    }
}

#if (defined WARPX_DIM_RZ) && (defined WARPX_USE_PSATD)
PML_RZ*
WarpX::GetPML_RZ (int lev)
{
    if (pml_rz[lev]) {
        // This should check if pml was initialized
        return pml_rz[lev].get();
    } else {
        return nullptr;
    }
}
#endif

PML*
WarpX::GetPML (int lev)
{
    if (do_pml) {
        // This should check if pml was initialized
        return pml[lev].get();
    } else {
        return nullptr;
    }
}

std::vector< bool >
WarpX::getPMLdirections() const
{
    std::vector< bool > dirsWithPML( 6, false );
#if AMREX_SPACEDIM!=3
    dirsWithPML.resize( 4 );
#endif
    if( do_pml )
    {
        for( int i = 0; i < static_cast<int>(dirsWithPML.size()) / 2; ++i )
        {
            dirsWithPML.at( 2u*i      ) = bool(do_pml_Lo[0][i]); // on level 0
            dirsWithPML.at( 2u*i + 1u ) = bool(do_pml_Hi[0][i]); // on level 0
        }
    }
    return dirsWithPML;
}

amrex::LayoutData<amrex::Real>*
WarpX::getCosts (int lev)
{
    if (m_instance)
    {
        return m_instance->costs[lev].get();
    } else
    {
        return nullptr;
    }
}

void
WarpX::BuildBufferMasks ()
{
    for (int lev = 1; lev <= maxLevel(); ++lev)
    {
        for (int ipass = 0; ipass < 2; ++ipass)
        {
            const int ngbuffer = (ipass == 0) ? n_current_deposition_buffer : n_field_gather_buffer;
            iMultiFab* bmasks = (ipass == 0) ? current_buffer_masks[lev].get() : gather_buffer_masks[lev].get();
            if (bmasks)
            {
                const IntVect ngtmp = ngbuffer + bmasks->nGrowVect();
                iMultiFab tmp(bmasks->boxArray(), bmasks->DistributionMap(), 1, ngtmp);
                const int covered = 1;
                const int notcovered = 0;
                const int physbnd = 1;
                const int interior = 1;
                const Box& dom = Geom(lev).Domain();
                const amrex::Periodicity& period = Geom(lev).periodicity();
                tmp.BuildMask(dom, period, covered, notcovered, physbnd, interior);
#ifdef AMREX_USE_OMP
#pragma omp parallel if (amrex::Gpu::notInLaunchRegion())
#endif
                for (MFIter mfi(*bmasks, true); mfi.isValid(); ++mfi)
                {
                    const Box tbx = mfi.growntilebox();
                    BuildBufferMasksInBox( tbx, (*bmasks)[mfi], tmp[mfi], ngbuffer );
                }
            }
        }
    }
}

/**
 * \brief Build buffer mask within given FArrayBox
 *
 * \param tbx         Current FArrayBox
 * \param buffer_mask Buffer mask to be set
 * \param guard_mask  Guard mask used to set buffer_mask
 * \param ng          Number of guard cells
 */
void
WarpX::BuildBufferMasksInBox ( const amrex::Box tbx, amrex::IArrayBox &buffer_mask,
                               const amrex::IArrayBox &guard_mask, const int ng )
{
    auto const& msk = buffer_mask.array();
    auto const& gmsk = guard_mask.const_array();
    const amrex::Dim3 ng3 = amrex::IntVect(ng).dim3();
    amrex::ParallelFor(tbx, [=] AMREX_GPU_DEVICE (int i, int j, int k)
    {
        for         (int kk = k-ng3.z; kk <= k+ng3.z; ++kk) {
            for     (int jj = j-ng3.y; jj <= j+ng3.y; ++jj) {
                for (int ii = i-ng3.x; ii <= i+ng3.x; ++ii) {
                    if ( gmsk(ii,jj,kk) == 0 ) {
                        msk(i,j,k) = 0;
                        return;
                    }
                }
            }
        }
        msk(i,j,k) = 1;
    });
}

amrex::Vector<amrex::Real> WarpX::getFornbergStencilCoefficients(const int n_order, const short a_grid_type)
{
    AMREX_ALWAYS_ASSERT_WITH_MESSAGE(n_order % 2 == 0, "n_order must be even");

    const int m = n_order / 2;
    amrex::Vector<amrex::Real> coeffs;
    coeffs.resize(m);

    // There are closed-form formula for these coefficients, but they result in
    // an overflow when evaluated numerically. One way to avoid the overflow is
    // to calculate the coefficients by recurrence.

    // Coefficients for collocated (nodal) finite-difference approximation
    if (a_grid_type == GridType::Collocated)
    {
       // First coefficient
       coeffs.at(0) = m * 2. / (m+1);
       // Other coefficients by recurrence
       for (int n = 1; n < m; n++)
       {
           coeffs.at(n) = - (m-n) * 1. / (m+n+1) * coeffs.at(n-1);
       }
    }
    // Coefficients for staggered finite-difference approximation
    else
    {
       Real prod = 1.;
       for (int k = 1; k < m+1; k++)
       {
           prod *= (m + k) / (4. * k);
       }
       // First coefficient
       coeffs.at(0) = 4 * m * prod * prod;
       // Other coefficients by recurrence
       for (int n = 1; n < m; n++)
       {
           coeffs.at(n) = - ((2*n-1) * (m-n)) * 1. / ((2*n+1) * (m+n)) * coeffs.at(n-1);
       }
    }

    return coeffs;
}

void WarpX::ReorderFornbergCoefficients (amrex::Vector<amrex::Real>& ordered_coeffs,
                                         amrex::Vector<amrex::Real>& unordered_coeffs,
                                         const int order)
{
    const int n = order / 2;
    for (int i = 0; i < n; i++) {
        ordered_coeffs[i] = unordered_coeffs[n-1-i];
    }
    for (int i = n; i < order; i++) {
        ordered_coeffs[i] = unordered_coeffs[i-n];
    }
}

void WarpX::AllocateCenteringCoefficients (amrex::Gpu::DeviceVector<amrex::Real>& device_centering_stencil_coeffs_x,
                                           amrex::Gpu::DeviceVector<amrex::Real>& device_centering_stencil_coeffs_y,
                                           amrex::Gpu::DeviceVector<amrex::Real>& device_centering_stencil_coeffs_z,
                                           const int centering_nox,
                                           const int centering_noy,
                                           const int centering_noz,
                                           const short a_grid_type)
{
    // Vectors of Fornberg stencil coefficients
    amrex::Vector<amrex::Real> Fornberg_stencil_coeffs_x;
    amrex::Vector<amrex::Real> Fornberg_stencil_coeffs_y;
    amrex::Vector<amrex::Real> Fornberg_stencil_coeffs_z;

    // Host vectors of stencil coefficients used for finite-order centering
    amrex::Vector<amrex::Real> host_centering_stencil_coeffs_x;
    amrex::Vector<amrex::Real> host_centering_stencil_coeffs_y;
    amrex::Vector<amrex::Real> host_centering_stencil_coeffs_z;

    Fornberg_stencil_coeffs_x = getFornbergStencilCoefficients(centering_nox, a_grid_type);
    Fornberg_stencil_coeffs_y = getFornbergStencilCoefficients(centering_noy, a_grid_type);
    Fornberg_stencil_coeffs_z = getFornbergStencilCoefficients(centering_noz, a_grid_type);

    host_centering_stencil_coeffs_x.resize(centering_nox);
    host_centering_stencil_coeffs_y.resize(centering_noy);
    host_centering_stencil_coeffs_z.resize(centering_noz);

    // Re-order Fornberg stencil coefficients:
    // example for order 6: (c_0,c_1,c_2) becomes (c_2,c_1,c_0,c_0,c_1,c_2)
    ReorderFornbergCoefficients(host_centering_stencil_coeffs_x,
                                Fornberg_stencil_coeffs_x, centering_nox);
    ReorderFornbergCoefficients(host_centering_stencil_coeffs_y,
                                Fornberg_stencil_coeffs_y, centering_noy);
    ReorderFornbergCoefficients(host_centering_stencil_coeffs_z,
                                Fornberg_stencil_coeffs_z, centering_noz);

    // Device vectors of stencil coefficients used for finite-order centering

    device_centering_stencil_coeffs_x.resize(host_centering_stencil_coeffs_x.size());
    amrex::Gpu::copyAsync(amrex::Gpu::hostToDevice,
                          host_centering_stencil_coeffs_x.begin(),
                          host_centering_stencil_coeffs_x.end(),
                          device_centering_stencil_coeffs_x.begin());

    device_centering_stencil_coeffs_y.resize(host_centering_stencil_coeffs_y.size());
    amrex::Gpu::copyAsync(amrex::Gpu::hostToDevice,
                          host_centering_stencil_coeffs_y.begin(),
                          host_centering_stencil_coeffs_y.end(),
                          device_centering_stencil_coeffs_y.begin());

    device_centering_stencil_coeffs_z.resize(host_centering_stencil_coeffs_z.size());
    amrex::Gpu::copyAsync(amrex::Gpu::hostToDevice,
                          host_centering_stencil_coeffs_z.begin(),
                          host_centering_stencil_coeffs_z.end(),
                          device_centering_stencil_coeffs_z.begin());

    amrex::Gpu::synchronize();
}

const iMultiFab*
WarpX::CurrentBufferMasks (int lev)
{
    return GetInstance().getCurrentBufferMasks(lev);
}

const iMultiFab*
WarpX::GatherBufferMasks (int lev)
{
    return GetInstance().getGatherBufferMasks(lev);
}

void
WarpX::StoreCurrent (int lev)
{
    for (int idim = 0; idim < 3; ++idim) {
        if (current_store[lev][idim]) {
            MultiFab::Copy(*current_store[lev][idim], *current_fp[lev][idim],
                           0, 0, 1, current_store[lev][idim]->nGrowVect());
        }
    }
}

void
WarpX::RestoreCurrent (int lev)
{
    for (int idim = 0; idim < 3; ++idim) {
        if (current_store[lev][idim]) {
            std::swap(current_fp[lev][idim], current_store[lev][idim]);
        }
    }
}

bool
WarpX::isAnyBoundaryPML()
{
    for (int idim = 0; idim < AMREX_SPACEDIM; ++idim) {
        if ( WarpX::field_boundary_lo[idim] == FieldBoundaryType::PML) return true;
        if ( WarpX::field_boundary_hi[idim] == FieldBoundaryType::PML) return true;
    }
    return false;
}

void
WarpX::AllocInitMultiFab (
    std::unique_ptr<amrex::MultiFab>& mf,
    const amrex::BoxArray& ba,
    const amrex::DistributionMapping& dm,
    const int ncomp,
    const amrex::IntVect& ngrow,
    const std::string& name,
    std::optional<const amrex::Real> initial_value)
{
    const auto tag = amrex::MFInfo().SetTag(name);
    mf = std::make_unique<amrex::MultiFab>(ba, dm, ncomp, ngrow, tag);
    if (initial_value) {
        mf->setVal(*initial_value);
    }
    WarpX::AddToMultiFabMap(name, mf);
}

void
WarpX::AllocInitMultiFab (
    std::unique_ptr<amrex::iMultiFab>& mf,
    const amrex::BoxArray& ba,
    const amrex::DistributionMapping& dm,
    const int ncomp,
    const amrex::IntVect& ngrow,
    const std::string& name,
    std::optional<const int> initial_value)
{
    const auto tag = amrex::MFInfo().SetTag(name);
    mf = std::make_unique<amrex::iMultiFab>(ba, dm, ncomp, ngrow, tag);
    if (initial_value) {
        mf->setVal(*initial_value);
    }
    WarpX::AddToMultiFabMap(name, mf);
}

void
WarpX::AliasInitMultiFab (
    std::unique_ptr<amrex::MultiFab>& mf,
    const amrex::MultiFab& mf_to_alias,
    const int scomp,
    const int ncomp,
    const std::string& name,
    std::optional<const amrex::Real> initial_value)
{
    mf = std::make_unique<amrex::MultiFab>(mf_to_alias, amrex::make_alias, scomp, ncomp);
    if (initial_value) {
        mf->setVal(*initial_value);
    }
    WarpX::AddToMultiFabMap(name, mf);
}

void
WarpX::AllocInitMultiFabFromModel (
    std::unique_ptr<amrex::MultiFab>& mf,
    amrex::MultiFab& mf_model,
    const std::string& name,
    std::optional<const amrex::Real> initial_value)
{
    const auto tag = amrex::MFInfo().SetTag(name);
    mf = std::make_unique<amrex::MultiFab>(mf_model.boxArray(), mf_model.DistributionMap(),
                                           mf_model.nComp(), mf_model.nGrowVect(), tag);
    if (initial_value) {
        mf->setVal(*initial_value);
    }
    WarpX::AddToMultiFabMap(name, mf);
}<|MERGE_RESOLUTION|>--- conflicted
+++ resolved
@@ -1942,12 +1942,8 @@
 void
 WarpX::AllocLevelData (int lev, const BoxArray& ba, const DistributionMapping& dm)
 {
-<<<<<<< HEAD
-    bool aux_is_nodal = ((field_gathering_algo == GatheringAlgo::MomentumConserving) &&
-                         (evolve_scheme != EvolveScheme::ImplicitPicard));
-=======
-    const bool aux_is_nodal = (field_gathering_algo == GatheringAlgo::MomentumConserving);
->>>>>>> 1adbf5e4
+    const bool aux_is_nodal = ((field_gathering_algo == GatheringAlgo::MomentumConserving) &&
+                               (evolve_scheme != EvolveScheme::ImplicitPicard));
 
 #if   defined(WARPX_DIM_1D_Z)
     const amrex::RealVect dx(WarpX::CellSize(lev)[2]);
