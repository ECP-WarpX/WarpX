--- conflicted
+++ resolved
@@ -1213,22 +1213,6 @@
         pp_psatd.query("current_correction", current_correction);
         pp_psatd.query("do_time_averaging", fft_do_time_averaging);
 
-<<<<<<< HEAD
-        WARPX_ALWAYS_ASSERT_WITH_MESSAGE(
-            fft_periodic_single_box || !current_correction,
-            "Current correction does not guarantee charge conservation with"
-            " local FFTs over guard cells: set psatd.periodic_single_box_fft=1 too,"
-            " in order to guarantee charge conservation"
-        );
-
-        WARPX_ALWAYS_ASSERT_WITH_MESSAGE(
-            fft_periodic_single_box || WarpX::current_deposition_algo != CurrentDepositionAlgo::Vay,
-            "Vay current deposition does not guarantee charge conservation with"
-            " local FFTs over guard cells: set psatd.periodic_single_box_fft=1 too,"
-            " in order to guarantee charge conservation"
-
-        );
-=======
         if (WarpX::current_correction == true)
         {
             WARPX_ALWAYS_ASSERT_WITH_MESSAGE(
@@ -1242,7 +1226,6 @@
                 fft_periodic_single_box == false,
                 "Option algo.current_deposition=vay must be used with psatd.periodic_single_box_fft=0.");
         }
->>>>>>> 5cddb8cc
 
         // Auxiliary: boosted_frame = true if warpx.gamma_boost is set in the inputs
         amrex::ParmParse pp_warpx("warpx");
@@ -1303,23 +1286,16 @@
             "Galilean and comoving algorithms should not be used together"
         );
 
-        // The comoving PSATD algorithm is not implemented nor tested with Esirkepov current deposition
-<<<<<<< HEAD
-        WARPX_ALWAYS_ASSERT_WITH_MESSAGE(
-            (current_deposition_algo != CurrentDepositionAlgo::Esirkepov) ||
-            v_comoving_is_zero,
-            "Esirkepov current deposition cannot be used with the comoving PSATD algorithm"
-        );
-=======
+
         if (current_deposition_algo == CurrentDepositionAlgo::Esirkepov) {
-            if (m_v_comoving[0] != 0. || m_v_comoving[1] != 0. || m_v_comoving[2] != 0.) {
-                amrex::Abort("Esirkepov current deposition cannot be used with the comoving PSATD algorithm");
-            }
-            if (m_v_galilean[0] != 0. || m_v_galilean[1] != 0. || m_v_galilean[2] != 0.) {
-                amrex::Abort("Esirkepov current deposition cannot be used with the Galilean algorithm.");
-            }
-        }
->>>>>>> 5cddb8cc
+
+            // The comoving PSATD algorithm is not implemented nor tested with Esirkepov current deposition
+            WARPX_ALWAYS_ASSERT_WITH_MESSAGE(v_comoving_is_zero, 
+                "Esirkepov current deposition cannot be used with the comoving PSATD algorithm");
+
+            WARPX_ALWAYS_ASSERT_WITH_MESSAGE(v_galilean_is_zero, 
+                "Esirkepov current deposition cannot be used with the Galilean algorithm."");
+        }
 
         WARPX_ALWAYS_ASSERT_WITH_MESSAGE(
             (current_deposition_algo != CurrentDepositionAlgo::Vay) ||
