/* Copyright 2016-2020 Andrew Myers, Ann Almgren, Aurore Blelly
 * Axel Huebl, Burlen Loring, David Grote
 * Glenn Richardson, Jean-Luc Vay, Junmin Gu
 * Mathieu Lobet, Maxence Thevenet, Michael Rowan
 * Remi Lehe, Revathi Jambunathan, Weiqun Zhang
 * Yinjian Zhao, levinem
 *
 * This file is part of WarpX.
 *
 * License: BSD-3-Clause-LBNL
 */
#include "WarpX.H"

#include "BoundaryConditions/PML.H"
#include "Diagnostics/BackTransformedDiagnostic.H"
#include "Diagnostics/MultiDiagnostics.H"
#include "Diagnostics/ReducedDiags/MultiReducedDiags.H"
#include "EmbeddedBoundary/WarpXFaceInfoBox.H"
#include "FieldSolver/FiniteDifferenceSolver/FiniteDifferenceSolver.H"
#include "FieldSolver/FiniteDifferenceSolver/MacroscopicProperties/MacroscopicProperties.H"
#ifdef WARPX_USE_PSATD
#   include "FieldSolver/SpectralSolver/SpectralKSpace.H"
#   ifdef WARPX_DIM_RZ
#       include "FieldSolver/SpectralSolver/SpectralSolverRZ.H"
#       include "BoundaryConditions/PML_RZ.H"
#   else
#       include "FieldSolver/SpectralSolver/SpectralSolver.H"
#   endif // RZ ifdef
#endif // use PSATD ifdef
#include "FieldSolver/WarpX_FDTD.H"
#include "Filter/NCIGodfreyFilter.H"
#include "Particles/MultiParticleContainer.H"
#include "Particles/ParticleBoundaryBuffer.H"
#include "Utils/TextMsg.H"
#include "Utils/MsgLogger/MsgLogger.H"
#include "Utils/WarnManager.H"
#include "Utils/WarpXAlgorithmSelection.H"
#include "Utils/WarpXConst.H"
#include "Utils/WarpXProfilerWrapper.H"
#include "Utils/WarpXUtil.H"

#include <ablastr/utils/SignalHandling.H>

#ifdef AMREX_USE_SENSEI_INSITU
#   include <AMReX_AmrMeshInSituBridge.H>
#endif
#include <AMReX_Array4.H>
#include <AMReX_BLassert.H>
#include <AMReX_Box.H>
#include <AMReX_BoxArray.H>
#include <AMReX_Dim3.H>
#ifdef AMREX_USE_EB
#   include <AMReX_EBFabFactory.H>
#   include <AMReX_EBSupport.H>
#endif
#include <AMReX_FArrayBox.H>
#include <AMReX_FabArray.H>
#include <AMReX_FabFactory.H>
#include <AMReX_Geometry.H>
#include <AMReX_GpuControl.H>
#include <AMReX_GpuDevice.H>
#include <AMReX_GpuLaunch.H>
#include <AMReX_GpuQualifiers.H>
#include <AMReX_IArrayBox.H>
#include <AMReX_LayoutData.H>
#include <AMReX_MFIter.H>
#include <AMReX_MakeType.H>
#include <AMReX_MultiFab.H>
#include <AMReX_ParallelDescriptor.H>
#include <AMReX_ParmParse.H>
#include <AMReX_Print.H>
#include <AMReX_Random.H>
#include <AMReX_SPACE.H>
#include <AMReX_iMultiFab.H>

#include <algorithm>
#include <cmath>
#include <limits>
#include <random>
#include <string>
#include <utility>

using namespace amrex;

Vector<Real> WarpX::E_external_grid(3, 0.0);
Vector<Real> WarpX::B_external_grid(3, 0.0);

std::string WarpX::authors = "";
std::string WarpX::B_ext_grid_s = "default";
std::string WarpX::E_ext_grid_s = "default";

// Parser for B_external on the grid
std::string WarpX::str_Bx_ext_grid_function;
std::string WarpX::str_By_ext_grid_function;
std::string WarpX::str_Bz_ext_grid_function;
// Parser for E_external on the grid
std::string WarpX::str_Ex_ext_grid_function;
std::string WarpX::str_Ey_ext_grid_function;
std::string WarpX::str_Ez_ext_grid_function;

int WarpX::do_moving_window = 0;
int WarpX::start_moving_window_step = 0;
int WarpX::end_moving_window_step = -1;
int WarpX::moving_window_dir = -1;
Real WarpX::moving_window_v = std::numeric_limits<amrex::Real>::max();

bool WarpX::fft_do_time_averaging = false;

amrex::IntVect WarpX::fill_guards = amrex::IntVect(0);

Real WarpX::quantum_xi_c2 = PhysConst::xi_c2;
Real WarpX::gamma_boost = 1._rt;
Real WarpX::beta_boost = 0._rt;
Vector<int> WarpX::boost_direction = {0,0,0};
bool WarpX::do_compute_max_step_from_zmax = false;
Real WarpX::zmax_plasma_to_compute_max_step = 0._rt;

short WarpX::current_deposition_algo;
short WarpX::charge_deposition_algo;
short WarpX::field_gathering_algo;
short WarpX::particle_pusher_algo;
short WarpX::maxwell_solver_id;
short WarpX::load_balance_costs_update_algo;
bool WarpX::do_dive_cleaning = false;
bool WarpX::do_divb_cleaning = false;
int WarpX::em_solver_medium;
int WarpX::macroscopic_solver_algo;
bool WarpX::do_single_precision_comms = false;
amrex::Vector<int> WarpX::field_boundary_lo(AMREX_SPACEDIM,0);
amrex::Vector<int> WarpX::field_boundary_hi(AMREX_SPACEDIM,0);
amrex::Vector<ParticleBoundaryType> WarpX::particle_boundary_lo(AMREX_SPACEDIM,ParticleBoundaryType::Absorbing);
amrex::Vector<ParticleBoundaryType> WarpX::particle_boundary_hi(AMREX_SPACEDIM,ParticleBoundaryType::Absorbing);

bool WarpX::do_current_centering = false;

int WarpX::n_rz_azimuthal_modes = 1;
int WarpX::ncomps = 1;

// This will be overwritten by setting nox = noy = noz = algo.particle_shape
int WarpX::nox = 0;
int WarpX::noy = 0;
int WarpX::noz = 0;

// Order of finite-order centering of fields (staggered to nodal)
int WarpX::field_centering_nox = 2;
int WarpX::field_centering_noy = 2;
int WarpX::field_centering_noz = 2;

// Order of finite-order centering of currents (nodal to staggered)
int WarpX::current_centering_nox = 2;
int WarpX::current_centering_noy = 2;
int WarpX::current_centering_noz = 2;

bool WarpX::use_fdtd_nci_corr = false;
bool WarpX::galerkin_interpolation = true;

bool WarpX::use_filter = true;
bool WarpX::use_kspace_filter       = true;
bool WarpX::use_filter_compensation = false;

bool WarpX::serialize_initial_conditions = false;
bool WarpX::refine_plasma     = false;

int WarpX::num_mirrors = 0;

IntervalsParser WarpX::sort_intervals;
amrex::IntVect WarpX::sort_bin_size(AMREX_D_DECL(1,1,1));

bool WarpX::do_back_transformed_diagnostics = false;
std::string WarpX::lab_data_directory = "lab_frame_data";
int  WarpX::num_snapshots_lab = std::numeric_limits<int>::lowest();
Real WarpX::dt_snapshots_lab  = std::numeric_limits<Real>::lowest();
bool WarpX::do_back_transformed_fields = true;
bool WarpX::do_back_transformed_particles = true;

int  WarpX::num_slice_snapshots_lab = 0;
Real WarpX::dt_slice_snapshots_lab;
Real WarpX::particle_slice_width_lab = 0.0_rt;

bool WarpX::do_dynamic_scheduling = true;

int WarpX::do_electrostatic;
Real WarpX::self_fields_required_precision = 1.e-11_rt;
Real WarpX::self_fields_absolute_tolerance = 0.0_rt;
int WarpX::self_fields_max_iters = 200;
int WarpX::self_fields_verbosity = 2;

bool WarpX::do_subcycling = false;
bool WarpX::do_multi_J = false;
int WarpX::do_multi_J_n_depositions;
bool WarpX::safe_guard_cells = 0;

IntVect WarpX::filter_npass_each_dir(1);

int WarpX::n_field_gather_buffer = -1;
int WarpX::n_current_deposition_buffer = -1;

bool WarpX::do_centered = false;
amrex::IntVect m_rho_nodal_flag;

int WarpX::do_similar_dm_pml = 1;

#ifdef AMREX_USE_GPU
bool WarpX::do_device_synchronize = true;
#else
bool WarpX::do_device_synchronize = false;
#endif

WarpX* WarpX::m_instance = nullptr;

WarpX&
WarpX::GetInstance ()
{
    if (!m_instance) {
        m_instance = new WarpX();
    }
    return *m_instance;
}

void
WarpX::ResetInstance ()
{
    delete m_instance;
    m_instance = nullptr;
}

WarpX::WarpX ()
{
    m_instance = this;

    m_p_warn_manager = std::make_unique<Utils::WarnManager>();

    ReadParameters();

    BackwardCompatibility();

    InitEB();

    ablastr::utils::SignalHandling::InitSignalHandling();

    // Geometry on all levels has been defined already.
    // No valid BoxArray and DistributionMapping have been defined.
    // But the arrays for them have been resized.

    const int nlevs_max = maxLevel() + 1;

    istep.resize(nlevs_max, 0);
    nsubsteps.resize(nlevs_max, 1);
#if 0
    // no subcycling yet
    for (int lev = 1; lev < nlevs_max; ++lev) {
        nsubsteps[lev] = MaxRefRatio(lev-1);
    }
#endif

    t_new.resize(nlevs_max, 0.0);
    t_old.resize(nlevs_max, std::numeric_limits<Real>::lowest());
    dt.resize(nlevs_max, std::numeric_limits<Real>::max());

    // Particle Container
    mypc = std::make_unique<MultiParticleContainer>(this);
    warpx_do_continuous_injection = mypc->doContinuousInjection();
    if (warpx_do_continuous_injection){
        if (moving_window_v >= 0){
            // Inject particles continuously from the right end of the box
            current_injection_position = geom[0].ProbHi(moving_window_dir);
        } else {
            // Inject particles continuously from the left end of the box
            current_injection_position = geom[0].ProbLo(moving_window_dir);
        }
    }
    do_back_transformed_particles = mypc->doBackTransformedDiagnostics();

    // Particle Boundary Buffer (i.e., scraped particles on boundary)
    m_particle_boundary_buffer = std::make_unique<ParticleBoundaryBuffer>();

    // Diagnostics
    multi_diags = std::make_unique<MultiDiagnostics>();

    /** create object for reduced diagnostics */
    reduced_diags = std::make_unique<MultiReducedDiags>();

    Efield_aux.resize(nlevs_max);
    Bfield_aux.resize(nlevs_max);

    F_fp.resize(nlevs_max);
    G_fp.resize(nlevs_max);
    rho_fp.resize(nlevs_max);
    phi_fp.resize(nlevs_max);
    current_fp.resize(nlevs_max);
    Efield_fp.resize(nlevs_max);
    Bfield_fp.resize(nlevs_max);
    Efield_avg_fp.resize(nlevs_max);
    Bfield_avg_fp.resize(nlevs_max);

    m_edge_lengths.resize(nlevs_max);
    m_face_areas.resize(nlevs_max);
    m_distance_to_eb.resize(nlevs_max);
    m_flag_info_face.resize(nlevs_max);
    m_flag_ext_face.resize(nlevs_max);
    m_borrowing.resize(nlevs_max);
    m_area_mod.resize(nlevs_max);

    ECTRhofield.resize(nlevs_max);
    Venl.resize(nlevs_max);

    current_store.resize(nlevs_max);

    if (do_current_centering)
    {
        current_fp_nodal.resize(nlevs_max);
    }

    if (WarpX::current_deposition_algo == CurrentDepositionAlgo::Vay)
    {
        current_fp_vay.resize(nlevs_max);
    }

    F_cp.resize(nlevs_max);
    G_cp.resize(nlevs_max);
    rho_cp.resize(nlevs_max);
    current_cp.resize(nlevs_max);
    Efield_cp.resize(nlevs_max);
    Bfield_cp.resize(nlevs_max);
    Efield_avg_cp.resize(nlevs_max);
    Bfield_avg_cp.resize(nlevs_max);

    Efield_cax.resize(nlevs_max);
    Bfield_cax.resize(nlevs_max);
    current_buffer_masks.resize(nlevs_max);
    gather_buffer_masks.resize(nlevs_max);
    current_buf.resize(nlevs_max);
    charge_buf.resize(nlevs_max);

    pml.resize(nlevs_max);
#if (defined WARPX_DIM_RZ) && (defined WARPX_USE_PSATD)
    pml_rz.resize(nlevs_max);
#endif

    do_pml_Lo.resize(nlevs_max);
    do_pml_Hi.resize(nlevs_max);

    costs.resize(nlevs_max);
    load_balance_efficiency.resize(nlevs_max);

    m_field_factory.resize(nlevs_max);

    if (em_solver_medium == MediumForEM::Macroscopic) {
        // create object for macroscopic solver
        m_macroscopic_properties = std::make_unique<MacroscopicProperties>();
    }


    // Set default values for particle and cell weights for costs update;
    // Default values listed here for the case AMREX_USE_GPU are determined
    // from single-GPU tests on Summit.
    if (costs_heuristic_cells_wt<=0. && costs_heuristic_particles_wt<=0.
        && WarpX::load_balance_costs_update_algo==LoadBalanceCostsUpdateAlgo::Heuristic)
    {
#ifdef AMREX_USE_GPU
        if (WarpX::maxwell_solver_id == MaxwellSolverAlgo::PSATD) {
            switch (WarpX::nox)
            {
                case 1:
                    costs_heuristic_cells_wt = 0.575_rt;
                    costs_heuristic_particles_wt = 0.425_rt;
                    break;
                case 2:
                    costs_heuristic_cells_wt = 0.405_rt;
                    costs_heuristic_particles_wt = 0.595_rt;
                    break;
                case 3:
                    costs_heuristic_cells_wt = 0.250_rt;
                    costs_heuristic_particles_wt = 0.750_rt;
                    break;
            }
        } else { // FDTD
            switch (WarpX::nox)
            {
                case 1:
                    costs_heuristic_cells_wt = 0.401_rt;
                    costs_heuristic_particles_wt = 0.599_rt;
                    break;
                case 2:
                    costs_heuristic_cells_wt = 0.268_rt;
                    costs_heuristic_particles_wt = 0.732_rt;
                    break;
                case 3:
                    costs_heuristic_cells_wt = 0.145_rt;
                    costs_heuristic_particles_wt = 0.855_rt;
                    break;
            }
        }
#else // CPU
        costs_heuristic_cells_wt = 0.1_rt;
        costs_heuristic_particles_wt = 0.9_rt;
#endif // AMREX_USE_GPU
    }

    // Allocate field solver objects
#ifdef WARPX_USE_PSATD
    if (WarpX::maxwell_solver_id == MaxwellSolverAlgo::PSATD) {
        spectral_solver_fp.resize(nlevs_max);
        spectral_solver_cp.resize(nlevs_max);
    }
#endif
    if (WarpX::maxwell_solver_id != MaxwellSolverAlgo::PSATD) {
        m_fdtd_solver_fp.resize(nlevs_max);
        m_fdtd_solver_cp.resize(nlevs_max);
    }

    // NCI Godfrey filters can have different stencils
    // at different levels (the stencil depends on c*dt/dz)
    nci_godfrey_filter_exeybz.resize(nlevs_max);
    nci_godfrey_filter_bxbyez.resize(nlevs_max);

    // Sanity checks. Must be done after calling the MultiParticleContainer
    // constructor, as it reads additional parameters
    // (e.g., use_fdtd_nci_corr)
    if (WarpX::maxwell_solver_id == MaxwellSolverAlgo::PSATD) {
        AMREX_ALWAYS_ASSERT(use_fdtd_nci_corr == 0);
        AMREX_ALWAYS_ASSERT(do_subcycling == 0);
    }

    if (WarpX::current_deposition_algo != CurrentDepositionAlgo::Esirkepov) {
        WARPX_ALWAYS_ASSERT_WITH_MESSAGE(
            use_fdtd_nci_corr == 0,
            "The NCI corrector should only be used with Esirkepov deposition");
    }
}

WarpX::~WarpX ()
{
    const int nlevs_max = maxLevel() +1;
    for (int lev = 0; lev < nlevs_max; ++lev) {
        ClearLevel(lev);
    }
}

void
WarpX::RecordWarning(
        const std::string& topic,
        const std::string& text,
        const WarnPriority& priority)
{
    WARPX_PROFILE("WarpX::RecordWarning");

    auto msg_priority = Utils::MsgLogger::Priority::high;
    if(priority == WarnPriority::low)
        msg_priority = Utils::MsgLogger::Priority::low;
    else if(priority == WarnPriority::medium)
        msg_priority = Utils::MsgLogger::Priority::medium;

    if(m_always_warn_immediately){

        amrex::Warning(
            Utils::TextMsg::Warn(
                "["
                + std::string(Utils::MsgLogger::PriorityToString(msg_priority))
                + "]["
                + topic
                + "] "
                + text));
    }

#ifdef AMREX_USE_OMP
    #pragma omp critical
#endif
    {
        m_p_warn_manager->record_warning(topic, text, msg_priority);
    }

    if(m_abort_on_warning_threshold){

        auto abort_priority = Utils::MsgLogger::Priority::high;
        if(m_abort_on_warning_threshold == WarnPriority::low)
            abort_priority = Utils::MsgLogger::Priority::low;
        else if(m_abort_on_warning_threshold == WarnPriority::medium)
            abort_priority = Utils::MsgLogger::Priority::medium;

        WARPX_ALWAYS_ASSERT_WITH_MESSAGE(
            msg_priority < abort_priority,
            "A warning with priority '"
            + Utils::MsgLogger::PriorityToString(msg_priority)
            + "' has been raised."
        );
    }
}

void
WarpX::PrintLocalWarnings(const std::string& when)
{
    WARPX_PROFILE("WarpX::PrintLocalWarnings");
    const std::string warn_string = m_p_warn_manager->print_local_warnings(when);
    amrex::AllPrint() << warn_string;
}

void
WarpX::PrintGlobalWarnings(const std::string& when)
{
    WARPX_PROFILE("WarpX::PrintGlobalWarnings");
    const std::string warn_string = m_p_warn_manager->print_global_warnings(when);
    amrex::Print() << warn_string;
}

void
WarpX::ReadParameters ()
{
    // Ensure that geometry.dims is set properly.
    CheckDims();

    {
        ParmParse pp;// Traditionally, max_step and stop_time do not have prefix.
        queryWithParser(pp, "max_step", max_step);
        queryWithParser(pp, "stop_time", stop_time);
        pp.query("authors", authors);
    }

    {
        ParmParse pp_amr("amr");

        pp_amr.query("restart", restart_chkfile);
    }

    {
        ParmParse pp_algo("algo");
        maxwell_solver_id = GetAlgorithmInteger(pp_algo, "maxwell_solver");
    }

    {
        ParmParse pp_warpx("warpx");

        //"Synthetic" warning messages may be injected in the Warning Manager via
        // inputfile for debug&testing purposes.
        m_p_warn_manager->debug_read_warnings_from_input(pp_warpx);

        // Set the flag to control if WarpX has to emit a warning message as soon as a warning is recorded
        pp_warpx.query("always_warn_immediately", m_always_warn_immediately);

        // Set the WarnPriority threshold to decide if WarpX has to abort when a warning is recorded
        if(std::string str_abort_on_warning_threshold = "";
            pp_warpx.query("abort_on_warning_threshold", str_abort_on_warning_threshold)){
            if (str_abort_on_warning_threshold == "high")
                m_abort_on_warning_threshold = WarnPriority::high;
            else if (str_abort_on_warning_threshold == "medium" )
                m_abort_on_warning_threshold = WarnPriority::medium;
            else if (str_abort_on_warning_threshold == "low")
                m_abort_on_warning_threshold = WarnPriority::low;
            else {
                Abort(Utils::TextMsg::Err(str_abort_on_warning_threshold
                    +"is not a valid option for warpx.abort_on_warning_threshold (use: low, medium or high)"));
            }
        }

        std::vector<int> numprocs_in;
        queryArrWithParser(pp_warpx, "numprocs", numprocs_in, 0, AMREX_SPACEDIM);
        if (not numprocs_in.empty()) {
            WARPX_ALWAYS_ASSERT_WITH_MESSAGE
                (numprocs_in.size() == AMREX_SPACEDIM,
                 "warpx.numprocs, if specified, must have AMREX_SPACEDIM numbers");
            WARPX_ALWAYS_ASSERT_WITH_MESSAGE
                (ParallelDescriptor::NProcs() == AMREX_D_TERM(numprocs_in[0],
                                                             *numprocs_in[1],
                                                             *numprocs_in[2]),
                 "warpx.numprocs, if specified, its product must be equal to the number of processes");
            for (int idim = 0; idim < AMREX_SPACEDIM; ++idim) {
                numprocs[idim] = numprocs_in[idim];
            }
        }

        using ablastr::utils::SignalHandling;
        std::vector<std::string> signals_in;
        pp_warpx.queryarr("break_signals", signals_in);

#if defined(__linux__) || defined(__APPLE__)
        for (const std::string &str : signals_in) {
            int sig = SignalHandling::parseSignalNameToNumber(str);
            SignalHandling::signal_conf_requests[SignalHandling::SIGNAL_REQUESTS_BREAK][sig] = true;
        }
        signals_in.clear();
#else
        WARPX_ALWAYS_ASSERT_WITH_MESSAGE(signals_in.empty(),
                                         "Signal handling requested in input, but is not supported on this platform");
#endif

        bool have_checkpoint_diagnostic = false;

        ParmParse pp("diagnostics");
        std::vector<std::string> diags_names;
        pp.queryarr("diags_names", diags_names);

        for (const auto &diag : diags_names) {
            ParmParse dd(diag);
            std::string format;
            dd.query("format", format);
            if (format == "checkpoint") {
                have_checkpoint_diagnostic = true;
                break;
            }
        }

        pp_warpx.queryarr("checkpoint_signals", signals_in);
#if defined(__linux__) || defined(__APPLE__)
        for (const std::string &str : signals_in) {
            int sig = SignalHandling::parseSignalNameToNumber(str);
            SignalHandling::signal_conf_requests[SignalHandling::SIGNAL_REQUESTS_CHECKPOINT][sig] = true;
            WARPX_ALWAYS_ASSERT_WITH_MESSAGE(have_checkpoint_diagnostic,
                                             "Signal handling was requested to checkpoint, but no checkpoint diagnostic is configured");
        }
#else
        WARPX_ALWAYS_ASSERT_WITH_MESSAGE(signals_in.empty(),
                                         "Signal handling requested in input, but is not supported on this platform");
#endif

        // set random seed
        std::string random_seed = "default";
        pp_warpx.query("random_seed", random_seed);
        if ( random_seed != "default" ) {
            unsigned long myproc_1 = ParallelDescriptor::MyProc() + 1;
            if ( random_seed == "random" ) {
                std::random_device rd;
                std::uniform_int_distribution<int> dist(2, INT_MAX);
                unsigned long seed = myproc_1 * dist(rd);
                ResetRandomSeed(seed);
            } else if ( std::stoi(random_seed) > 0 ) {
                unsigned long seed = myproc_1 * std::stoul(random_seed);
                ResetRandomSeed(seed);
            } else {
                Abort(Utils::TextMsg::Err(
                    "warpx.random_seed must be \"default\", \"random\" or an integer > 0."));
            }
        }

        queryWithParser(pp_warpx, "cfl", cfl);
        pp_warpx.query("verbose", verbose);
        queryWithParser(pp_warpx, "regrid_int", regrid_int);
        pp_warpx.query("do_subcycling", do_subcycling);
        pp_warpx.query("do_multi_J", do_multi_J);
        if (do_multi_J)
        {
            getWithParser(pp_warpx, "do_multi_J_n_depositions", do_multi_J_n_depositions);
        }
        pp_warpx.query("use_hybrid_QED", use_hybrid_QED);
        pp_warpx.query("safe_guard_cells", safe_guard_cells);
        std::vector<std::string> override_sync_intervals_string_vec = {"1"};
        pp_warpx.queryarr("override_sync_intervals", override_sync_intervals_string_vec);
        override_sync_intervals = IntervalsParser(override_sync_intervals_string_vec);

        WARPX_ALWAYS_ASSERT_WITH_MESSAGE(do_subcycling != 1 || max_level <= 1,
                                         "Subcycling method 1 only works for 2 levels.");

        ReadBoostedFrameParameters(gamma_boost, beta_boost, boost_direction);

        pp_warpx.query("do_device_synchronize", do_device_synchronize);

        // queryWithParser returns 1 if argument zmax_plasma_to_compute_max_step is
        // specified by the user, 0 otherwise.
        do_compute_max_step_from_zmax =
            queryWithParser(pp_warpx, "zmax_plasma_to_compute_max_step",
                      zmax_plasma_to_compute_max_step);

        pp_warpx.query("do_moving_window", do_moving_window);
        if (do_moving_window)
        {
            queryWithParser(pp_warpx, "start_moving_window_step", start_moving_window_step);
            queryWithParser(pp_warpx, "end_moving_window_step", end_moving_window_step);
            std::string s;
            pp_warpx.get("moving_window_dir", s);
            if (s == "x" || s == "X") {
                moving_window_dir = 0;
            }
#if defined(WARPX_DIM_3D)
            else if (s == "y" || s == "Y") {
                moving_window_dir = 1;
            }
#endif
            else if (s == "z" || s == "Z") {
                moving_window_dir = WARPX_ZINDEX;
            }
            else {
                amrex::Abort(Utils::TextMsg::Err("Unknown moving_window_dir: "+s));
            }

            WARPX_ALWAYS_ASSERT_WITH_MESSAGE(Geom(0).isPeriodic(moving_window_dir) == 0,
                       "The problem must be non-periodic in the moving window direction");

            moving_window_x = geom[0].ProbLo(moving_window_dir);

            getWithParser(pp_warpx, "moving_window_v", moving_window_v);
            moving_window_v *= PhysConst::c;
        }

        pp_warpx.query("do_back_transformed_diagnostics", do_back_transformed_diagnostics);
        if (do_back_transformed_diagnostics) {

            WARPX_ALWAYS_ASSERT_WITH_MESSAGE(gamma_boost > 1.0,
                   "gamma_boost must be > 1 to use the boosted frame diagnostic.");

            pp_warpx.query("lab_data_directory", lab_data_directory);

            std::string s;
            pp_warpx.get("boost_direction", s);
            WARPX_ALWAYS_ASSERT_WITH_MESSAGE( (s == "z" || s == "Z"),
                   "The boosted frame diagnostic currently only works if the boost is in the z direction.");

            queryWithParser(pp_warpx, "num_snapshots_lab", num_snapshots_lab);

            // Read either dz_snapshots_lab or dt_snapshots_lab
            Real dz_snapshots_lab = 0;
            bool snapshot_interval_is_specified = queryWithParser(pp_warpx, "dt_snapshots_lab", dt_snapshots_lab);
            if ( queryWithParser(pp_warpx, "dz_snapshots_lab", dz_snapshots_lab) ){
                dt_snapshots_lab = dz_snapshots_lab/PhysConst::c;
                snapshot_interval_is_specified = true;
            }
            WARPX_ALWAYS_ASSERT_WITH_MESSAGE(
                snapshot_interval_is_specified,
                "When using back-transformed diagnostics, user should specify either dz_snapshots_lab or dt_snapshots_lab.");

            getWithParser(pp_warpx, "gamma_boost", gamma_boost);

            pp_warpx.query("do_back_transformed_fields", do_back_transformed_fields);

            WARPX_ALWAYS_ASSERT_WITH_MESSAGE(do_moving_window,
                   "The moving window should be on if using the boosted frame diagnostic.");

            pp_warpx.get("moving_window_dir", s);
            WARPX_ALWAYS_ASSERT_WITH_MESSAGE( (s == "z" || s == "Z"),
                   "The boosted frame diagnostic currently only works if the moving window is in the z direction.");
        }

        do_electrostatic = GetAlgorithmInteger(pp_warpx, "do_electrostatic");

#if defined(AMREX_USE_EB) && defined(WARPX_DIM_RZ)
        WARPX_ALWAYS_ASSERT_WITH_MESSAGE(do_electrostatic!=ElectrostaticSolverAlgo::None,
        "Currently, the embedded boundary in RZ only works for electrostatic solvers.");
#endif

        if (do_electrostatic == ElectrostaticSolverAlgo::LabFrame) {
            // Note that with the relativistic version, these parameters would be
            // input for each species.
            queryWithParser(pp_warpx, "self_fields_required_precision", self_fields_required_precision);
            queryWithParser(pp_warpx, "self_fields_absolute_tolerance", self_fields_absolute_tolerance);
            queryWithParser(pp_warpx, "self_fields_max_iters", self_fields_max_iters);
            pp_warpx.query("self_fields_verbosity", self_fields_verbosity);
        }
        // Parse the input file for domain boundary potentials
        ParmParse pp_boundary("boundary");
        pp_boundary.query("potential_lo_x", field_boundary_handler.potential_xlo_str);
        pp_boundary.query("potential_hi_x", field_boundary_handler.potential_xhi_str);
        pp_boundary.query("potential_lo_y", field_boundary_handler.potential_ylo_str);
        pp_boundary.query("potential_hi_y", field_boundary_handler.potential_yhi_str);
        pp_boundary.query("potential_lo_z", field_boundary_handler.potential_zlo_str);
        pp_boundary.query("potential_hi_z", field_boundary_handler.potential_zhi_str);
        pp_warpx.query("eb_potential(x,y,z,t)", field_boundary_handler.potential_eb_str);
        field_boundary_handler.buildParsers();

        queryWithParser(pp_warpx, "const_dt", const_dt);

        // Filter currently not working with FDTD solver in RZ geometry: turn OFF by default
        // (see https://github.com/ECP-WarpX/WarpX/issues/1943)
#ifdef WARPX_DIM_RZ
        if (WarpX::maxwell_solver_id != MaxwellSolverAlgo::PSATD) WarpX::use_filter = false;
#endif

        // Read filter and fill IntVect filter_npass_each_dir with
        // proper size for AMREX_SPACEDIM
        pp_warpx.query("use_filter", use_filter);
        pp_warpx.query("use_filter_compensation", use_filter_compensation);
        Vector<int> parse_filter_npass_each_dir(AMREX_SPACEDIM,1);
        queryArrWithParser(pp_warpx, "filter_npass_each_dir", parse_filter_npass_each_dir, 0, AMREX_SPACEDIM);
        filter_npass_each_dir[0] = parse_filter_npass_each_dir[0];
#if (AMREX_SPACEDIM >= 2)
        filter_npass_each_dir[1] = parse_filter_npass_each_dir[1];
#endif
#if defined(WARPX_DIM_3D)
        filter_npass_each_dir[2] = parse_filter_npass_each_dir[2];
#endif

        // TODO When k-space filtering will be implemented also for Cartesian geometries,
        // this code block will have to be applied in all cases (remove #ifdef condition)
#ifdef WARPX_DIM_RZ
        if (WarpX::maxwell_solver_id == MaxwellSolverAlgo::PSATD) {
            // With RZ spectral, only use k-space filtering
            use_kspace_filter = use_filter;
            use_filter = false;
        }
        else // FDTD
        {
            // Filter currently not working with FDTD solver in RZ geometry
            // (see https://github.com/ECP-WarpX/WarpX/issues/1943)
            WARPX_ALWAYS_ASSERT_WITH_MESSAGE(!use_filter,
                "Filter currently not working with FDTD solver in RZ geometry");
        }
#endif

        queryWithParser(pp_warpx, "num_mirrors", num_mirrors);
        if (num_mirrors>0){
            mirror_z.resize(num_mirrors);
            getArrWithParser(pp_warpx, "mirror_z", mirror_z, 0, num_mirrors);
            mirror_z_width.resize(num_mirrors);
            getArrWithParser(pp_warpx, "mirror_z_width", mirror_z_width, 0, num_mirrors);
            mirror_z_npoints.resize(num_mirrors);
            getArrWithParser(pp_warpx, "mirror_z_npoints", mirror_z_npoints, 0, num_mirrors);
        }

        pp_warpx.query("do_single_precision_comms", do_single_precision_comms);
#ifdef AMREX_USE_FLOAT
        if (do_single_precision_comms) {
            do_single_precision_comms = 0;
            this->RecordWarning(
                "comms",
                "Overwrote warpx.do_single_precision_comms to be 0, since WarpX was built in single precision.",
                WarnPriority::low);
        }
#endif

        pp_warpx.query("serialize_initial_conditions", serialize_initial_conditions);
        pp_warpx.query("refine_plasma", refine_plasma);
        pp_warpx.query("do_dive_cleaning", do_dive_cleaning);
        pp_warpx.query("do_divb_cleaning", do_divb_cleaning);
        queryWithParser(pp_warpx, "n_field_gather_buffer", n_field_gather_buffer);
        queryWithParser(pp_warpx, "n_current_deposition_buffer", n_current_deposition_buffer);

        amrex::Real quantum_xi_tmp;
        int quantum_xi_is_specified = queryWithParser(pp_warpx, "quantum_xi", quantum_xi_tmp);
        if (quantum_xi_is_specified) {
            double const quantum_xi = quantum_xi_tmp;
            quantum_xi_c2 = static_cast<amrex::Real>(quantum_xi * PhysConst::c * PhysConst::c);
        }

        for (int idim = 0; idim < AMREX_SPACEDIM; ++idim) {
            WARPX_ALWAYS_ASSERT_WITH_MESSAGE(
                !(
                    ( WarpX::field_boundary_lo[idim] == FieldBoundaryType::PML &&
                    WarpX::field_boundary_lo[idim] == FieldBoundaryType::Absorbing_SilverMueller ) ||
                    ( WarpX::field_boundary_hi[idim] == FieldBoundaryType::PML &&
                     WarpX::field_boundary_hi[idim] == FieldBoundaryType::Absorbing_SilverMueller )
                ),
                "PML and Silver-Mueller boundary conditions cannot be activated at the same time.");


            if (WarpX::field_boundary_lo[idim] == FieldBoundaryType::Absorbing_SilverMueller ||
                WarpX::field_boundary_hi[idim] == FieldBoundaryType::Absorbing_SilverMueller)
            {
                // SilverMueller is implemented for Yee
                WARPX_ALWAYS_ASSERT_WITH_MESSAGE(
                    maxwell_solver_id == MaxwellSolverAlgo::Yee,
                    "The Silver-Mueller boundary condition can only be used with the Yee solver.");
            }
        }

        queryWithParser(pp_warpx, "pml_ncell", pml_ncell);
        queryWithParser(pp_warpx, "pml_delta", pml_delta);
        pp_warpx.query("pml_has_particles", pml_has_particles);
        pp_warpx.query("do_pml_j_damping", do_pml_j_damping);
        pp_warpx.query("do_pml_in_domain", do_pml_in_domain);
        pp_warpx.query("do_similar_dm_pml", do_similar_dm_pml);
        // Read `v_particle_pml` in units of the speed of light
        v_particle_pml = 1._rt;
        queryWithParser(pp_warpx, "v_particle_pml", v_particle_pml);
        WARPX_ALWAYS_ASSERT_WITH_MESSAGE(0._rt < v_particle_pml && v_particle_pml <= 1._rt,
            "Input value for the velocity warpx.v_particle_pml of the macroparticle must be in (0,1] (in units of c).");
        // Scale by the speed of light
        v_particle_pml = v_particle_pml * PhysConst::c;

        // Default values of WarpX::do_pml_dive_cleaning and WarpX::do_pml_divb_cleaning:
        // false for FDTD solver, true for PSATD solver.
        if (maxwell_solver_id != MaxwellSolverAlgo::PSATD)
        {
            do_pml_dive_cleaning = false;
            do_pml_divb_cleaning = false;
        }
        else
        {
            do_pml_dive_cleaning = true;
            do_pml_divb_cleaning = true;
        }

        // If WarpX::do_dive_cleaning = true, set also WarpX::do_pml_dive_cleaning = true
        // (possibly overwritten by users in the input file, see query below)
        if (do_dive_cleaning) do_pml_dive_cleaning = true;

        // If WarpX::do_divb_cleaning = true, set also WarpX::do_pml_divb_cleaning = true
        // (possibly overwritten by users in the input file, see query below)
        // TODO Implement div(B) cleaning in PML with FDTD and remove second if condition
        if (do_divb_cleaning && maxwell_solver_id == MaxwellSolverAlgo::PSATD) do_pml_divb_cleaning = true;

        // Query input parameters to use div(E) and div(B) cleaning in PMLs
        pp_warpx.query("do_pml_dive_cleaning", do_pml_dive_cleaning);
        pp_warpx.query("do_pml_divb_cleaning", do_pml_divb_cleaning);

        // TODO Implement div(B) cleaning in PML with FDTD and remove ASSERT
        if (maxwell_solver_id != MaxwellSolverAlgo::PSATD)
        {
            WARPX_ALWAYS_ASSERT_WITH_MESSAGE(
                do_pml_divb_cleaning == false,
                "warpx.do_pml_divb_cleaning = true not implemented for FDTD solver");
        }

        // Divergence cleaning in PMLs for PSATD solver implemented only
        // for both div(E) and div(B) cleaning
        if (maxwell_solver_id == MaxwellSolverAlgo::PSATD)
        {
            WARPX_ALWAYS_ASSERT_WITH_MESSAGE(
                do_pml_dive_cleaning == do_pml_divb_cleaning,
                "warpx.do_pml_dive_cleaning = "
                + std::to_string(do_pml_dive_cleaning)
                +" and warpx.do_pml_divb_cleaning = "
                + std::to_string(do_pml_divb_cleaning)
                + ": this case is not implemented yet,"
                + " please set both parameters to the same value"
            );
        }

#ifdef WARPX_DIM_RZ
        WARPX_ALWAYS_ASSERT_WITH_MESSAGE( isAnyBoundaryPML() == false || maxwell_solver_id == MaxwellSolverAlgo::PSATD,
            "PML are not implemented in RZ geometry with FDTD; please set a different boundary condition using boundary.field_lo and boundary.field_hi.");
        WARPX_ALWAYS_ASSERT_WITH_MESSAGE( field_boundary_lo[1] != FieldBoundaryType::PML && field_boundary_hi[1] != FieldBoundaryType::PML,
            "PML are not implemented in RZ geometry along z; please set a different boundary condition using boundary.field_lo and boundary.field_hi.");
#endif

        WARPX_ALWAYS_ASSERT_WITH_MESSAGE(
            (do_pml_j_damping==0)||(do_pml_in_domain==1),
            "J-damping can only be done when PML are inside simulation domain (do_pml_in_domain=1)"
        );

        {
            // Parameters below control all plotfile diagnostics
            bool plotfile_min_max = true;
            pp_warpx.query("plotfile_min_max", plotfile_min_max);
            if (plotfile_min_max) {
                plotfile_headerversion = amrex::VisMF::Header::Version_v1;
            } else {
                plotfile_headerversion = amrex::VisMF::Header::NoFabHeader_v1;
            }
            pp_warpx.query("usesingleread", use_single_read);
            pp_warpx.query("usesinglewrite", use_single_write);
            ParmParse pp_vismf("vismf");
            pp_vismf.add("usesingleread", use_single_read);
            pp_vismf.add("usesinglewrite", use_single_write);
            queryWithParser(pp_warpx, "mffile_nstreams", mffile_nstreams);
            VisMF::SetMFFileInStreams(mffile_nstreams);
            queryWithParser(pp_warpx, "field_io_nfiles", field_io_nfiles);
            VisMF::SetNOutFiles(field_io_nfiles);
            queryWithParser(pp_warpx, "particle_io_nfiles", particle_io_nfiles);
            ParmParse pp_particles("particles");
            pp_particles.add("particles_nfiles", particle_io_nfiles);
        }

        if (maxLevel() > 0) {
            Vector<Real> lo, hi;
            getArrWithParser(pp_warpx, "fine_tag_lo", lo);
            getArrWithParser(pp_warpx, "fine_tag_hi", hi);
            fine_tag_lo = RealVect{lo};
            fine_tag_hi = RealVect{hi};
        }

        pp_warpx.query("do_dynamic_scheduling", do_dynamic_scheduling);

        pp_warpx.query("do_centered", do_centered);
        // Use same shape factors in all directions, for gathering
        if (do_centered) galerkin_interpolation = false;

#ifdef WARPX_DIM_RZ
        // Only needs to be set with WARPX_DIM_RZ, otherwise defaults to 1
        queryWithParser(pp_warpx, "n_rz_azimuthal_modes", n_rz_azimuthal_modes);
        WARPX_ALWAYS_ASSERT_WITH_MESSAGE( n_rz_azimuthal_modes > 0,
            "The number of azimuthal modes (n_rz_azimuthal_modes) must be at least 1");
#endif

        // If true, the current is deposited on a nodal grid and centered onto a staggered grid.
        // Setting warpx.do_current_centering = 1 makes sense only if warpx.do_centered = 0. Instead,
        // if warpx.do_centered = 1, Maxwell's equations are solved on a cell-centered grid
        // and the current should not be centered onto a staggered grid.
        if (WarpX::do_centered == 0)
        {
            pp_warpx.query("do_current_centering", do_current_centering);
        }

        WARPX_ALWAYS_ASSERT_WITH_MESSAGE(
            maxLevel() == 0 || !do_current_centering,
            "Finite-order centering of currents is not implemented with mesh refinement"
        );
    }

    {
        ParmParse pp_algo("algo");
#ifdef WARPX_DIM_RZ
        WARPX_ALWAYS_ASSERT_WITH_MESSAGE( maxwell_solver_id != MaxwellSolverAlgo::CKC,
            "algo.maxwell_solver = ckc is not (yet) available for RZ geometry");
#endif
#ifndef WARPX_USE_PSATD
        WARPX_ALWAYS_ASSERT_WITH_MESSAGE( maxwell_solver_id != MaxwellSolverAlgo::PSATD,
            "algo.maxwell_solver = psatd is not supported because WarpX was built without spectral solvers");
#endif

#ifdef WARPX_DIM_RZ
        WARPX_ALWAYS_ASSERT_WITH_MESSAGE(Geom(0).isPeriodic(0) == 0,
            "The problem must not be periodic in the radial direction");

        // Ensure code aborts if PEC is specified at r=0 for RZ
        if (Geom(0).ProbLo(0) == 0){
            WARPX_ALWAYS_ASSERT_WITH_MESSAGE(
                WarpX::field_boundary_lo[0] == FieldBoundaryType::None,
                "Error : Field boundary at r=0 must be ``none``. \n");
        }

        if (maxwell_solver_id == MaxwellSolverAlgo::PSATD) {
            // Force do_centered = true (that is, cell-centered) and
            // use same shape factors in all directions, for gathering
            do_centered = true;
            galerkin_interpolation = false;
        }
#endif

        // note: current_deposition must be set after maxwell_solver is already determined,
        //       because its default depends on the solver selection
        current_deposition_algo = GetAlgorithmInteger(pp_algo, "current_deposition");
        charge_deposition_algo = GetAlgorithmInteger(pp_algo, "charge_deposition");
        particle_pusher_algo = GetAlgorithmInteger(pp_algo, "particle_pusher");

        if (current_deposition_algo == CurrentDepositionAlgo::Esirkepov && do_current_centering)
        {
            amrex::Abort("\nCurrent centering (nodal deposition) cannot be used with Esirkepov deposition."
                         "\nPlease set warpx.do_current_centering = 0 or algo.current_deposition = direct.");
        }

        if (WarpX::current_deposition_algo == CurrentDepositionAlgo::Vay && do_current_centering)
        {
            amrex::Abort("\nVay deposition not implemented with current centering");
        }

        if (WarpX::current_deposition_algo == CurrentDepositionAlgo::Vay
            && maxLevel() > 0)
        {
            amrex::Abort("\nVay deposition not implemented with mesh refinement");
        }

        field_gathering_algo = GetAlgorithmInteger(pp_algo, "field_gathering");
        if (field_gathering_algo == GatheringAlgo::MomentumConserving) {
            // Use same shape factors in all directions, for gathering
            galerkin_interpolation = false;
        }

        em_solver_medium = GetAlgorithmInteger(pp_algo, "em_solver_medium");
        if (em_solver_medium == MediumForEM::Macroscopic ) {
            macroscopic_solver_algo = GetAlgorithmInteger(pp_algo,"macroscopic_sigma_method");
        }

        // Load balancing parameters
        std::vector<std::string> load_balance_intervals_string_vec = {"0"};
        pp_algo.queryarr("load_balance_intervals", load_balance_intervals_string_vec);
        load_balance_intervals = IntervalsParser(load_balance_intervals_string_vec);
        pp_algo.query("load_balance_with_sfc", load_balance_with_sfc);
        pp_algo.query("load_balance_knapsack_factor", load_balance_knapsack_factor);
        queryWithParser(pp_algo, "load_balance_efficiency_ratio_threshold",
                        load_balance_efficiency_ratio_threshold);
        load_balance_costs_update_algo = GetAlgorithmInteger(pp_algo, "load_balance_costs_update");
        queryWithParser(pp_algo, "costs_heuristic_cells_wt", costs_heuristic_cells_wt);
        queryWithParser(pp_algo, "costs_heuristic_particles_wt", costs_heuristic_particles_wt);

        // Parse algo.particle_shape and check that input is acceptable
        // (do this only if there is at least one particle or laser species)
        ParmParse pp_particles("particles");
        std::vector<std::string> species_names;
        pp_particles.queryarr("species_names", species_names);

        ParmParse pp_lasers("lasers");
        std::vector<std::string> lasers_names;
        pp_lasers.queryarr("names", lasers_names);

        std::vector<std::string> sort_intervals_string_vec = {"-1"};
        int particle_shape;
        if (!species_names.empty() || !lasers_names.empty()) {
            if (queryWithParser(pp_algo, "particle_shape", particle_shape)){

                WARPX_ALWAYS_ASSERT_WITH_MESSAGE(
                    (particle_shape >= 1) && (particle_shape <=3),
                    "algo.particle_shape can be only 1, 2, or 3"
                );

                nox = particle_shape;
                noy = particle_shape;
                noz = particle_shape;
            }
            else{
                amrex::Abort(Utils::TextMsg::Err(
                    "algo.particle_shape must be set in the input file:"
                    " please set algo.particle_shape to 1, 2, or 3"));
            }

            if ((maxLevel() > 0) && (particle_shape > 1) && (do_pml_j_damping == 1))
            {
                this->RecordWarning("Particles",
                    "When algo.particle_shape > 1,"
                    "some numerical artifact will be present at the interface between coarse and fine patch."
                    "We recommend setting algo.particle_shape = 1 in order to avoid this issue");
            }

            // default sort interval for particles if species or lasers vector is not empty
#ifdef AMREX_USE_GPU
            sort_intervals_string_vec = {"4"};
#else
            sort_intervals_string_vec = {"-1"};
#endif
        }

        amrex::ParmParse pp_warpx("warpx");
        pp_warpx.queryarr("sort_intervals", sort_intervals_string_vec);
        sort_intervals = IntervalsParser(sort_intervals_string_vec);

        Vector<int> vect_sort_bin_size(AMREX_SPACEDIM,1);
        bool sort_bin_size_is_specified = queryArrWithParser(pp_warpx, "sort_bin_size",
                                                            vect_sort_bin_size, 0, AMREX_SPACEDIM);
        if (sort_bin_size_is_specified){
            for (int i=0; i<AMREX_SPACEDIM; i++)
                sort_bin_size[i] = vect_sort_bin_size[i];
        }
    }

    {
        ParmParse pp_interpolation("interpolation");

        pp_interpolation.query("galerkin_scheme",galerkin_interpolation);

<<<<<<< HEAD
#ifdef WARPX_USE_PSATD

        if (WarpX::maxwell_solver_id == MaxwellSolverAlgo::PSATD) {

            // Read order of finite-order centering of fields (staggered to nodal).
            // Read this only if warpx.do_centered = 0. Instead, if warpx.do_centered = 1,
            // Maxwell's equations are solved on a cell-centered grid and the electromagnetic
            // forces are gathered from a cell-centered grid, hence the fields do not need to
            // be centered onto a cell-centered grid.
            if (WarpX::field_gathering_algo == GatheringAlgo::MomentumConserving &&
                WarpX::do_centered == 0)
            {
                queryWithParser(pp_interpolation, "field_centering_nox", field_centering_nox);
                queryWithParser(pp_interpolation, "field_centering_noy", field_centering_noy);
                queryWithParser(pp_interpolation, "field_centering_noz", field_centering_noz);
            }
=======
        // Read order of finite-order centering of fields (staggered to nodal).
        // Read this only if warpx.do_nodal = 0. Instead, if warpx.do_nodal = 1,
        // Maxwell's equations are solved on a nodal grid and the electromagnetic
        // forces are gathered from a nodal grid, hence the fields do not need to
        // be centered onto a nodal grid.
        if (WarpX::field_gathering_algo == GatheringAlgo::MomentumConserving &&
            WarpX::do_nodal == 0)
        {
            queryWithParser(pp_interpolation, "field_centering_nox", field_centering_nox);
            queryWithParser(pp_interpolation, "field_centering_noy", field_centering_noy);
            queryWithParser(pp_interpolation, "field_centering_noz", field_centering_noz);
        }
>>>>>>> 74cf4b47

        // Read order of finite-order centering of currents (nodal to staggered)
        if (WarpX::do_current_centering)
        {
            queryWithParser(pp_interpolation, "current_centering_nox", current_centering_nox);
            queryWithParser(pp_interpolation, "current_centering_noy", current_centering_noy);
            queryWithParser(pp_interpolation, "current_centering_noz", current_centering_noz);
        }

<<<<<<< HEAD
            // Finite-order centering is not implemented with mesh refinement
            // (note that when WarpX::do_centered = 1 finite-order centering is not used anyways)
            if (maxLevel() > 0 && WarpX::do_centered == 0)
            {
                WARPX_ALWAYS_ASSERT_WITH_MESSAGE(
                    field_centering_nox == 2 && field_centering_noy == 2 && field_centering_noz == 2,
                    "High-order centering of fields (order > 2) is not implemented with mesh refinement");
            }

            if (WarpX::field_gathering_algo == GatheringAlgo::MomentumConserving &&
                WarpX::do_centered == 0)
            {
                AllocateCenteringCoefficients(device_field_centering_stencil_coeffs_x,
                                              device_field_centering_stencil_coeffs_y,
                                              device_field_centering_stencil_coeffs_z,
                                              field_centering_nox,
                                              field_centering_noy,
                                              field_centering_noz);
            }
=======
        // Finite-order centering is not implemented with mesh refinement
        // (note that when WarpX::do_nodal = 1 finite-order centering is not used anyways)
        if (maxLevel() > 0 && WarpX::do_nodal == 0)
        {
            WARPX_ALWAYS_ASSERT_WITH_MESSAGE(
                field_centering_nox == 2 && field_centering_noy == 2 && field_centering_noz == 2,
                "High-order centering of fields (order > 2) is not implemented with mesh refinement");
        }

        if (WarpX::field_gathering_algo == GatheringAlgo::MomentumConserving &&
            WarpX::do_nodal == 0)
        {
            AllocateCenteringCoefficients(device_field_centering_stencil_coeffs_x,
                                          device_field_centering_stencil_coeffs_y,
                                          device_field_centering_stencil_coeffs_z,
                                          field_centering_nox,
                                          field_centering_noy,
                                          field_centering_noz);
        }
>>>>>>> 74cf4b47

        if (WarpX::do_current_centering)
        {
            AllocateCenteringCoefficients(device_current_centering_stencil_coeffs_x,
                                          device_current_centering_stencil_coeffs_y,
                                          device_current_centering_stencil_coeffs_z,
                                          current_centering_nox,
                                          current_centering_noy,
                                          current_centering_noz);
        }
    }

    if (maxwell_solver_id == MaxwellSolverAlgo::PSATD)
    {
        ParmParse pp_psatd("psatd");
        pp_psatd.query("periodic_single_box_fft", fft_periodic_single_box);

        std::string nox_str;
        std::string noy_str;
        std::string noz_str;

        pp_psatd.query("nox", nox_str);
        pp_psatd.query("noy", noy_str);
        pp_psatd.query("noz", noz_str);

        if(nox_str == "inf") {
            nox_fft = -1;
        } else {
            queryWithParser(pp_psatd, "nox", nox_fft);
        }
        if(noy_str == "inf") {
            noy_fft = -1;
        } else {
            queryWithParser(pp_psatd, "noy", noy_fft);
        }
        if(noz_str == "inf") {
            noz_fft = -1;
        } else {
            queryWithParser(pp_psatd, "noz", noz_fft);
        }


        if (!fft_periodic_single_box) {
            WARPX_ALWAYS_ASSERT_WITH_MESSAGE(nox_fft > 0, "PSATD order must be finite unless psatd.periodic_single_box_fft is used");
            WARPX_ALWAYS_ASSERT_WITH_MESSAGE(noy_fft > 0, "PSATD order must be finite unless psatd.periodic_single_box_fft is used");
            WARPX_ALWAYS_ASSERT_WITH_MESSAGE(noz_fft > 0, "PSATD order must be finite unless psatd.periodic_single_box_fft is used");
        }

        pp_psatd.query("current_correction", current_correction);
        pp_psatd.query("do_time_averaging", fft_do_time_averaging);

        if (WarpX::current_correction == true)
        {
            WARPX_ALWAYS_ASSERT_WITH_MESSAGE(
                fft_periodic_single_box == true,
                "Option psatd.current_correction=1 must be used with psatd.periodic_single_box_fft=1.");
        }

        if (WarpX::current_deposition_algo == CurrentDepositionAlgo::Vay)
        {
            WARPX_ALWAYS_ASSERT_WITH_MESSAGE(
                fft_periodic_single_box == false,
                "Option algo.current_deposition=vay must be used with psatd.periodic_single_box_fft=0.");
        }

        // Auxiliary: boosted_frame = true if warpx.gamma_boost is set in the inputs
        amrex::ParmParse pp_warpx("warpx");
        const bool boosted_frame = pp_warpx.query("gamma_boost", gamma_boost);

        // Check whether the default Galilean velocity should be used
        bool use_default_v_galilean = false;
        pp_psatd.query("use_default_v_galilean", use_default_v_galilean);

        WARPX_ALWAYS_ASSERT_WITH_MESSAGE(
            !use_default_v_galilean || boosted_frame,
            "psatd.use_default_v_galilean = 1 can be used only if warpx.gamma_boost is also set"
        );

        if (use_default_v_galilean == true && boosted_frame == true)
        {
            m_v_galilean[2] = -std::sqrt(1._rt - 1._rt / (gamma_boost * gamma_boost));
        }
        else
        {
            queryArrWithParser(pp_psatd, "v_galilean", m_v_galilean, 0, 3);
        }

        // Check whether the default comoving velocity should be used
        bool use_default_v_comoving = false;
        pp_psatd.query("use_default_v_comoving", use_default_v_comoving);

        WARPX_ALWAYS_ASSERT_WITH_MESSAGE(
            !use_default_v_comoving || boosted_frame,
            "psatd.use_default_v_comoving = 1 can be used only if warpx.gamma_boost is also set"
        );

        if (use_default_v_comoving == true && boosted_frame == true)
        {
            m_v_comoving[2] = -std::sqrt(1._rt - 1._rt / (gamma_boost * gamma_boost));
        }
        else
        {
            queryArrWithParser(pp_psatd, "v_comoving", m_v_comoving, 0, 3);
        }

        // Scale the Galilean/comoving velocity by the speed of light
        for (auto& vv : m_v_galilean) vv*= PhysConst::c;
        for (auto& vv : m_v_comoving) vv*= PhysConst::c;

        const auto v_galilean_is_zero =
            std::all_of(m_v_galilean.begin(), m_v_galilean.end(),
            [](const auto& val){return val == 0.;});

        const auto v_comoving_is_zero =
            std::all_of(m_v_comoving.begin(), m_v_comoving.end(),
            [](const auto& val){return val == 0.;});


        // Galilean and comoving algorithms should not be used together
        WARPX_ALWAYS_ASSERT_WITH_MESSAGE(
            v_galilean_is_zero || v_comoving_is_zero,
            "Galilean and comoving algorithms should not be used together"
        );


        if (current_deposition_algo == CurrentDepositionAlgo::Esirkepov) {

            // The comoving PSATD algorithm is not implemented nor tested with Esirkepov current deposition
            WARPX_ALWAYS_ASSERT_WITH_MESSAGE(v_comoving_is_zero,
                "Esirkepov current deposition cannot be used with the comoving PSATD algorithm");

            WARPX_ALWAYS_ASSERT_WITH_MESSAGE(v_galilean_is_zero,
                "Esirkepov current deposition cannot be used with the Galilean algorithm.");
        }

        WARPX_ALWAYS_ASSERT_WITH_MESSAGE(
            (current_deposition_algo != CurrentDepositionAlgo::Vay) ||
            v_galilean_is_zero,
            "Vay current deposition not implemented for Galilean algorithms"
        );

        WARPX_ALWAYS_ASSERT_WITH_MESSAGE(
            (!current_correction) || v_galilean_is_zero || (!fft_do_time_averaging),
            "Current correction not implemented for averaged Galilean algorithm"
        );

#   ifdef WARPX_DIM_RZ
        update_with_rho = true;  // Must be true for RZ PSATD
#   else
        if (m_v_galilean[0] == 0. && m_v_galilean[1] == 0. && m_v_galilean[2] == 0. &&
            m_v_comoving[0] == 0. && m_v_comoving[1] == 0. && m_v_comoving[2] == 0.) {
            update_with_rho = (do_dive_cleaning) ? true : false; // standard PSATD
        }
        else {
            update_with_rho = true;  // Galilean PSATD or comoving PSATD
        }
#   endif

        // Overwrite update_with_rho with value set in input file
        pp_psatd.query("update_with_rho", update_with_rho);

        WARPX_ALWAYS_ASSERT_WITH_MESSAGE(
            (!do_dive_cleaning) || update_with_rho,
            "warpx.do_dive_cleaning = 1 not implemented with psatd.update_with_rho = 0"
        );

        WARPX_ALWAYS_ASSERT_WITH_MESSAGE(
            v_comoving_is_zero || update_with_rho,
            "psatd.update_with_rho must be equal to 1 for comoving PSATD"
        );

        if (do_multi_J)
        {
            WARPX_ALWAYS_ASSERT_WITH_MESSAGE(
                v_galilean_is_zero,
                "Multi-J algorithm not implemented with Galilean PSATD"
            );

            WARPX_ALWAYS_ASSERT_WITH_MESSAGE(update_with_rho,
                "psatd.update_with_rho must be set to 1 when warpx.do_multi_J = 1"
            );
        }

        for (int dir = 0; dir < AMREX_SPACEDIM; dir++)
        {
            if (WarpX::field_boundary_lo[dir] == FieldBoundaryType::Damped ||
                WarpX::field_boundary_hi[dir] == FieldBoundaryType::Damped ) {
                WARPX_ALWAYS_ASSERT_WITH_MESSAGE(
                    WarpX::field_boundary_lo[dir] == WarpX::field_boundary_hi[dir],
                    "field boundary in both lo and hi must be set to Damped for PSATD"
                );
            }
        }

        // Fill guard cells with backward FFTs in directions with field damping
        for (int dir = 0; dir < AMREX_SPACEDIM; dir++)
        {
            if (WarpX::field_boundary_lo[dir] == FieldBoundaryType::Damped ||
                WarpX::field_boundary_hi[dir] == FieldBoundaryType::Damped)
            {
                WarpX::fill_guards[dir] = 1;
            }
        }

        // Fill guard cells with backward FFTs if Vay current deposition is used
        if (WarpX::current_deposition_algo == CurrentDepositionAlgo::Vay)
        {
            WarpX::fill_guards = amrex::IntVect(1);
        }
    }

    if (maxwell_solver_id != MaxwellSolverAlgo::PSATD ) {
        for (int idim = 0; idim < AMREX_SPACEDIM; ++idim) {
            WARPX_ALWAYS_ASSERT_WITH_MESSAGE(
                (WarpX::field_boundary_lo[idim] != FieldBoundaryType::Damped) &&
                (WarpX::field_boundary_hi[idim] != FieldBoundaryType::Damped),
                "FieldBoundaryType::Damped is only supported for PSATD"
            );
        }
    }

    // for slice generation //
    {
       ParmParse pp_slice("slice");
       amrex::Vector<Real> slice_lo(AMREX_SPACEDIM);
       amrex::Vector<Real> slice_hi(AMREX_SPACEDIM);
       Vector<int> slice_crse_ratio(AMREX_SPACEDIM);
       // set default slice_crse_ratio //
       for (int idim=0; idim < AMREX_SPACEDIM; ++idim )
       {
          slice_crse_ratio[idim] = 1;
       }
       queryArrWithParser(pp_slice, "dom_lo", slice_lo, 0, AMREX_SPACEDIM);
       queryArrWithParser(pp_slice, "dom_hi", slice_hi, 0, AMREX_SPACEDIM);
       queryArrWithParser(pp_slice, "coarsening_ratio",slice_crse_ratio,0,AMREX_SPACEDIM);
       queryWithParser(pp_slice, "plot_int",slice_plot_int);
       slice_realbox.setLo(slice_lo);
       slice_realbox.setHi(slice_hi);
       slice_cr_ratio = IntVect(AMREX_D_DECL(1,1,1));
       for (int idim = 0; idim < AMREX_SPACEDIM; ++idim)
       {
          if (slice_crse_ratio[idim] > 1 ) {
             slice_cr_ratio[idim] = slice_crse_ratio[idim];
          }
       }

       if (do_back_transformed_diagnostics) {
          WARPX_ALWAYS_ASSERT_WITH_MESSAGE(gamma_boost > 1.0,
                 "gamma_boost must be > 1 to use the boost frame diagnostic");
          queryWithParser(pp_slice, "num_slice_snapshots_lab", num_slice_snapshots_lab);
          if (num_slice_snapshots_lab > 0) {
             getWithParser(pp_slice, "dt_slice_snapshots_lab", dt_slice_snapshots_lab );
             getWithParser(pp_slice, "particle_slice_width_lab",particle_slice_width_lab);
          }
       }

    }
}

void
WarpX::BackwardCompatibility ()
{
    // Auxiliary variables
    int backward_int;
    bool backward_bool;
    std::string backward_str;
    amrex::Real backward_Real;

    ParmParse pp_amr("amr");
    WARPX_ALWAYS_ASSERT_WITH_MESSAGE(
        !pp_amr.query("plot_int", backward_int),
        "amr.plot_int is not supported anymore. Please use the new syntax for diagnostics:\n"
        "diagnostics.diags_names = my_diag\n"
        "my_diag.intervals = 10\n"
        "for output every 10 iterations. See documentation for more information"
    );

    WARPX_ALWAYS_ASSERT_WITH_MESSAGE(
        !pp_amr.query("plot_file", backward_str),
        "amr.plot_file is not supported anymore. "
        "Please use the new syntax for diagnostics, see documentation."
    );

    ParmParse pp_warpx("warpx");
    std::vector<std::string> backward_strings;
<<<<<<< HEAD
    if (pp_warpx.queryarr("fields_to_plot", backward_strings)){
        amrex::Abort("warpx.fields_to_plot is not supported anymore. "
                     "Please use the new syntax for diagnostics, see documentation.");
    }
    if (pp_warpx.query("plot_finepatch", backward_int)){
        amrex::Abort("warpx.plot_finepatch is not supported anymore. "
                     "Please use the new syntax for diagnostics, see documentation.");
    }
    if (pp_warpx.query("plot_crsepatch", backward_int)){
        amrex::Abort("warpx.plot_crsepatch is not supported anymore. "
                     "Please use the new syntax for diagnostics, see documentation.");
    }
    if (pp_warpx.queryarr("load_balance_int", backward_strings)){
        amrex::Abort("warpx.load_balance_int is no longer a valid option. "
                     "Please use the renamed option algo.load_balance_intervals instead.");
    }
    if (pp_warpx.queryarr("load_balance_intervals", backward_strings)){
        amrex::Abort("warpx.load_balance_intervals is no longer a valid option. "
                     "Please use the renamed option algo.load_balance_intervals instead.");
    }
    if (pp_warpx.query("do_nodal", backward_bool)) {
        amrex::Abort("warpx.do_nodal is not supported anymore. Please use warpx.do_centered instead.");
    }
    if (pp_warpx.query("load_balance_efficiency_ratio_threshold", backward_Real)){
        amrex::Abort("warpx.load_balance_efficiency_ratio_threshold is not supported anymore. "
                     "Please use the renamed option algo.load_balance_efficiency_ratio_threshold.");
    }
    if (pp_warpx.query("load_balance_with_sfc", backward_int)){
        amrex::Abort("warpx.load_balance_with_sfc is not supported anymore. "
                     "Please use the renamed option algo.load_balance_with_sfc.");
    }
    if (pp_warpx.query("load_balance_knapsack_factor", backward_Real)){
        amrex::Abort("warpx.load_balance_knapsack_factor is not supported anymore. "
                     "Please use the renamed option algo.load_balance_knapsack_factor.");
    }
    if (pp_warpx.queryarr("override_sync_int", backward_strings)){
        amrex::Abort("warpx.override_sync_int is no longer a valid option. "
                     "Please use the renamed option warpx.override_sync_intervals instead.");
    }
    if (pp_warpx.queryarr("sort_int", backward_strings)){
        amrex::Abort("warpx.sort_int is no longer a valid option. "
                     "Please use the renamed option warpx.sort_intervals instead.");
    }
    if (pp_warpx.query("use_kspace_filter", backward_int)){
        amrex::Abort("warpx.use_kspace_filter is not supported anymore. "
                     "Please use the flag use_filter, see documentation.");
    }
    if ( pp_warpx.query("do_pml", backward_int) ) {
        amrex::Abort( "do_pml is not supported anymore. Please use boundary.field_lo and boundary.field_hi to set the boundary conditions.");
    }
    if (pp_warpx.query("serialize_ics", backward_bool)) {
        amrex::Abort("warpx.serialize_ics is no longer a valid option. "
                     "Please use the renamed option warpx.serialize_initial_conditions instead.");
    }
=======
    WARPX_ALWAYS_ASSERT_WITH_MESSAGE(
        !pp_warpx.queryarr("fields_to_plot", backward_strings),
        "warpx.fields_to_plot is not supported anymore. "
        "Please use the new syntax for diagnostics, see documentation."
    );

    WARPX_ALWAYS_ASSERT_WITH_MESSAGE(
        !pp_warpx.query("plot_finepatch", backward_int),
        "warpx.plot_finepatch is not supported anymore. "
        "Please use the new syntax for diagnostics, see documentation."
    );

    WARPX_ALWAYS_ASSERT_WITH_MESSAGE(
        !pp_warpx.query("plot_crsepatch", backward_int),
        "warpx.plot_crsepatch is not supported anymore. "
        "Please use the new syntax for diagnostics, see documentation."
    );

    WARPX_ALWAYS_ASSERT_WITH_MESSAGE(
        !pp_warpx.queryarr("load_balance_int", backward_strings),
        "warpx.load_balance_int is no longer a valid option. "
        "Please use the renamed option algo.load_balance_intervals instead."
    );

    WARPX_ALWAYS_ASSERT_WITH_MESSAGE(
        !pp_warpx.queryarr("load_balance_intervals", backward_strings),
        "warpx.load_balance_intervals is no longer a valid option. "
        "Please use the renamed option algo.load_balance_intervals instead."
    );

    WARPX_ALWAYS_ASSERT_WITH_MESSAGE(
        !pp_warpx.query("load_balance_efficiency_ratio_threshold", backward_Real),
        "warpx.load_balance_efficiency_ratio_threshold is not supported anymore. "
        "Please use the renamed option algo.load_balance_efficiency_ratio_threshold."
    );

    WARPX_ALWAYS_ASSERT_WITH_MESSAGE(
        !pp_warpx.query("load_balance_with_sfc", backward_int),
        "warpx.load_balance_with_sfc is not supported anymore. "
        "Please use the renamed option algo.load_balance_with_sfc."
    );

    WARPX_ALWAYS_ASSERT_WITH_MESSAGE(
        !pp_warpx.query("load_balance_knapsack_factor", backward_Real),
        "warpx.load_balance_knapsack_factor is not supported anymore. "
        "Please use the renamed option algo.load_balance_knapsack_factor."
    );

    WARPX_ALWAYS_ASSERT_WITH_MESSAGE(
        !pp_warpx.queryarr("override_sync_int", backward_strings),
        "warpx.override_sync_int is no longer a valid option. "
        "Please use the renamed option warpx.override_sync_intervals instead."
    );

    WARPX_ALWAYS_ASSERT_WITH_MESSAGE(
        !pp_warpx.queryarr("sort_int", backward_strings),
        "warpx.sort_int is no longer a valid option. "
        "Please use the renamed option warpx.sort_intervals instead."
    );

    WARPX_ALWAYS_ASSERT_WITH_MESSAGE(
        !pp_warpx.query("use_kspace_filter", backward_int),
        "warpx.use_kspace_filter is not supported anymore. "
        "Please use the flag use_filter, see documentation."
    );

    WARPX_ALWAYS_ASSERT_WITH_MESSAGE(
        !pp_warpx.query("do_pml", backward_int),
        "do_pml is not supported anymore. Please use boundary.field_lo and boundary.field_hi"
        " to set the boundary conditions."
    );

    WARPX_ALWAYS_ASSERT_WITH_MESSAGE(
        !pp_warpx.query("serialize_ics", backward_bool),
        "warpx.serialize_ics is no longer a valid option. "
        "Please use the renamed option warpx.serialize_initial_conditions instead."
    );
>>>>>>> 74cf4b47

    ParmParse pp_interpolation("interpolation");
    WARPX_ALWAYS_ASSERT_WITH_MESSAGE(
        !pp_interpolation.query("nox", backward_int) &&
        !pp_interpolation.query("noy", backward_int) &&
        !pp_interpolation.query("noz", backward_int),
        "interpolation.nox (as well as .noy, .noz) are not supported anymore."
        " Please use the new syntax algo.particle_shape instead"
    );

    ParmParse pp_algo("algo");
    int backward_mw_solver;
    WARPX_ALWAYS_ASSERT_WITH_MESSAGE(
        !pp_algo.query("maxwell_fdtd_solver", backward_mw_solver),
        "algo.maxwell_fdtd_solver is not supported anymore. "
        "Please use the renamed option algo.maxwell_solver");

    ParmParse pp_particles("particles");
    int nspecies;
    if (pp_particles.query("nspecies", nspecies)){
        this->RecordWarning("Species",
            "particles.nspecies is ignored. Just use particles.species_names please.",
            WarnPriority::low);
    }

    ParmParse pp_collisions("collisions");
    int ncollisions;
    if (pp_collisions.query("ncollisions", ncollisions)){
        this->RecordWarning("Collisions",
            "collisions.ncollisions is ignored. Just use particles.collision_names please.",
            WarnPriority::low);
    }

    ParmParse pp_lasers("lasers");
    int nlasers;
    if (pp_lasers.query("nlasers", nlasers)){
        this->RecordWarning("Laser",
            "lasers.nlasers is ignored. Just use lasers.names please.",
            WarnPriority::low);
    }
}

// This is a virtual function.
void
WarpX::MakeNewLevelFromScratch (int lev, Real time, const BoxArray& new_grids,
                                const DistributionMapping& new_dmap)
{
    AllocLevelData(lev, new_grids, new_dmap);
    InitLevelData(lev, time);
}

// This is a virtual function.
void
WarpX::MakeNewLevelFromCoarse (int /*lev*/, amrex::Real /*time*/, const amrex::BoxArray& /*ba*/,
                                         const amrex::DistributionMapping& /*dm*/)
{
    amrex::Abort(Utils::TextMsg::Err("MakeNewLevelFromCoarse: To be implemented"));
}

void
WarpX::ClearLevel (int lev)
{
    for (int i = 0; i < 3; ++i) {
        Efield_aux[lev][i].reset();
        Bfield_aux[lev][i].reset();

        current_fp[lev][i].reset();
        Efield_fp [lev][i].reset();
        Bfield_fp [lev][i].reset();

        current_store[lev][i].reset();

        if (do_current_centering)
        {
            current_fp_nodal[lev][i].reset();
        }

        if (WarpX::current_deposition_algo == CurrentDepositionAlgo::Vay)
        {
            current_fp_vay[lev][i].reset();
        }

        current_cp[lev][i].reset();
        Efield_cp [lev][i].reset();
        Bfield_cp [lev][i].reset();

        Efield_cax[lev][i].reset();
        Bfield_cax[lev][i].reset();
        current_buf[lev][i].reset();
    }

    charge_buf[lev].reset();

    current_buffer_masks[lev].reset();
    gather_buffer_masks[lev].reset();

    F_fp  [lev].reset();
    G_fp  [lev].reset();
    rho_fp[lev].reset();
    phi_fp[lev].reset();
    F_cp  [lev].reset();
    G_cp  [lev].reset();
    rho_cp[lev].reset();

#ifdef WARPX_USE_PSATD
    if (WarpX::maxwell_solver_id == MaxwellSolverAlgo::PSATD) {
        spectral_solver_fp[lev].reset();
        spectral_solver_cp[lev].reset();
    }
#endif

    costs[lev].reset();
    load_balance_efficiency[lev] = -1;
}

void
WarpX::AllocLevelData (int lev, const BoxArray& ba, const DistributionMapping& dm)
{
    bool aux_is_nodal = (field_gathering_algo == GatheringAlgo::MomentumConserving);

#if   defined(WARPX_DIM_1D_Z)
    amrex::RealVect dx(WarpX::CellSize(lev)[2]);
#elif   defined(WARPX_DIM_XZ) || defined(WARPX_DIM_RZ)
    amrex::RealVect dx = {WarpX::CellSize(lev)[0], WarpX::CellSize(lev)[2]};
#elif defined(WARPX_DIM_3D)
    amrex::RealVect dx = {WarpX::CellSize(lev)[0], WarpX::CellSize(lev)[1], WarpX::CellSize(lev)[2]};
#endif

    guard_cells.Init(
        dt[lev],
        dx,
        do_subcycling,
        WarpX::use_fdtd_nci_corr,
        do_centered,
        do_moving_window,
        moving_window_dir,
        WarpX::nox,
        nox_fft, noy_fft, noz_fft,
        NCIGodfreyFilter::m_stencil_width,
        maxwell_solver_id,
        maxLevel(),
        WarpX::m_v_galilean,
        WarpX::m_v_comoving,
        safe_guard_cells,
        WarpX::do_electrostatic,
        WarpX::do_multi_J,
        WarpX::fft_do_time_averaging,
        WarpX::isAnyBoundaryPML(),
        WarpX::do_pml_in_domain,
        WarpX::pml_ncell,
        this->refRatio());


#ifdef AMREX_USE_EB
        int max_guard = guard_cells.ng_FieldSolver.max();
        m_field_factory[lev] = amrex::makeEBFabFactory(Geom(lev), ba, dm,
                                                       {max_guard, max_guard, max_guard},
                                                       amrex::EBSupport::full);
#else
        m_field_factory[lev] = std::make_unique<FArrayBoxFactory>();
#endif


    if (mypc->nSpeciesDepositOnMainGrid() && n_current_deposition_buffer == 0) {
        n_current_deposition_buffer = 1;
        // This forces the allocation of buffers and allows the code associated
        // with buffers to run. But the buffer size of `1` is in fact not used,
        // `deposit_on_main_grid` forces all particles (whether or not they
        // are in buffers) to deposition on the main grid.
    }

    if (n_current_deposition_buffer < 0) {
        n_current_deposition_buffer = guard_cells.ng_alloc_J.max();
    }
    if (n_field_gather_buffer < 0) {
        // Field gather buffer should be larger than current deposition buffers
        n_field_gather_buffer = n_current_deposition_buffer + 1;
    }

    AllocLevelMFs(lev, ba, dm, guard_cells.ng_alloc_EB, guard_cells.ng_alloc_J,
                  guard_cells.ng_alloc_Rho, guard_cells.ng_alloc_F, guard_cells.ng_alloc_G, aux_is_nodal);
}

void
WarpX::AllocLevelMFs (int lev, const BoxArray& ba, const DistributionMapping& dm,
                      const IntVect& ngEB, const IntVect& ngJ, const IntVect& ngRho,
                      const IntVect& ngF, const IntVect& ngG, const bool aux_is_nodal)
{
    // Declare nodal flags
    IntVect Ex_nodal_flag, Ey_nodal_flag, Ez_nodal_flag;
    IntVect Bx_nodal_flag, By_nodal_flag, Bz_nodal_flag;
    IntVect jx_nodal_flag, jy_nodal_flag, jz_nodal_flag;
    IntVect rho_nodal_flag;
    IntVect phi_nodal_flag;
    amrex::IntVect F_nodal_flag, G_nodal_flag;

    // Set nodal flags
#if   defined(WARPX_DIM_1D_Z)
    // AMReX convention: x = missing dimension, y = missing dimension, z = only dimension
    Ex_nodal_flag = IntVect(1);
    Ey_nodal_flag = IntVect(1);
    Ez_nodal_flag = IntVect(0);
    Bx_nodal_flag = IntVect(0);
    By_nodal_flag = IntVect(0);
    Bz_nodal_flag = IntVect(1);
    jx_nodal_flag = IntVect(1);
    jy_nodal_flag = IntVect(1);
    jz_nodal_flag = IntVect(0);
#elif   defined(WARPX_DIM_XZ) || defined(WARPX_DIM_RZ)
    // AMReX convention: x = first dimension, y = missing dimension, z = second dimension
    Ex_nodal_flag = IntVect(0,1);
    Ey_nodal_flag = IntVect(1,1);
    Ez_nodal_flag = IntVect(1,0);
    Bx_nodal_flag = IntVect(1,0);
    By_nodal_flag = IntVect(0,0);
    Bz_nodal_flag = IntVect(0,1);
    jx_nodal_flag = IntVect(0,1);
    jy_nodal_flag = IntVect(1,1);
    jz_nodal_flag = IntVect(1,0);
#elif defined(WARPX_DIM_3D)
    Ex_nodal_flag = IntVect(0,1,1);
    Ey_nodal_flag = IntVect(1,0,1);
    Ez_nodal_flag = IntVect(1,1,0);
    Bx_nodal_flag = IntVect(1,0,0);
    By_nodal_flag = IntVect(0,1,0);
    Bz_nodal_flag = IntVect(0,0,1);
    jx_nodal_flag = IntVect(0,1,1);
    jy_nodal_flag = IntVect(1,0,1);
    jz_nodal_flag = IntVect(1,1,0);
#endif
    rho_nodal_flag = IntVect( AMREX_D_DECL(1,1,1) );
    phi_nodal_flag = IntVect::TheNodeVector();
    F_nodal_flag = amrex::IntVect::TheNodeVector();
    G_nodal_flag = amrex::IntVect::TheCellVector();

    // Overwrite nodal flags if necessary
    if (do_centered) {
        Ex_nodal_flag  = IntVect::TheCellVector();
        Ey_nodal_flag  = IntVect::TheCellVector();
        Ez_nodal_flag  = IntVect::TheCellVector();
        Bx_nodal_flag  = IntVect::TheCellVector();
        By_nodal_flag  = IntVect::TheCellVector();
        Bz_nodal_flag  = IntVect::TheCellVector();
        jx_nodal_flag  = IntVect::TheCellVector();
        jy_nodal_flag  = IntVect::TheCellVector();
        jz_nodal_flag  = IntVect::TheCellVector();
        rho_nodal_flag = IntVect::TheCellVector();
        F_nodal_flag = amrex::IntVect::TheCellVector();
        G_nodal_flag = amrex::IntVect::TheCellVector();
    }
#ifdef WARPX_DIM_RZ
    if (WarpX::maxwell_solver_id == MaxwellSolverAlgo::PSATD) {
        // Force cell-centered IndexType in r and z
        Ex_nodal_flag  = IntVect::TheCellVector();
        Ey_nodal_flag  = IntVect::TheCellVector();
        Ez_nodal_flag  = IntVect::TheCellVector();
        Bx_nodal_flag  = IntVect::TheCellVector();
        By_nodal_flag  = IntVect::TheCellVector();
        Bz_nodal_flag  = IntVect::TheCellVector();
        jx_nodal_flag  = IntVect::TheCellVector();
        jy_nodal_flag  = IntVect::TheCellVector();
        jz_nodal_flag  = IntVect::TheCellVector();
        rho_nodal_flag = IntVect::TheCellVector();
        F_nodal_flag = IntVect::TheCellVector();
        G_nodal_flag = IntVect::TheCellVector();
    }

    // With RZ multimode, there is a real and imaginary component
    // for each mode, except mode 0 which is purely real
    // Component 0 is mode 0.
    // Odd components are the real parts.
    // Even components are the imaginary parts.
    ncomps = n_rz_azimuthal_modes*2 - 1;
#endif

    // Set global rho nodal flag to know about rho index type when rho MultiFab is not allocated
    m_rho_nodal_flag = rho_nodal_flag;

    // set human-readable tag for each MultiFab
    auto const tag = [lev]( std::string tagname ) {
        tagname.append("[l=").append(std::to_string(lev)).append("]");
        return MFInfo().SetTag(std::move(tagname));
    };

    //
    // The fine patch
    //
    std::array<Real,3> dx = CellSize(lev);

    Bfield_fp[lev][0] = std::make_unique<MultiFab>(amrex::convert(ba,Bx_nodal_flag),dm,ncomps,ngEB,tag("Bfield_fp[x]"));
    Bfield_fp[lev][1] = std::make_unique<MultiFab>(amrex::convert(ba,By_nodal_flag),dm,ncomps,ngEB,tag("Bfield_fp[y]"));
    Bfield_fp[lev][2] = std::make_unique<MultiFab>(amrex::convert(ba,Bz_nodal_flag),dm,ncomps,ngEB,tag("Bfield_fp[z]"));

    Efield_fp[lev][0] = std::make_unique<MultiFab>(amrex::convert(ba,Ex_nodal_flag),dm,ncomps,ngEB,tag("Efield_fp[x]"));
    Efield_fp[lev][1] = std::make_unique<MultiFab>(amrex::convert(ba,Ey_nodal_flag),dm,ncomps,ngEB,tag("Efield_fp[y]"));
    Efield_fp[lev][2] = std::make_unique<MultiFab>(amrex::convert(ba,Ez_nodal_flag),dm,ncomps,ngEB,tag("Efield_fp[z]"));

    current_fp[lev][0] = std::make_unique<MultiFab>(amrex::convert(ba,jx_nodal_flag),dm,ncomps,ngJ,tag("current_fp[x]"));
    current_fp[lev][1] = std::make_unique<MultiFab>(amrex::convert(ba,jy_nodal_flag),dm,ncomps,ngJ,tag("current_fp[y]"));
    current_fp[lev][2] = std::make_unique<MultiFab>(amrex::convert(ba,jz_nodal_flag),dm,ncomps,ngJ,tag("current_fp[z]"));

    if (do_current_centering)
    {
        amrex::BoxArray const& nodal_ba = amrex::convert(ba, amrex::IntVect::TheNodeVector());
        current_fp_nodal[lev][0] = std::make_unique<MultiFab>(nodal_ba, dm, ncomps, ngJ);
        current_fp_nodal[lev][1] = std::make_unique<MultiFab>(nodal_ba, dm, ncomps, ngJ);
        current_fp_nodal[lev][2] = std::make_unique<MultiFab>(nodal_ba, dm, ncomps, ngJ);
    }

    if (WarpX::current_deposition_algo == CurrentDepositionAlgo::Vay)
    {
        current_fp_vay[lev][0] = std::make_unique<MultiFab>(amrex::convert(ba, rho_nodal_flag),
            dm, ncomps, ngJ, tag("current_fp_vay[x]"));
        current_fp_vay[lev][1] = std::make_unique<MultiFab>(amrex::convert(ba, rho_nodal_flag),
            dm, ncomps, ngJ, tag("current_fp_vay[y]"));
        current_fp_vay[lev][2] = std::make_unique<MultiFab>(amrex::convert(ba, rho_nodal_flag),
            dm, ncomps, ngJ, tag("current_fp_vay[z]"));
    }

    Bfield_avg_fp[lev][0] = std::make_unique<MultiFab>(amrex::convert(ba,Bx_nodal_flag),dm,ncomps,ngEB,tag("Bfield_avg_fp[x]"));
    Bfield_avg_fp[lev][1] = std::make_unique<MultiFab>(amrex::convert(ba,By_nodal_flag),dm,ncomps,ngEB,tag("Bfield_avg_fp[y]"));
    Bfield_avg_fp[lev][2] = std::make_unique<MultiFab>(amrex::convert(ba,Bz_nodal_flag),dm,ncomps,ngEB,tag("Bfield_avg_fp[z]"));

    Efield_avg_fp[lev][0] = std::make_unique<MultiFab>(amrex::convert(ba,Ex_nodal_flag),dm,ncomps,ngEB,tag("Efield_avg_fp[x]"));
    Efield_avg_fp[lev][1] = std::make_unique<MultiFab>(amrex::convert(ba,Ey_nodal_flag),dm,ncomps,ngEB,tag("Efield_avg_fp[y]"));
    Efield_avg_fp[lev][2] = std::make_unique<MultiFab>(amrex::convert(ba,Ez_nodal_flag),dm,ncomps,ngEB,tag("Efield_avg_fp[z]"));

#ifdef AMREX_USE_EB
    constexpr int nc_ls = 1;
    constexpr int ng_ls = 2;
    m_distance_to_eb[lev] = std::make_unique<MultiFab>(amrex::convert(ba, IntVect::TheNodeVector()), dm, nc_ls, ng_ls, tag("m_distance_to_eb"));

    // EB info are needed only at the finest level
    if (lev == maxLevel())
    {
        if(WarpX::maxwell_solver_id == MaxwellSolverAlgo::Yee
           || WarpX::maxwell_solver_id == MaxwellSolverAlgo::CKC
           || WarpX::maxwell_solver_id == MaxwellSolverAlgo::ECT) {
            m_edge_lengths[lev][0] = std::make_unique<MultiFab>(amrex::convert(ba, Ex_nodal_flag), dm, ncomps, guard_cells.ng_FieldSolver, tag("m_edge_lengths[x]"));
            m_edge_lengths[lev][1] = std::make_unique<MultiFab>(amrex::convert(ba, Ey_nodal_flag), dm, ncomps, guard_cells.ng_FieldSolver, tag("m_edge_lengths[y]"));
            m_edge_lengths[lev][2] = std::make_unique<MultiFab>(amrex::convert(ba, Ez_nodal_flag), dm, ncomps, guard_cells.ng_FieldSolver, tag("m_edge_lengths[z]"));
            m_face_areas[lev][0] = std::make_unique<MultiFab>(amrex::convert(ba, Bx_nodal_flag), dm, ncomps, guard_cells.ng_FieldSolver, tag("m_face_areas[x]"));
            m_face_areas[lev][1] = std::make_unique<MultiFab>(amrex::convert(ba, By_nodal_flag), dm, ncomps, guard_cells.ng_FieldSolver, tag("m_face_areas[y]"));
            m_face_areas[lev][2] = std::make_unique<MultiFab>(amrex::convert(ba, Bz_nodal_flag), dm, ncomps, guard_cells.ng_FieldSolver, tag("m_face_areas[z]"));
        }
        if(WarpX::maxwell_solver_id == MaxwellSolverAlgo::ECT) {
            m_edge_lengths[lev][0] = std::make_unique<MultiFab>(amrex::convert(ba, Ex_nodal_flag), dm, ncomps, guard_cells.ng_FieldSolver, tag("m_edge_lengths[x]"));
            m_edge_lengths[lev][1] = std::make_unique<MultiFab>(amrex::convert(ba, Ey_nodal_flag), dm, ncomps, guard_cells.ng_FieldSolver, tag("m_edge_lengths[y]"));
            m_edge_lengths[lev][2] = std::make_unique<MultiFab>(amrex::convert(ba, Ez_nodal_flag), dm, ncomps, guard_cells.ng_FieldSolver, tag("m_edge_lengths[z]"));
            m_face_areas[lev][0] = std::make_unique<MultiFab>(amrex::convert(ba, Bx_nodal_flag), dm, ncomps, guard_cells.ng_FieldSolver, tag("m_face_areas[x]"));
            m_face_areas[lev][1] = std::make_unique<MultiFab>(amrex::convert(ba, By_nodal_flag), dm, ncomps, guard_cells.ng_FieldSolver, tag("m_face_areas[y]"));
            m_face_areas[lev][2] = std::make_unique<MultiFab>(amrex::convert(ba, Bz_nodal_flag), dm, ncomps, guard_cells.ng_FieldSolver, tag("m_face_areas[z]"));
            m_flag_info_face[lev][0] = std::make_unique<iMultiFab>(amrex::convert(ba, Bx_nodal_flag), dm, ncomps, guard_cells.ng_FieldSolver, tag("m_flag_info_face[x]"));
            m_flag_info_face[lev][1] = std::make_unique<iMultiFab>(amrex::convert(ba, By_nodal_flag), dm, ncomps, guard_cells.ng_FieldSolver, tag("m_flag_info_face[y]"));
            m_flag_info_face[lev][2] = std::make_unique<iMultiFab>(amrex::convert(ba, Bz_nodal_flag), dm, ncomps, guard_cells.ng_FieldSolver, tag("m_flag_info_face[z]"));
            m_flag_ext_face[lev][0] = std::make_unique<iMultiFab>(amrex::convert(ba, Bx_nodal_flag), dm, ncomps, guard_cells.ng_FieldSolver, tag("m_flag_ext_face[x]"));
            m_flag_ext_face[lev][1] = std::make_unique<iMultiFab>(amrex::convert(ba, By_nodal_flag), dm, ncomps, guard_cells.ng_FieldSolver, tag("m_flag_ext_face[y]"));
            m_flag_ext_face[lev][2] = std::make_unique<iMultiFab>(amrex::convert(ba, Bz_nodal_flag), dm, ncomps, guard_cells.ng_FieldSolver, tag("m_flag_ext_face[z]"));
            m_area_mod[lev][0] = std::make_unique<MultiFab>(amrex::convert(ba, Bx_nodal_flag), dm, ncomps, guard_cells.ng_FieldSolver, tag("m_area_mod[x]"));
            m_area_mod[lev][1] = std::make_unique<MultiFab>(amrex::convert(ba, By_nodal_flag), dm, ncomps, guard_cells.ng_FieldSolver, tag("m_area_mod[y]"));
            m_area_mod[lev][2] = std::make_unique<MultiFab>(amrex::convert(ba, Bz_nodal_flag), dm, ncomps, guard_cells.ng_FieldSolver, tag("m_area_mod[z]"));
            m_borrowing[lev][0] = std::make_unique<amrex::LayoutData<FaceInfoBox>>(amrex::convert(ba, Bx_nodal_flag), dm);
            m_borrowing[lev][1] = std::make_unique<amrex::LayoutData<FaceInfoBox>>(amrex::convert(ba, By_nodal_flag), dm);
            m_borrowing[lev][2] = std::make_unique<amrex::LayoutData<FaceInfoBox>>(amrex::convert(ba, Bz_nodal_flag), dm);
            Venl[lev][0] = std::make_unique<MultiFab>(amrex::convert(ba, Bx_nodal_flag), dm, ncomps, guard_cells.ng_FieldSolver, tag("Venl[x]"));
            Venl[lev][1] = std::make_unique<MultiFab>(amrex::convert(ba, By_nodal_flag), dm, ncomps, guard_cells.ng_FieldSolver, tag("Venl[y]"));
            Venl[lev][2] = std::make_unique<MultiFab>(amrex::convert(ba, Bz_nodal_flag), dm, ncomps, guard_cells.ng_FieldSolver, tag("Venl[z]"));

            ECTRhofield[lev][0] = std::make_unique<MultiFab>(amrex::convert(ba, Bx_nodal_flag), dm, ncomps, guard_cells.ng_FieldSolver, tag("ECTRhofield[x]"));
            ECTRhofield[lev][1] = std::make_unique<MultiFab>(amrex::convert(ba, By_nodal_flag), dm, ncomps, guard_cells.ng_FieldSolver, tag("ECTRhofield[y]"));
            ECTRhofield[lev][2] = std::make_unique<MultiFab>(amrex::convert(ba, Bz_nodal_flag), dm, ncomps, guard_cells.ng_FieldSolver, tag("ECTRhofield[z]"));
            ECTRhofield[lev][0]->setVal(0.);
            ECTRhofield[lev][1]->setVal(0.);
            ECTRhofield[lev][2]->setVal(0.);
        }
    }
#endif

    bool deposit_charge = do_dive_cleaning || (do_electrostatic == ElectrostaticSolverAlgo::LabFrame);
    if (WarpX::maxwell_solver_id == MaxwellSolverAlgo::PSATD) {
        deposit_charge = do_dive_cleaning || update_with_rho || current_correction;
    }
    if (deposit_charge)
    {
        // For the multi-J algorithm we can allocate only one rho component (no distinction between old and new)
        const int rho_ncomps = (WarpX::do_multi_J) ? ncomps : 2*ncomps;
        rho_fp[lev] = std::make_unique<MultiFab>(amrex::convert(ba,rho_nodal_flag),dm,rho_ncomps,ngRho,tag("rho_fp"));
    }

    if (do_electrostatic == ElectrostaticSolverAlgo::LabFrame)
    {
        IntVect ngPhi = IntVect( AMREX_D_DECL(1,1,1) );
        phi_fp[lev] = std::make_unique<MultiFab>(amrex::convert(ba,phi_nodal_flag),dm,ncomps,ngPhi,tag("phi_fp"));
        phi_fp[lev]->setVal(0.);
    }

    if (do_subcycling == 1 && lev == 0)
    {
        current_store[lev][0] = std::make_unique<MultiFab>(amrex::convert(ba,jx_nodal_flag),dm,ncomps,ngJ,tag("current_store[x]"));
        current_store[lev][1] = std::make_unique<MultiFab>(amrex::convert(ba,jy_nodal_flag),dm,ncomps,ngJ,tag("current_store[y]"));
        current_store[lev][2] = std::make_unique<MultiFab>(amrex::convert(ba,jz_nodal_flag),dm,ncomps,ngJ,tag("current_store[z]"));
    }

    if (do_dive_cleaning)
    {
        F_fp[lev] = std::make_unique<MultiFab>(amrex::convert(ba, F_nodal_flag), dm, ncomps, ngF, tag("F_fp"));
    }

    if (do_divb_cleaning)
    {
        G_fp[lev] = std::make_unique<MultiFab>(amrex::convert(ba, G_nodal_flag), dm, ncomps, ngG, tag("G_fp"));
    }

    if (WarpX::maxwell_solver_id == MaxwellSolverAlgo::PSATD)
    {
        // Allocate and initialize the spectral solver
#ifndef WARPX_USE_PSATD
        WARPX_ALWAYS_ASSERT_WITH_MESSAGE( false,
            "WarpX::AllocLevelMFs: PSATD solver requires WarpX build with spectral solver support.");
#else

        // Check whether the option periodic, single box is valid here
        if (fft_periodic_single_box) {
#   ifdef WARPX_DIM_RZ
            WARPX_ALWAYS_ASSERT_WITH_MESSAGE(
                geom[0].isPeriodic(1)          // domain is periodic in z
                && ba.size() == 1 && lev == 0, // domain is decomposed in a single box
                "The option `psatd.periodic_single_box_fft` can only be used for a periodic domain, decomposed in a single box");
#   else
            WARPX_ALWAYS_ASSERT_WITH_MESSAGE(
                geom[0].isAllPeriodic()        // domain is periodic in all directions
                && ba.size() == 1 && lev == 0, // domain is decomposed in a single box
                "The option `psatd.periodic_single_box_fft` can only be used for a periodic domain, decomposed in a single box");
#   endif
        }
        // Get the cell-centered box
        BoxArray realspace_ba = ba;  // Copy box
        realspace_ba.enclosedCells(); // Make it cell-centered
        // Define spectral solver
#   ifdef WARPX_DIM_RZ
        if ( fft_periodic_single_box == false ) {
            realspace_ba.grow(1, ngEB[1]); // add guard cells only in z
        }
        if (field_boundary_hi[0] == FieldBoundaryType::PML && !do_pml_in_domain) {
            // Extend region that is solved for to include the guard cells
            // which is where the PML boundary is applied.
            realspace_ba.growHi(0, pml_ncell);
        }
        AllocLevelSpectralSolverRZ(spectral_solver_fp,
                                   lev,
                                   realspace_ba,
                                   dm,
                                   dx);
#   else
        if ( fft_periodic_single_box == false ) {
            realspace_ba.grow(ngEB);   // add guard cells
        }
        bool const pml_flag_false = false;
        AllocLevelSpectralSolver(spectral_solver_fp,
                                 lev,
                                 realspace_ba,
                                 dm,
                                 dx,
                                 pml_flag_false);
#   endif
#endif
    } // MaxwellSolverAlgo::PSATD
    else {
        m_fdtd_solver_fp[lev] = std::make_unique<FiniteDifferenceSolver>(maxwell_solver_id, dx, do_centered);
    }

    //
    // The Aux patch (i.e., the full solution)
    //
    if (aux_is_nodal and !do_centered)
    {
        // Create aux multifabs on Nodal Box Array
        BoxArray const nba = amrex::convert(ba,IntVect::TheNodeVector());

        Bfield_aux[lev][0] = std::make_unique<MultiFab>(nba,dm,ncomps,ngEB,tag("Bfield_aux[x]"));
        Bfield_aux[lev][1] = std::make_unique<MultiFab>(nba,dm,ncomps,ngEB,tag("Bfield_aux[y]"));
        Bfield_aux[lev][2] = std::make_unique<MultiFab>(nba,dm,ncomps,ngEB,tag("Bfield_aux[z]"));

        Efield_aux[lev][0] = std::make_unique<MultiFab>(nba,dm,ncomps,ngEB,tag("Efield_aux[x]"));
        Efield_aux[lev][1] = std::make_unique<MultiFab>(nba,dm,ncomps,ngEB,tag("Efield_aux[y]"));
        Efield_aux[lev][2] = std::make_unique<MultiFab>(nba,dm,ncomps,ngEB,tag("Efield_aux[z]"));
    } else if (lev == 0) {
        if (!WarpX::fft_do_time_averaging) {
            // In this case, the aux grid is simply an alias of the fp grid
            Efield_aux[lev][0] = std::make_unique<MultiFab>(*Efield_fp[lev][0], amrex::make_alias, 0, ncomps);
            Efield_aux[lev][1] = std::make_unique<MultiFab>(*Efield_fp[lev][1], amrex::make_alias, 0, ncomps);
            Efield_aux[lev][2] = std::make_unique<MultiFab>(*Efield_fp[lev][2], amrex::make_alias, 0, ncomps);

            Bfield_aux[lev][0] = std::make_unique<MultiFab>(*Bfield_fp[lev][0], amrex::make_alias, 0, ncomps);
            Bfield_aux[lev][1] = std::make_unique<MultiFab>(*Bfield_fp[lev][1], amrex::make_alias, 0, ncomps);
            Bfield_aux[lev][2] = std::make_unique<MultiFab>(*Bfield_fp[lev][2], amrex::make_alias, 0, ncomps);
        } else {
            Efield_aux[lev][0] = std::make_unique<MultiFab>(*Efield_avg_fp[lev][0], amrex::make_alias, 0, ncomps);
            Efield_aux[lev][1] = std::make_unique<MultiFab>(*Efield_avg_fp[lev][1], amrex::make_alias, 0, ncomps);
            Efield_aux[lev][2] = std::make_unique<MultiFab>(*Efield_avg_fp[lev][2], amrex::make_alias, 0, ncomps);

            Bfield_aux[lev][0] = std::make_unique<MultiFab>(*Bfield_avg_fp[lev][0], amrex::make_alias, 0, ncomps);
            Bfield_aux[lev][1] = std::make_unique<MultiFab>(*Bfield_avg_fp[lev][1], amrex::make_alias, 0, ncomps);
            Bfield_aux[lev][2] = std::make_unique<MultiFab>(*Bfield_avg_fp[lev][2], amrex::make_alias, 0, ncomps);
        }
    } else {
        Bfield_aux[lev][0] = std::make_unique<MultiFab>(amrex::convert(ba,Bx_nodal_flag),dm,ncomps,ngEB,tag("Bfield_aux[x]"));
        Bfield_aux[lev][1] = std::make_unique<MultiFab>(amrex::convert(ba,By_nodal_flag),dm,ncomps,ngEB,tag("Bfield_aux[y]"));
        Bfield_aux[lev][2] = std::make_unique<MultiFab>(amrex::convert(ba,Bz_nodal_flag),dm,ncomps,ngEB,tag("Bfield_aux[z]"));

        Efield_aux[lev][0] = std::make_unique<MultiFab>(amrex::convert(ba,Ex_nodal_flag),dm,ncomps,ngEB,tag("Efield_aux[x]"));
        Efield_aux[lev][1] = std::make_unique<MultiFab>(amrex::convert(ba,Ey_nodal_flag),dm,ncomps,ngEB,tag("Efield_aux[y]"));
        Efield_aux[lev][2] = std::make_unique<MultiFab>(amrex::convert(ba,Ez_nodal_flag),dm,ncomps,ngEB,tag("Efield_aux[z]"));
    }

    //
    // The coarse patch
    //
    if (lev > 0)
    {
        BoxArray cba = ba;
        cba.coarsen(refRatio(lev-1));
        std::array<Real,3> cdx = CellSize(lev-1);

        // Create the MultiFabs for B
        Bfield_cp[lev][0] = std::make_unique<MultiFab>(amrex::convert(cba,Bx_nodal_flag),dm,ncomps,ngEB,tag("Bfield_cp[x]"));
        Bfield_cp[lev][1] = std::make_unique<MultiFab>(amrex::convert(cba,By_nodal_flag),dm,ncomps,ngEB,tag("Bfield_cp[y]"));
        Bfield_cp[lev][2] = std::make_unique<MultiFab>(amrex::convert(cba,Bz_nodal_flag),dm,ncomps,ngEB,tag("Bfield_cp[z]"));

        // Create the MultiFabs for E
        Efield_cp[lev][0] = std::make_unique<MultiFab>(amrex::convert(cba,Ex_nodal_flag),dm,ncomps,ngEB,tag("Efield_cp[x]"));
        Efield_cp[lev][1] = std::make_unique<MultiFab>(amrex::convert(cba,Ey_nodal_flag),dm,ncomps,ngEB,tag("Efield_cp[y]"));
        Efield_cp[lev][2] = std::make_unique<MultiFab>(amrex::convert(cba,Ez_nodal_flag),dm,ncomps,ngEB,tag("Efield_cp[z]"));

        // Create the MultiFabs for B_avg
        Bfield_avg_cp[lev][0] = std::make_unique<MultiFab>(amrex::convert(cba,Bx_nodal_flag),dm,ncomps,ngEB,tag("Bfield_avg_cp[x]"));
        Bfield_avg_cp[lev][1] = std::make_unique<MultiFab>(amrex::convert(cba,By_nodal_flag),dm,ncomps,ngEB,tag("Bfield_avg_cp[y]"));
        Bfield_avg_cp[lev][2] = std::make_unique<MultiFab>(amrex::convert(cba,Bz_nodal_flag),dm,ncomps,ngEB,tag("Bfield_avg_cp[z]"));

        // Create the MultiFabs for E_avg
        Efield_avg_cp[lev][0] = std::make_unique<MultiFab>(amrex::convert(cba,Ex_nodal_flag),dm,ncomps,ngEB,tag("Efield_avg_cp[x]"));
        Efield_avg_cp[lev][1] = std::make_unique<MultiFab>(amrex::convert(cba,Ey_nodal_flag),dm,ncomps,ngEB,tag("Efield_avg_cp[y]"));
        Efield_avg_cp[lev][2] = std::make_unique<MultiFab>(amrex::convert(cba,Ez_nodal_flag),dm,ncomps,ngEB,tag("Efield_avg_cp[z]"));

        // Create the MultiFabs for the current
        current_cp[lev][0] = std::make_unique<MultiFab>(amrex::convert(cba,jx_nodal_flag),dm,ncomps,ngJ,tag("current_cp[x]"));
        current_cp[lev][1] = std::make_unique<MultiFab>(amrex::convert(cba,jy_nodal_flag),dm,ncomps,ngJ,tag("current_cp[y]"));
        current_cp[lev][2] = std::make_unique<MultiFab>(amrex::convert(cba,jz_nodal_flag),dm,ncomps,ngJ,tag("current_cp[z]"));

        if (deposit_charge) {
            // For the multi-J algorithm we can allocate only one rho component (no distinction between old and new)
            const int rho_ncomps = (WarpX::do_multi_J) ? ncomps : 2*ncomps;
            rho_cp[lev] = std::make_unique<MultiFab>(amrex::convert(cba,rho_nodal_flag),dm,rho_ncomps,ngRho,tag("rho_cp"));
        }

        if (do_dive_cleaning)
        {
            F_cp[lev] = std::make_unique<MultiFab>(amrex::convert(cba,IntVect::TheUnitVector()),dm,ncomps, ngF.max(),tag("F_cp"));
        }

        if (do_divb_cleaning)
        {
            if (do_centered)
            {
                G_cp[lev] = std::make_unique<MultiFab>(amrex::convert(cba, IntVect::TheUnitVector()),
                                                       dm, ncomps, ngG.max(), tag("G_cp"));
            }
            else // do_centered = 0
            {
                G_cp[lev] = std::make_unique<MultiFab>(amrex::convert(cba, IntVect::TheZeroVector()),
                                                       dm, ncomps, ngG.max(), tag("G_cp"));
            }
        }

        if (WarpX::maxwell_solver_id == MaxwellSolverAlgo::PSATD)
        {
            // Allocate and initialize the spectral solver
#ifndef WARPX_USE_PSATD
            WARPX_ALWAYS_ASSERT_WITH_MESSAGE( false,
                "WarpX::AllocLevelMFs: PSATD solver requires WarpX build with spectral solver support.");
#else

            // Get the cell-centered box, with guard cells
            BoxArray c_realspace_ba = cba;// Copy box
            c_realspace_ba.enclosedCells(); // Make it cell-centered
            // Define spectral solver
#ifdef WARPX_DIM_RZ
            c_realspace_ba.grow(1, ngEB[1]); // add guard cells only in z
            if (field_boundary_hi[0] == FieldBoundaryType::PML && !do_pml_in_domain) {
                // Extend region that is solved for to include the guard cells
                // which is where the PML boundary is applied.
                c_realspace_ba.growHi(0, pml_ncell);
            }
            AllocLevelSpectralSolverRZ(spectral_solver_cp,
                                       lev,
                                       c_realspace_ba,
                                       dm,
                                       cdx);
#   else
            c_realspace_ba.grow(ngEB);
            bool const pml_flag_false = false;
            AllocLevelSpectralSolver(spectral_solver_cp,
                                     lev,
                                     c_realspace_ba,
                                     dm,
                                     cdx,
                                     pml_flag_false);
#   endif
#endif
        } // MaxwellSolverAlgo::PSATD
        else {
            m_fdtd_solver_cp[lev] = std::make_unique<FiniteDifferenceSolver>(maxwell_solver_id, cdx,
                                                                             do_centered);
        }
    }

    //
    // Copy of the coarse aux
    //
    if (lev > 0 && (n_field_gather_buffer > 0 || n_current_deposition_buffer > 0 ||
                    mypc->nSpeciesGatherFromMainGrid() > 0))
    {
        BoxArray cba = ba;
        cba.coarsen(refRatio(lev-1));

        if (n_field_gather_buffer > 0 || mypc->nSpeciesGatherFromMainGrid() > 0) {
            if (aux_is_nodal) {
                BoxArray const& cnba = amrex::convert(cba,IntVect::TheNodeVector());
                Bfield_cax[lev][0] = std::make_unique<MultiFab>(cnba,dm,ncomps,ngEB,tag("Bfield_cax[x]"));
                Bfield_cax[lev][1] = std::make_unique<MultiFab>(cnba,dm,ncomps,ngEB,tag("Bfield_cax[y]"));
                Bfield_cax[lev][2] = std::make_unique<MultiFab>(cnba,dm,ncomps,ngEB,tag("Bfield_cax[z]"));
                Efield_cax[lev][0] = std::make_unique<MultiFab>(cnba,dm,ncomps,ngEB,tag("Efield_cax[x]"));
                Efield_cax[lev][1] = std::make_unique<MultiFab>(cnba,dm,ncomps,ngEB,tag("Efield_cax[y]"));
                Efield_cax[lev][2] = std::make_unique<MultiFab>(cnba,dm,ncomps,ngEB,tag("Efield_cax[z]"));
            } else {
                // Create the MultiFabs for B
                Bfield_cax[lev][0] = std::make_unique<MultiFab>(amrex::convert(cba,Bx_nodal_flag),dm,ncomps,ngEB,tag("Bfield_cax[x]"));
                Bfield_cax[lev][1] = std::make_unique<MultiFab>(amrex::convert(cba,By_nodal_flag),dm,ncomps,ngEB,tag("Bfield_cax[y]"));
                Bfield_cax[lev][2] = std::make_unique<MultiFab>(amrex::convert(cba,Bz_nodal_flag),dm,ncomps,ngEB,tag("Bfield_cax[z]"));

                // Create the MultiFabs for E
                Efield_cax[lev][0] = std::make_unique<MultiFab>(amrex::convert(cba,Ex_nodal_flag),dm,ncomps,ngEB,tag("Efield_cax[x]"));
                Efield_cax[lev][1] = std::make_unique<MultiFab>(amrex::convert(cba,Ey_nodal_flag),dm,ncomps,ngEB,tag("Efield_cax[y]"));
                Efield_cax[lev][2] = std::make_unique<MultiFab>(amrex::convert(cba,Ez_nodal_flag),dm,ncomps,ngEB,tag("Efield_cax[z]"));
            }

            gather_buffer_masks[lev] = std::make_unique<iMultiFab>(ba, dm, ncomps, 1 );
            // Gather buffer masks have 1 ghost cell, because of the fact
            // that particles may move by more than one cell when using subcycling.
        }

        if (n_current_deposition_buffer > 0) {
            current_buf[lev][0] = std::make_unique<MultiFab>(amrex::convert(cba,jx_nodal_flag),dm,ncomps,ngJ,tag("current_buf[x]"));
            current_buf[lev][1] = std::make_unique<MultiFab>(amrex::convert(cba,jy_nodal_flag),dm,ncomps,ngJ,tag("current_buf[y]"));
            current_buf[lev][2] = std::make_unique<MultiFab>(amrex::convert(cba,jz_nodal_flag),dm,ncomps,ngJ,tag("current_buf[z]"));
            if (rho_cp[lev]) {
                charge_buf[lev] = std::make_unique<MultiFab>(amrex::convert(cba,rho_nodal_flag),dm,2*ncomps,ngRho,tag("charge_buf"));
            }
            current_buffer_masks[lev] = std::make_unique<iMultiFab>(ba, dm, ncomps, 1);
            // Current buffer masks have 1 ghost cell, because of the fact
            // that particles may move by more than one cell when using subcycling.
        }
    }

    if (load_balance_intervals.isActivated())
    {
        costs[lev] = std::make_unique<LayoutData<Real>>(ba, dm);
        load_balance_efficiency[lev] = -1;
    }
}

#ifdef WARPX_USE_PSATD
#   ifdef WARPX_DIM_RZ
/* \brief Allocate spectral Maxwell solver (RZ dimensions) at a level
 *
 * \param[in, out] spectral_solver Vector of pointer to SpectralSolver, to point to allocated spectral Maxwell
 *                                 solver at a given level
 * \param[in] lev                  Level at which to allocate spectral Maxwell solver
 * \param[in] realspace_ba         Box array that corresponds to the decomposition of the fields in real space
 *                                 (cell-centered; includes guard cells)
 * \param[in] dm                   Indicates which MPI proc owns which box, in realspace_ba
 * \param[in] dx                   Cell size along each dimension
 */
void WarpX::AllocLevelSpectralSolverRZ (amrex::Vector<std::unique_ptr<SpectralSolverRZ>>& spectral_solver,
                                        const int lev,
                                        const amrex::BoxArray& realspace_ba,
                                        const amrex::DistributionMapping& dm,
                                        const std::array<Real,3>& dx)
{
    RealVect dx_vect(dx[0], dx[2]);

    amrex::Real solver_dt = dt[lev];
    if (WarpX::do_multi_J) solver_dt /= static_cast<amrex::Real>(WarpX::do_multi_J_n_depositions);

    auto pss = std::make_unique<SpectralSolverRZ>(lev,
                                                  realspace_ba,
                                                  dm,
                                                  n_rz_azimuthal_modes,
                                                  noz_fft,
                                                  do_centered,
                                                  m_v_galilean,
                                                  dx_vect,
                                                  solver_dt,
                                                  isAnyBoundaryPML(),
                                                  update_with_rho,
                                                  fft_do_time_averaging,
                                                  do_multi_J,
                                                  do_dive_cleaning,
                                                  do_divb_cleaning);
    spectral_solver[lev] = std::move(pss);

    if (use_kspace_filter) {
        spectral_solver[lev]->InitFilter(filter_npass_each_dir,
                                         use_filter_compensation);
    }
}
#   else
/* \brief Allocate spectral Maxwell solver at a level
 *
 * \param[in, out] spectral_solver  Vector of pointer to SpectralSolver, to point to allocated spectral Maxwell
 *                                  solver at a given level
 * \param[in] lev                   Level at which to allocate spectral Maxwell solver
 * \param[in] realspace_ba          Box array that corresponds to the decomposition of the fields in real space
 *                                  (cell-centered; includes guard cells)
 * \param[in] dm                    Indicates which MPI proc owns which box, in realspace_ba
 * \param[in] dx                    Cell size along each dimension
 * \param[in] pml_flag              Whether the boxes in which the solver is applied are PML boxes
 */
void WarpX::AllocLevelSpectralSolver (amrex::Vector<std::unique_ptr<SpectralSolver>>& spectral_solver,
                                      const int lev,
                                      const amrex::BoxArray& realspace_ba,
                                      const amrex::DistributionMapping& dm,
                                      const std::array<Real,3>& dx,
                                      const bool pml_flag)
{
#if defined(WARPX_DIM_3D)
    RealVect dx_vect(dx[0], dx[1], dx[2]);
#elif defined(WARPX_DIM_XZ) || defined(WARPX_DIM_RZ)
    RealVect dx_vect(dx[0], dx[2]);
#elif defined(WARPX_DIM_1D_Z)
    RealVect dx_vect(dx[2]);
#endif

    amrex::Real solver_dt = dt[lev];
    if (WarpX::do_multi_J) solver_dt /= static_cast<amrex::Real>(WarpX::do_multi_J_n_depositions);

    auto pss = std::make_unique<SpectralSolver>(lev,
                                                realspace_ba,
                                                dm,
                                                nox_fft,
                                                noy_fft,
                                                noz_fft,
                                                do_centered,
                                                WarpX::fill_guards,
                                                m_v_galilean,
                                                m_v_comoving,
                                                dx_vect,
                                                solver_dt,
                                                pml_flag,
                                                fft_periodic_single_box,
                                                update_with_rho,
                                                fft_do_time_averaging,
                                                do_multi_J,
                                                do_dive_cleaning,
                                                do_divb_cleaning);
    spectral_solver[lev] = std::move(pss);
}
#   endif
#endif

std::array<Real,3>
WarpX::CellSize (int lev)
{
    const amrex::Geometry& gm = GetInstance().Geom(lev);
    const Real* dx = gm.CellSize();
#if defined(WARPX_DIM_3D)
    return { dx[0], dx[1], dx[2] };
#elif defined(WARPX_DIM_XZ) || defined(WARPX_DIM_RZ)
    return { dx[0], 1.0, dx[1] };
#else
    return { 1.0, 1.0, dx[0] };
#endif
}

amrex::RealBox
WarpX::getRealBox(const Box& bx, int lev)
{
    const amrex::Geometry& gm = GetInstance().Geom(lev);
    const RealBox grid_box{bx, gm.CellSize(), gm.ProbLo()};
    return( grid_box );
}

std::array<Real,3>
WarpX::LowerCorner(const Box& bx, const int lev, const amrex::Real time_shift_delta)
{
    auto & warpx = GetInstance();
    RealBox grid_box = getRealBox( bx, lev );

    const Real* xyzmin = grid_box.lo();

    amrex::Real cur_time = warpx.gett_new(lev);
    amrex::Real time_shift = (cur_time + time_shift_delta - warpx.time_of_last_gal_shift);
    amrex::Array<amrex::Real,3> galilean_shift = { warpx.m_v_galilean[0]*time_shift,
                                                   warpx.m_v_galilean[1]*time_shift,
                                                   warpx.m_v_galilean[2]*time_shift };

#if defined(WARPX_DIM_3D)
    return { xyzmin[0] + galilean_shift[0], xyzmin[1] + galilean_shift[1], xyzmin[2] + galilean_shift[2] };

#elif defined(WARPX_DIM_XZ) || defined(WARPX_DIM_RZ)
    return { xyzmin[0] + galilean_shift[0], std::numeric_limits<Real>::lowest(), xyzmin[1] + galilean_shift[2] };

#elif defined(WARPX_DIM_1D_Z)
    return { std::numeric_limits<Real>::lowest(), std::numeric_limits<Real>::lowest(), xyzmin[0] + galilean_shift[2] };
#endif
}

std::array<Real,3>
WarpX::UpperCorner(const Box& bx, const int lev, const amrex::Real time_shift_delta)
{
    auto & warpx = GetInstance();
    const RealBox grid_box = getRealBox( bx, lev );

    const Real* xyzmax = grid_box.hi();

    amrex::Real cur_time = warpx.gett_new(lev);
    amrex::Real time_shift = (cur_time + time_shift_delta - warpx.time_of_last_gal_shift);
    amrex::Array<amrex::Real,3> galilean_shift = { warpx.m_v_galilean[0]*time_shift,
                                                   warpx.m_v_galilean[1]*time_shift,
                                                   warpx.m_v_galilean[2]*time_shift };

#if defined(WARPX_DIM_3D)
    return { xyzmax[0] + galilean_shift[0], xyzmax[1] + galilean_shift[1], xyzmax[2] + galilean_shift[2] };

#elif defined(WARPX_DIM_XZ) || defined(WARPX_DIM_RZ)
    return { xyzmax[0] + galilean_shift[0], std::numeric_limits<Real>::max(), xyzmax[1] + galilean_shift[1] };

#elif defined(WARPX_DIM_1D_Z)
    return { std::numeric_limits<Real>::max(), std::numeric_limits<Real>::max(), xyzmax[0] + galilean_shift[0] };
#endif
}

IntVect
WarpX::RefRatio (int lev)
{
    return GetInstance().refRatio(lev);
}

void
WarpX::ComputeDivB (amrex::MultiFab& divB, int const dcomp,
                    const std::array<const amrex::MultiFab* const, 3>& B,
                    const std::array<amrex::Real,3>& dx)
{
    WARPX_ALWAYS_ASSERT_WITH_MESSAGE(!do_centered,
        "ComputeDivB not implemented with do_centered."
        "Shouldn't be too hard to make it general with class FiniteDifferenceSolver");

    Real dxinv = 1._rt/dx[0], dyinv = 1._rt/dx[1], dzinv = 1._rt/dx[2];

#ifdef WARPX_DIM_RZ
    const Real rmin = GetInstance().Geom(0).ProbLo(0);
#endif

#ifdef AMREX_USE_OMP
#pragma omp parallel if (Gpu::notInLaunchRegion())
#endif
    for (MFIter mfi(divB, TilingIfNotGPU()); mfi.isValid(); ++mfi)
    {
        const Box& bx = mfi.tilebox();
        amrex::Array4<const amrex::Real> const& Bxfab = B[0]->array(mfi);
        amrex::Array4<const amrex::Real> const& Byfab = B[1]->array(mfi);
        amrex::Array4<const amrex::Real> const& Bzfab = B[2]->array(mfi);
        amrex::Array4<amrex::Real> const& divBfab = divB.array(mfi);

        ParallelFor(bx,
        [=] AMREX_GPU_DEVICE(int i, int j, int k) noexcept
        {
            warpx_computedivb(i, j, k, dcomp, divBfab, Bxfab, Byfab, Bzfab, dxinv, dyinv, dzinv
#ifdef WARPX_DIM_RZ
                              ,rmin
#endif
                              );
        });
    }
}

void
WarpX::ComputeDivB (amrex::MultiFab& divB, int const dcomp,
                    const std::array<const amrex::MultiFab* const, 3>& B,
                    const std::array<amrex::Real,3>& dx, IntVect const ngrow)
{
    WARPX_ALWAYS_ASSERT_WITH_MESSAGE(!do_centered,
        "ComputeDivB not implemented with do_centered."
        "Shouldn't be too hard to make it general with class FiniteDifferenceSolver");

    Real dxinv = 1._rt/dx[0], dyinv = 1._rt/dx[1], dzinv = 1._rt/dx[2];

#ifdef WARPX_DIM_RZ
    const Real rmin = GetInstance().Geom(0).ProbLo(0);
#endif

#ifdef AMREX_USE_OMP
#pragma omp parallel if (Gpu::notInLaunchRegion())
#endif
    for (MFIter mfi(divB, TilingIfNotGPU()); mfi.isValid(); ++mfi)
    {
        Box bx = mfi.growntilebox(ngrow);
        amrex::Array4<const amrex::Real> const& Bxfab = B[0]->array(mfi);
        amrex::Array4<const amrex::Real> const& Byfab = B[1]->array(mfi);
        amrex::Array4<const amrex::Real> const& Bzfab = B[2]->array(mfi);
        amrex::Array4<amrex::Real> const& divBfab = divB.array(mfi);

        ParallelFor(bx,
        [=] AMREX_GPU_DEVICE(int i, int j, int k) noexcept
        {
            warpx_computedivb(i, j, k, dcomp, divBfab, Bxfab, Byfab, Bzfab, dxinv, dyinv, dzinv
#ifdef WARPX_DIM_RZ
                              ,rmin
#endif
                              );
        });
    }
}

void
WarpX::ComputeDivE(amrex::MultiFab& divE, const int lev)
{
    if ( WarpX::maxwell_solver_id == MaxwellSolverAlgo::PSATD ) {
#ifdef WARPX_USE_PSATD
        spectral_solver_fp[lev]->ComputeSpectralDivE( lev, Efield_aux[lev], divE );
#else
        amrex::Abort(Utils::TextMsg::Err(
            "ComputeDivE: PSATD requested but not compiled"));
#endif
    } else {
        m_fdtd_solver_fp[lev]->ComputeDivE( Efield_aux[lev], divE );
    }
}

#if (defined WARPX_DIM_RZ) && (defined WARPX_USE_PSATD)
PML_RZ*
WarpX::GetPML_RZ (int lev)
{
    if (pml_rz[lev]) {
        // This should check if pml was initialized
        return pml_rz[lev].get();
    } else {
        return nullptr;
    }
}
#endif

PML*
WarpX::GetPML (int lev)
{
    if (do_pml) {
        // This should check if pml was initialized
        return pml[lev].get();
    } else {
        return nullptr;
    }
}

std::vector< bool >
WarpX::getPMLdirections() const
{
    std::vector< bool > dirsWithPML( 6, false );
#if AMREX_SPACEDIM!=3
    dirsWithPML.resize( 4 );
#endif
    if( do_pml )
    {
        for( int i = 0; i < static_cast<int>(dirsWithPML.size()) / 2; ++i )
        {
            dirsWithPML.at( 2u*i      ) = bool(do_pml_Lo[0][i]); // on level 0
            dirsWithPML.at( 2u*i + 1u ) = bool(do_pml_Hi[0][i]); // on level 0
        }
    }
    return dirsWithPML;
}

amrex::LayoutData<amrex::Real>*
WarpX::getCosts (int lev)
{
    if (m_instance)
    {
        return m_instance->costs[lev].get();
    } else
    {
        return nullptr;
    }
}

void
WarpX::BuildBufferMasks ()
{
    for (int lev = 1; lev <= maxLevel(); ++lev)
    {
        for (int ipass = 0; ipass < 2; ++ipass)
        {
            int ngbuffer = (ipass == 0) ? n_current_deposition_buffer : n_field_gather_buffer;
            iMultiFab* bmasks = (ipass == 0) ? current_buffer_masks[lev].get() : gather_buffer_masks[lev].get();
            if (bmasks)
            {
                const IntVect ngtmp = ngbuffer + bmasks->nGrowVect();
                iMultiFab tmp(bmasks->boxArray(), bmasks->DistributionMap(), 1, ngtmp);
                const int covered = 1;
                const int notcovered = 0;
                const int physbnd = 1;
                const int interior = 1;
                const Box& dom = Geom(lev).Domain();
                const amrex::Periodicity& period = Geom(lev).periodicity();
                tmp.BuildMask(dom, period, covered, notcovered, physbnd, interior);
#ifdef AMREX_USE_OMP
#pragma omp parallel if (amrex::Gpu::notInLaunchRegion())
#endif
                for (MFIter mfi(*bmasks, true); mfi.isValid(); ++mfi)
                {
                    const Box tbx = mfi.growntilebox();
                    BuildBufferMasksInBox( tbx, (*bmasks)[mfi], tmp[mfi], ngbuffer );
                }
            }
        }
    }
}

/**
 * \brief Build buffer mask within given FArrayBox
 *
 * \param tbx         Current FArrayBox
 * \param buffer_mask Buffer mask to be set
 * \param guard_mask  Guard mask used to set buffer_mask
 * \param ng          Number of guard cells
 */
void
WarpX::BuildBufferMasksInBox ( const amrex::Box tbx, amrex::IArrayBox &buffer_mask,
                               const amrex::IArrayBox &guard_mask, const int ng )
{
    bool setnull;
    const amrex::Dim3 lo = amrex::lbound( tbx );
    const amrex::Dim3 hi = amrex::ubound( tbx );
    Array4<int> msk = buffer_mask.array();
    Array4<int const> gmsk = guard_mask.array();
#if defined(WARPX_DIM_1D_Z)
    int k = lo.z;
    int j = lo.y;
    for (int i = lo.x; i <= hi.x; ++i) {
        setnull = false;
        // If gmsk=0 for any neighbor within ng cells, current cell is in the buffer region
        for (int ii = i-ng; ii <= i+ng; ++ii) {
            if ( gmsk(ii,j,k) == 0 ) setnull = true;
        }
        if ( setnull ) msk(i,j,k) = 0;
        else           msk(i,j,k) = 1;
    }
#elif defined(WARPX_DIM_XZ) || defined(WARPX_DIM_RZ)
    int k = lo.z;
    for     (int j = lo.y; j <= hi.y; ++j) {
        for (int i = lo.x; i <= hi.x; ++i) {
            setnull = false;
            // If gmsk=0 for any neighbor within ng cells, current cell is in the buffer region
            for     (int jj = j-ng; jj <= j+ng; ++jj) {
                for (int ii = i-ng; ii <= i+ng; ++ii) {
                    if ( gmsk(ii,jj,k) == 0 ) setnull = true;
                }
            }
            if ( setnull ) msk(i,j,k) = 0;
            else           msk(i,j,k) = 1;
        }
    }
#elif defined(WARPX_DIM_3D)
    for         (int k = lo.z; k <= hi.z; ++k) {
        for     (int j = lo.y; j <= hi.y; ++j) {
            for (int i = lo.x; i <= hi.x; ++i) {
                setnull = false;
                // If gmsk=0 for any neighbor within ng cells, current cell is in the buffer region
                for         (int kk = k-ng; kk <= k+ng; ++kk) {
                    for     (int jj = j-ng; jj <= j+ng; ++jj) {
                        for (int ii = i-ng; ii <= i+ng; ++ii) {
                            if ( gmsk(ii,jj,kk) == 0 ) setnull = true;
                        }
                    }
                }
                if ( setnull ) msk(i,j,k) = 0;
                else           msk(i,j,k) = 1;
            }
        }
    }
#endif
}

amrex::Vector<amrex::Real> WarpX::getFornbergStencilCoefficients(const int n_order, const bool nodal)
{
    AMREX_ALWAYS_ASSERT_WITH_MESSAGE(n_order % 2 == 0, "n_order must be even");

    const int m = n_order / 2;
    amrex::Vector<amrex::Real> coeffs;
    coeffs.resize(m);

    // There are closed-form formula for these coefficients, but they result in
    // an overflow when evaluated numerically. One way to avoid the overflow is
    // to calculate the coefficients by recurrence.

    // Coefficients for nodal (centered) finite-difference approximation
    if (nodal == true)
    {
       // First coefficient
       coeffs.at(0) = m * 2. / (m+1);
       // Other coefficients by recurrence
       for (int n = 1; n < m; n++)
       {
           coeffs.at(n) = - (m-n) * 1. / (m+n+1) * coeffs.at(n-1);
       }
    }
    // Coefficients for staggered finite-difference approximation
    else
    {
       Real prod = 1.;
       for (int k = 1; k < m+1; k++)
       {
           prod *= (m + k) / (4. * k);
       }
       // First coefficient
       coeffs.at(0) = 4 * m * prod * prod;
       // Other coefficients by recurrence
       for (int n = 1; n < m; n++)
       {
           coeffs.at(n) = - ((2*n-1) * (m-n)) * 1. / ((2*n+1) * (m+n)) * coeffs.at(n-1);
       }
    }

    return coeffs;
}

void WarpX::ReorderFornbergCoefficients (amrex::Vector<amrex::Real>& ordered_coeffs,
                                         amrex::Vector<amrex::Real>& unordered_coeffs,
                                         const int order)
{
    const int n = order / 2;
    for (int i = 0; i < n; i++) {
        ordered_coeffs[i] = unordered_coeffs[n-1-i];
    }
    for (int i = n; i < order; i++) {
        ordered_coeffs[i] = unordered_coeffs[i-n];
    }
}

void WarpX::AllocateCenteringCoefficients (amrex::Gpu::DeviceVector<amrex::Real>& device_centering_stencil_coeffs_x,
                                           amrex::Gpu::DeviceVector<amrex::Real>& device_centering_stencil_coeffs_y,
                                           amrex::Gpu::DeviceVector<amrex::Real>& device_centering_stencil_coeffs_z,
                                           const int centering_nox,
                                           const int centering_noy,
                                           const int centering_noz)
{
    // Vectors of Fornberg stencil coefficients
    amrex::Vector<amrex::Real> Fornberg_stencil_coeffs_x;
    amrex::Vector<amrex::Real> Fornberg_stencil_coeffs_y;
    amrex::Vector<amrex::Real> Fornberg_stencil_coeffs_z;

    // Host vectors of stencil coefficients used for finite-order centering
    amrex::Vector<amrex::Real> host_centering_stencil_coeffs_x;
    amrex::Vector<amrex::Real> host_centering_stencil_coeffs_y;
    amrex::Vector<amrex::Real> host_centering_stencil_coeffs_z;

    Fornberg_stencil_coeffs_x = getFornbergStencilCoefficients(centering_nox, false);
    Fornberg_stencil_coeffs_y = getFornbergStencilCoefficients(centering_noy, false);
    Fornberg_stencil_coeffs_z = getFornbergStencilCoefficients(centering_noz, false);

    host_centering_stencil_coeffs_x.resize(centering_nox);
    host_centering_stencil_coeffs_y.resize(centering_noy);
    host_centering_stencil_coeffs_z.resize(centering_noz);

    // Re-order Fornberg stencil coefficients:
    // example for order 6: (c_0,c_1,c_2) becomes (c_2,c_1,c_0,c_0,c_1,c_2)
    ReorderFornbergCoefficients(host_centering_stencil_coeffs_x,
                                Fornberg_stencil_coeffs_x, centering_nox);
    ReorderFornbergCoefficients(host_centering_stencil_coeffs_y,
                                Fornberg_stencil_coeffs_y, centering_noy);
    ReorderFornbergCoefficients(host_centering_stencil_coeffs_z,
                                Fornberg_stencil_coeffs_z, centering_noz);

    // Device vectors of stencil coefficients used for finite-order centering

    device_centering_stencil_coeffs_x.resize(host_centering_stencil_coeffs_x.size());
    amrex::Gpu::copyAsync(amrex::Gpu::hostToDevice,
                          host_centering_stencil_coeffs_x.begin(),
                          host_centering_stencil_coeffs_x.end(),
                          device_centering_stencil_coeffs_x.begin());

    device_centering_stencil_coeffs_y.resize(host_centering_stencil_coeffs_y.size());
    amrex::Gpu::copyAsync(amrex::Gpu::hostToDevice,
                          host_centering_stencil_coeffs_y.begin(),
                          host_centering_stencil_coeffs_y.end(),
                          device_centering_stencil_coeffs_y.begin());

    device_centering_stencil_coeffs_z.resize(host_centering_stencil_coeffs_z.size());
    amrex::Gpu::copyAsync(amrex::Gpu::hostToDevice,
                          host_centering_stencil_coeffs_z.begin(),
                          host_centering_stencil_coeffs_z.end(),
                          device_centering_stencil_coeffs_z.begin());

    amrex::Gpu::synchronize();
}

const iMultiFab*
WarpX::CurrentBufferMasks (int lev)
{
    return GetInstance().getCurrentBufferMasks(lev);
}

const iMultiFab*
WarpX::GatherBufferMasks (int lev)
{
    return GetInstance().getGatherBufferMasks(lev);
}

void
WarpX::StoreCurrent (int lev)
{
    for (int idim = 0; idim < 3; ++idim) {
        if (current_store[lev][idim]) {
            MultiFab::Copy(*current_store[lev][idim], *current_fp[lev][idim],
                           0, 0, 1, current_store[lev][idim]->nGrowVect());
        }
    }
}

void
WarpX::RestoreCurrent (int lev)
{
    for (int idim = 0; idim < 3; ++idim) {
        if (current_store[lev][idim]) {
            std::swap(current_fp[lev][idim], current_store[lev][idim]);
        }
    }
}

bool
WarpX::isAnyBoundaryPML()
{
    for (int idim = 0; idim < AMREX_SPACEDIM; ++idim) {
        if ( WarpX::field_boundary_lo[idim] == FieldBoundaryType::PML) return true;
        if ( WarpX::field_boundary_hi[idim] == FieldBoundaryType::PML) return true;
    }
    return false;
}<|MERGE_RESOLUTION|>--- conflicted
+++ resolved
@@ -1123,37 +1123,18 @@
 
         pp_interpolation.query("galerkin_scheme",galerkin_interpolation);
 
-<<<<<<< HEAD
-#ifdef WARPX_USE_PSATD
-
-        if (WarpX::maxwell_solver_id == MaxwellSolverAlgo::PSATD) {
-
-            // Read order of finite-order centering of fields (staggered to nodal).
-            // Read this only if warpx.do_centered = 0. Instead, if warpx.do_centered = 1,
-            // Maxwell's equations are solved on a cell-centered grid and the electromagnetic
-            // forces are gathered from a cell-centered grid, hence the fields do not need to
-            // be centered onto a cell-centered grid.
-            if (WarpX::field_gathering_algo == GatheringAlgo::MomentumConserving &&
-                WarpX::do_centered == 0)
-            {
-                queryWithParser(pp_interpolation, "field_centering_nox", field_centering_nox);
-                queryWithParser(pp_interpolation, "field_centering_noy", field_centering_noy);
-                queryWithParser(pp_interpolation, "field_centering_noz", field_centering_noz);
-            }
-=======
         // Read order of finite-order centering of fields (staggered to nodal).
-        // Read this only if warpx.do_nodal = 0. Instead, if warpx.do_nodal = 1,
-        // Maxwell's equations are solved on a nodal grid and the electromagnetic
-        // forces are gathered from a nodal grid, hence the fields do not need to
-        // be centered onto a nodal grid.
+        // Read this only if warpx.do_centered=0. Instead, if warpx.do_centered=1,
+        // Maxwell's equations are solved on a cell-centered grid and the electromagnetic
+        // forces are gathered from a cell-centered grid, hence the fields do not need to
+        // be centered onto a cell-centered grid.
         if (WarpX::field_gathering_algo == GatheringAlgo::MomentumConserving &&
-            WarpX::do_nodal == 0)
+            WarpX::do_centered == 0)
         {
             queryWithParser(pp_interpolation, "field_centering_nox", field_centering_nox);
             queryWithParser(pp_interpolation, "field_centering_noy", field_centering_noy);
             queryWithParser(pp_interpolation, "field_centering_noz", field_centering_noz);
         }
->>>>>>> 74cf4b47
 
         // Read order of finite-order centering of currents (nodal to staggered)
         if (WarpX::do_current_centering)
@@ -1163,30 +1144,9 @@
             queryWithParser(pp_interpolation, "current_centering_noz", current_centering_noz);
         }
 
-<<<<<<< HEAD
-            // Finite-order centering is not implemented with mesh refinement
-            // (note that when WarpX::do_centered = 1 finite-order centering is not used anyways)
-            if (maxLevel() > 0 && WarpX::do_centered == 0)
-            {
-                WARPX_ALWAYS_ASSERT_WITH_MESSAGE(
-                    field_centering_nox == 2 && field_centering_noy == 2 && field_centering_noz == 2,
-                    "High-order centering of fields (order > 2) is not implemented with mesh refinement");
-            }
-
-            if (WarpX::field_gathering_algo == GatheringAlgo::MomentumConserving &&
-                WarpX::do_centered == 0)
-            {
-                AllocateCenteringCoefficients(device_field_centering_stencil_coeffs_x,
-                                              device_field_centering_stencil_coeffs_y,
-                                              device_field_centering_stencil_coeffs_z,
-                                              field_centering_nox,
-                                              field_centering_noy,
-                                              field_centering_noz);
-            }
-=======
         // Finite-order centering is not implemented with mesh refinement
-        // (note that when WarpX::do_nodal = 1 finite-order centering is not used anyways)
-        if (maxLevel() > 0 && WarpX::do_nodal == 0)
+        // (note that when WarpX::do_centered=1 finite-order centering is not used anyways)
+        if (maxLevel() > 0 && WarpX::do_centered == 0)
         {
             WARPX_ALWAYS_ASSERT_WITH_MESSAGE(
                 field_centering_nox == 2 && field_centering_noy == 2 && field_centering_noz == 2,
@@ -1194,7 +1154,7 @@
         }
 
         if (WarpX::field_gathering_algo == GatheringAlgo::MomentumConserving &&
-            WarpX::do_nodal == 0)
+            WarpX::do_centered == 0)
         {
             AllocateCenteringCoefficients(device_field_centering_stencil_coeffs_x,
                                           device_field_centering_stencil_coeffs_y,
@@ -1203,7 +1163,6 @@
                                           field_centering_noy,
                                           field_centering_noz);
         }
->>>>>>> 74cf4b47
 
         if (WarpX::do_current_centering)
         {
@@ -1489,62 +1448,7 @@
 
     ParmParse pp_warpx("warpx");
     std::vector<std::string> backward_strings;
-<<<<<<< HEAD
-    if (pp_warpx.queryarr("fields_to_plot", backward_strings)){
-        amrex::Abort("warpx.fields_to_plot is not supported anymore. "
-                     "Please use the new syntax for diagnostics, see documentation.");
-    }
-    if (pp_warpx.query("plot_finepatch", backward_int)){
-        amrex::Abort("warpx.plot_finepatch is not supported anymore. "
-                     "Please use the new syntax for diagnostics, see documentation.");
-    }
-    if (pp_warpx.query("plot_crsepatch", backward_int)){
-        amrex::Abort("warpx.plot_crsepatch is not supported anymore. "
-                     "Please use the new syntax for diagnostics, see documentation.");
-    }
-    if (pp_warpx.queryarr("load_balance_int", backward_strings)){
-        amrex::Abort("warpx.load_balance_int is no longer a valid option. "
-                     "Please use the renamed option algo.load_balance_intervals instead.");
-    }
-    if (pp_warpx.queryarr("load_balance_intervals", backward_strings)){
-        amrex::Abort("warpx.load_balance_intervals is no longer a valid option. "
-                     "Please use the renamed option algo.load_balance_intervals instead.");
-    }
-    if (pp_warpx.query("do_nodal", backward_bool)) {
-        amrex::Abort("warpx.do_nodal is not supported anymore. Please use warpx.do_centered instead.");
-    }
-    if (pp_warpx.query("load_balance_efficiency_ratio_threshold", backward_Real)){
-        amrex::Abort("warpx.load_balance_efficiency_ratio_threshold is not supported anymore. "
-                     "Please use the renamed option algo.load_balance_efficiency_ratio_threshold.");
-    }
-    if (pp_warpx.query("load_balance_with_sfc", backward_int)){
-        amrex::Abort("warpx.load_balance_with_sfc is not supported anymore. "
-                     "Please use the renamed option algo.load_balance_with_sfc.");
-    }
-    if (pp_warpx.query("load_balance_knapsack_factor", backward_Real)){
-        amrex::Abort("warpx.load_balance_knapsack_factor is not supported anymore. "
-                     "Please use the renamed option algo.load_balance_knapsack_factor.");
-    }
-    if (pp_warpx.queryarr("override_sync_int", backward_strings)){
-        amrex::Abort("warpx.override_sync_int is no longer a valid option. "
-                     "Please use the renamed option warpx.override_sync_intervals instead.");
-    }
-    if (pp_warpx.queryarr("sort_int", backward_strings)){
-        amrex::Abort("warpx.sort_int is no longer a valid option. "
-                     "Please use the renamed option warpx.sort_intervals instead.");
-    }
-    if (pp_warpx.query("use_kspace_filter", backward_int)){
-        amrex::Abort("warpx.use_kspace_filter is not supported anymore. "
-                     "Please use the flag use_filter, see documentation.");
-    }
-    if ( pp_warpx.query("do_pml", backward_int) ) {
-        amrex::Abort( "do_pml is not supported anymore. Please use boundary.field_lo and boundary.field_hi to set the boundary conditions.");
-    }
-    if (pp_warpx.query("serialize_ics", backward_bool)) {
-        amrex::Abort("warpx.serialize_ics is no longer a valid option. "
-                     "Please use the renamed option warpx.serialize_initial_conditions instead.");
-    }
-=======
+
     WARPX_ALWAYS_ASSERT_WITH_MESSAGE(
         !pp_warpx.queryarr("fields_to_plot", backward_strings),
         "warpx.fields_to_plot is not supported anymore. "
@@ -1564,6 +1468,12 @@
     );
 
     WARPX_ALWAYS_ASSERT_WITH_MESSAGE(
+       !pp_warpx.query("do_nodal", backward_bool),
+        "warpx.do_nodal is not supported anymore. "
+        "Please use warpx.do_centered instead."
+    );
+
+    WARPX_ALWAYS_ASSERT_WITH_MESSAGE(
         !pp_warpx.queryarr("load_balance_int", backward_strings),
         "warpx.load_balance_int is no longer a valid option. "
         "Please use the renamed option algo.load_balance_intervals instead."
@@ -1622,7 +1532,6 @@
         "warpx.serialize_ics is no longer a valid option. "
         "Please use the renamed option warpx.serialize_initial_conditions instead."
     );
->>>>>>> 74cf4b47
 
     ParmParse pp_interpolation("interpolation");
     WARPX_ALWAYS_ASSERT_WITH_MESSAGE(
