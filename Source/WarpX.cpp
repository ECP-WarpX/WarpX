#include <WarpX.H>
#include <WarpX_f.H>
#include <WarpXConst.H>
#include <WarpXWrappers.h>
#include <WarpXUtil.H>
#include <WarpXAlgorithmSelection.H>
#include <WarpX_FDTD.H>

#include <AMReX_ParmParse.H>
#include <AMReX_MultiFabUtil.H>
#ifdef BL_USE_SENSEI_INSITU
#   include <AMReX_AmrMeshInSituBridge.H>
#endif

#ifdef _OPENMP
#   include <omp.h>
#endif

#include <limits>
#include <algorithm>
#include <cctype>
#include <cmath>
#include <numeric>

using namespace amrex;

Vector<Real> WarpX::B_external(3, 0.0);

int WarpX::do_moving_window = 0;
int WarpX::moving_window_dir = -1;
Real WarpX::moving_window_v = std::numeric_limits<amrex::Real>::max();

Real WarpX::gamma_boost = 1.;
Real WarpX::beta_boost = 0.;
Vector<int> WarpX::boost_direction = {0,0,0};
int WarpX::do_compute_max_step_from_zmax = 0;
Real WarpX::zmax_plasma_to_compute_max_step = 0.;

long WarpX::current_deposition_algo;
long WarpX::charge_deposition_algo;
long WarpX::field_gathering_algo;
long WarpX::particle_pusher_algo;
int WarpX::maxwell_fdtd_solver_id;

long WarpX::n_rz_azimuthal_modes = 1;
long WarpX::ncomps = 1;

long WarpX::nox = 1;
long WarpX::noy = 1;
long WarpX::noz = 1;

bool WarpX::use_fdtd_nci_corr = false;
int  WarpX::l_lower_order_in_v = true;

bool WarpX::use_filter        = false;
bool WarpX::serialize_ics     = false;
bool WarpX::refine_plasma     = false;

int WarpX::num_mirrors = 0;

int  WarpX::sort_int = -1;

bool WarpX::do_boosted_frame_diagnostic = false;
std::string WarpX::lab_data_directory = "lab_frame_data";
int  WarpX::num_snapshots_lab = std::numeric_limits<int>::lowest();
Real WarpX::dt_snapshots_lab  = std::numeric_limits<Real>::lowest();
bool WarpX::do_boosted_frame_fields = true;
bool WarpX::do_boosted_frame_particles = true;

int  WarpX::num_slice_snapshots_lab = 0;
<<<<<<< HEAD
Real WarpX::dt_slice_snapshots_lab  = std::numeric_limits<Real>::lowest();
=======
Real WarpX::dt_slice_snapshots_lab;
>>>>>>> e9f48660

bool WarpX::do_dynamic_scheduling = true;

int WarpX::do_subcycling = 0;

#if (AMREX_SPACEDIM == 3)
IntVect WarpX::Bx_nodal_flag(1,0,0);
IntVect WarpX::By_nodal_flag(0,1,0);
IntVect WarpX::Bz_nodal_flag(0,0,1);
#elif (AMREX_SPACEDIM == 2)
IntVect WarpX::Bx_nodal_flag(1,0);// x is the first dimension to AMReX
IntVect WarpX::By_nodal_flag(0,0);// y is the missing dimension to 2D AMReX
IntVect WarpX::Bz_nodal_flag(0,1);// z is the second dimension to 2D AMReX
#endif

#if (AMREX_SPACEDIM == 3)
IntVect WarpX::Ex_nodal_flag(0,1,1);
IntVect WarpX::Ey_nodal_flag(1,0,1);
IntVect WarpX::Ez_nodal_flag(1,1,0);
#elif (AMREX_SPACEDIM == 2)
IntVect WarpX::Ex_nodal_flag(0,1);// x is the first dimension to AMReX
IntVect WarpX::Ey_nodal_flag(1,1);// y is the missing dimension to 2D AMReX
IntVect WarpX::Ez_nodal_flag(1,0);// z is the second dimension to 2D AMReX
#endif

#if (AMREX_SPACEDIM == 3)
IntVect WarpX::jx_nodal_flag(0,1,1);
IntVect WarpX::jy_nodal_flag(1,0,1);
IntVect WarpX::jz_nodal_flag(1,1,0);
#elif (AMREX_SPACEDIM == 2)
IntVect WarpX::jx_nodal_flag(0,1);// x is the first dimension to AMReX
IntVect WarpX::jy_nodal_flag(1,1);// y is the missing dimension to 2D AMReX
IntVect WarpX::jz_nodal_flag(1,0);// z is the second dimension to 2D AMReX
#endif

IntVect WarpX::filter_npass_each_dir(1);

int WarpX::n_field_gather_buffer = -1;
int WarpX::n_current_deposition_buffer = -1;

int WarpX::do_nodal = false;

WarpX* WarpX::m_instance = nullptr;

WarpX&
WarpX::GetInstance ()
{
    if (!m_instance) {
        m_instance = new WarpX();
    }
    return *m_instance;
}

void
WarpX::ResetInstance ()
{
    delete m_instance;
    m_instance = nullptr;
}

WarpX::WarpX ()
{
    m_instance = this;

    ReadParameters();

    // Geometry on all levels has been defined already.

    // No valid BoxArray and DistributionMapping have been defined.
    // But the arrays for them have been resized.

    const int nlevs_max = maxLevel() + 1;

    istep.resize(nlevs_max, 0);
    nsubsteps.resize(nlevs_max, 1);
#if 0
    // no subcycling yet
    for (int lev = 1; lev < nlevs_max; ++lev) {
        nsubsteps[lev] = MaxRefRatio(lev-1);
    }
#endif

    t_new.resize(nlevs_max, 0.0);
    t_old.resize(nlevs_max, std::numeric_limits<Real>::lowest());
    dt.resize(nlevs_max, std::numeric_limits<Real>::max());

    // Particle Container
    mypc = std::unique_ptr<MultiParticleContainer> (new MultiParticleContainer(this));
    warpx_do_continuous_injection = mypc->doContinuousInjection();
    if (warpx_do_continuous_injection){
        if (moving_window_v >= 0){
            // Inject particles continuously from the right end of the box
            current_injection_position = geom[0].ProbHi(moving_window_dir);
        } else {
            // Inject particles continuously from the left end of the box
            current_injection_position = geom[0].ProbLo(moving_window_dir);
        }
    }
    do_boosted_frame_particles = mypc->doBoostedFrameDiags();

    Efield_aux.resize(nlevs_max);
    Bfield_aux.resize(nlevs_max);

    F_fp.resize(nlevs_max);
    rho_fp.resize(nlevs_max);
    current_fp.resize(nlevs_max);
    Efield_fp.resize(nlevs_max);
    Bfield_fp.resize(nlevs_max);

    current_store.resize(nlevs_max);

    F_cp.resize(nlevs_max);
    rho_cp.resize(nlevs_max);
    current_cp.resize(nlevs_max);
    Efield_cp.resize(nlevs_max);
    Bfield_cp.resize(nlevs_max);

    Efield_cax.resize(nlevs_max);
    Bfield_cax.resize(nlevs_max);
    current_buffer_masks.resize(nlevs_max);
    gather_buffer_masks.resize(nlevs_max);
    current_buf.resize(nlevs_max);
    charge_buf.resize(nlevs_max);

    pml.resize(nlevs_max);

#ifdef WARPX_DO_ELECTROSTATIC
    masks.resize(nlevs_max);
    gather_masks.resize(nlevs_max);
#endif // WARPX_DO_ELECTROSTATIC

    costs.resize(nlevs_max);

#ifdef WARPX_USE_PSATD
    spectral_solver_fp.resize(nlevs_max);
    spectral_solver_cp.resize(nlevs_max);
#endif
#ifdef WARPX_USE_PSATD_HYBRID
    Efield_fp_fft.resize(nlevs_max);
    Bfield_fp_fft.resize(nlevs_max);
    current_fp_fft.resize(nlevs_max);
    rho_fp_fft.resize(nlevs_max);

    Efield_cp_fft.resize(nlevs_max);
    Bfield_cp_fft.resize(nlevs_max);
    current_cp_fft.resize(nlevs_max);
    rho_cp_fft.resize(nlevs_max);

    dataptr_fp_fft.resize(nlevs_max);
    dataptr_cp_fft.resize(nlevs_max);

    ba_valid_fp_fft.resize(nlevs_max);
    ba_valid_cp_fft.resize(nlevs_max);

    domain_fp_fft.resize(nlevs_max);
    domain_cp_fft.resize(nlevs_max);

    comm_fft.resize(nlevs_max,MPI_COMM_NULL);
    color_fft.resize(nlevs_max,-1);
#endif

#ifdef BL_USE_SENSEI_INSITU
    insitu_bridge = nullptr;
#endif

    // NCI Godfrey filters can have different stencils
    // at different levels (the stencil depends on c*dt/dz)
    nci_godfrey_filter_exeybz.resize(nlevs_max);
    nci_godfrey_filter_bxbyez.resize(nlevs_max);
}

WarpX::~WarpX ()
{
    const int nlevs_max = maxLevel() +1;
    for (int lev = 0; lev < nlevs_max; ++lev) {
        ClearLevel(lev);
    }

#ifdef BL_USE_SENSEI_INSITU
    delete insitu_bridge;
#endif
}

void
WarpX::ReadParameters ()
{
    {
        ParmParse pp;// Traditionally, max_step and stop_time do not have prefix.
        pp.query("max_step", max_step);
        pp.query("stop_time", stop_time);
    }

    {
        ParmParse pp("amr");// Traditionally, these have prefix, amr.

        pp.query("check_file", check_file);
        pp.query("check_int", check_int);

        pp.query("plot_file", plot_file);
        pp.query("plot_int", plot_int);

        pp.query("restart", restart_chkfile);
    }

    {
        ParmParse pp("warpx");

        pp.query("cfl", cfl);
        pp.query("verbose", verbose);
        pp.query("regrid_int", regrid_int);
        pp.query("do_subcycling", do_subcycling);
        pp.query("override_sync_int", override_sync_int);

        AMREX_ALWAYS_ASSERT_WITH_MESSAGE(do_subcycling != 1 || max_level <= 1,
                                         "Subcycling method 1 only works for 2 levels.");

        ReadBoostedFrameParameters(gamma_boost, beta_boost, boost_direction);

        // pp.query returns 1 if argument zmax_plasma_to_compute_max_step is
        // specified by the user, 0 otherwise.
        do_compute_max_step_from_zmax =
            pp.query("zmax_plasma_to_compute_max_step",
                      zmax_plasma_to_compute_max_step);

        pp.queryarr("B_external", B_external);

        pp.query("do_moving_window", do_moving_window);
        if (do_moving_window)
        {
            std::string s;
            pp.get("moving_window_dir", s);
            if (s == "x" || s == "X") {
                moving_window_dir = 0;
            }
#if (AMREX_SPACEDIM == 3)
            else if (s == "y" || s == "Y") {
                moving_window_dir = 1;
            }
#endif
            else if (s == "z" || s == "Z") {
                moving_window_dir = AMREX_SPACEDIM-1;
            }
            else {
                const std::string msg = "Unknown moving_window_dir: "+s;
                amrex::Abort(msg.c_str());
            }

            moving_window_x = geom[0].ProbLo(moving_window_dir);

            pp.get("moving_window_v", moving_window_v);
            moving_window_v *= PhysConst::c;
        }

        pp.query("do_boosted_frame_diagnostic", do_boosted_frame_diagnostic);
        if (do_boosted_frame_diagnostic) {

            AMREX_ALWAYS_ASSERT_WITH_MESSAGE(gamma_boost > 1.0,
                   "gamma_boost must be > 1 to use the boosted frame diagnostic.");

            pp.query("lab_data_directory", lab_data_directory);

            std::string s;
            pp.get("boost_direction", s);
            AMREX_ALWAYS_ASSERT_WITH_MESSAGE( (s == "z" || s == "Z"),
                   "The boosted frame diagnostic currently only works if the boost is in the z direction.");

            pp.get("num_snapshots_lab", num_snapshots_lab);

            // Read either dz_snapshots_lab or dt_snapshots_lab
            bool snapshot_interval_is_specified = 0;
            Real dz_snapshots_lab = 0;
            snapshot_interval_is_specified += pp.query("dt_snapshots_lab", dt_snapshots_lab);
            if ( pp.query("dz_snapshots_lab", dz_snapshots_lab) ){
                dt_snapshots_lab = dz_snapshots_lab/PhysConst::c;
                snapshot_interval_is_specified = 1;
            }
            AMREX_ALWAYS_ASSERT_WITH_MESSAGE(
                snapshot_interval_is_specified,
                "When using back-transformed diagnostics, user should specify either dz_snapshots_lab or dt_snapshots_lab.");

            pp.get("gamma_boost", gamma_boost);

            pp.query("do_boosted_frame_fields", do_boosted_frame_fields);

            AMREX_ALWAYS_ASSERT_WITH_MESSAGE(do_moving_window,
                   "The moving window should be on if using the boosted frame diagnostic.");

            pp.get("moving_window_dir", s);
            AMREX_ALWAYS_ASSERT_WITH_MESSAGE( (s == "z" || s == "Z"),
                   "The boosted frame diagnostic currently only works if the moving window is in the z direction.");
        }

        pp.query("do_electrostatic", do_electrostatic);
        pp.query("n_buffer", n_buffer);
        pp.query("const_dt", const_dt);

        // Read filter and fill IntVect filter_npass_each_dir with
        // proper size for AMREX_SPACEDIM
            pp.query("use_filter", use_filter);
        Vector<int> parse_filter_npass_each_dir(AMREX_SPACEDIM,1);
        pp.queryarr("filter_npass_each_dir", parse_filter_npass_each_dir);
        filter_npass_each_dir[0] = parse_filter_npass_each_dir[0];
        filter_npass_each_dir[1] = parse_filter_npass_each_dir[1];
#if (AMREX_SPACEDIM == 3)
        filter_npass_each_dir[2] = parse_filter_npass_each_dir[2];
#endif

        pp.query("num_mirrors", num_mirrors);
        if (num_mirrors>0){
            mirror_z.resize(num_mirrors);
            pp.getarr("mirror_z", mirror_z, 0, num_mirrors);
            mirror_z_width.resize(num_mirrors);
            pp.getarr("mirror_z_width", mirror_z_width, 0, num_mirrors);
            mirror_z_npoints.resize(num_mirrors);
            pp.getarr("mirror_z_npoints", mirror_z_npoints, 0, num_mirrors);
        }

        pp.query("serialize_ics", serialize_ics);
        pp.query("refine_plasma", refine_plasma);
        pp.query("do_dive_cleaning", do_dive_cleaning);
        pp.query("n_field_gather_buffer", n_field_gather_buffer);
        pp.query("n_current_deposition_buffer", n_current_deposition_buffer);
        pp.query("sort_int", sort_int);

        pp.query("do_pml", do_pml);
        pp.query("pml_ncell", pml_ncell);
        pp.query("pml_delta", pml_delta);
        pp.query("pml_has_particles", pml_has_particles);
        pp.query("do_pml_j_damping", do_pml_j_damping);
        pp.query("do_pml_in_domain", do_pml_in_domain);

        Vector<int> parse_do_pml_Lo(AMREX_SPACEDIM,1);
        pp.queryarr("do_pml_Lo", parse_do_pml_Lo);
        do_pml_Lo[0] = parse_do_pml_Lo[0];
        do_pml_Lo[1] = parse_do_pml_Lo[1];
#if (AMREX_SPACEDIM == 3)
        do_pml_Lo[2] = parse_do_pml_Lo[2];
#endif
        Vector<int> parse_do_pml_Hi(AMREX_SPACEDIM,1);
        pp.queryarr("do_pml_Hi", parse_do_pml_Hi);
        do_pml_Hi[0] = parse_do_pml_Hi[0];
        do_pml_Hi[1] = parse_do_pml_Hi[1];
#if (AMREX_SPACEDIM == 3)
        do_pml_Hi[2] = parse_do_pml_Hi[2];
#endif

        if ( (do_pml_j_damping==1)&&(do_pml_in_domain==0) ){
            amrex::Abort("J-damping can only be done when PML are inside simulation domain (do_pml_in_domain=1)");
        }

        pp.query("dump_openpmd", dump_openpmd);
        pp.query("openpmd_backend", openpmd_backend);
        pp.query("dump_plotfiles", dump_plotfiles);
        pp.query("plot_raw_fields", plot_raw_fields);
        pp.query("plot_raw_fields_guards", plot_raw_fields_guards);
        pp.query("plot_coarsening_ratio", plot_coarsening_ratio);
        bool user_fields_to_plot;
        user_fields_to_plot = pp.queryarr("fields_to_plot", fields_to_plot);
        if (not user_fields_to_plot){
            // If not specified, set default values
            fields_to_plot = {"Ex", "Ey", "Ez", "Bx", "By",
                              "Bz", "jx", "jy", "jz",
                              "part_per_cell"};
        }
        // set plot_rho to true of the users requests it, so that
        // rho is computed at each iteration.
        if (std::find(fields_to_plot.begin(), fields_to_plot.end(), "rho")
            != fields_to_plot.end()){
            plot_rho = true;
        }
        // Sanity check if user requests to plot F
        if (std::find(fields_to_plot.begin(), fields_to_plot.end(), "F")
            != fields_to_plot.end()){
            AMREX_ALWAYS_ASSERT_WITH_MESSAGE(do_dive_cleaning,
                "plot F only works if warpx.do_dive_cleaning = 1");
        }
        // If user requests to plot proc_number for a serial run,
        // delete proc_number from fields_to_plot
        if (ParallelDescriptor::NProcs() == 1){
            fields_to_plot.erase(std::remove(fields_to_plot.begin(),
                                             fields_to_plot.end(),
                                             "proc_number"),
                                 fields_to_plot.end());
        }

        // Check that the coarsening_ratio can divide the blocking factor
        const int nlevs_max = maxLevel();
        for (int lev=0; lev<nlevs_max; lev++){
          for (int comp=0; comp<AMREX_SPACEDIM; comp++){
            if ( blockingFactor(lev)[comp] % plot_coarsening_ratio != 0 ){
              amrex::Abort("plot_coarsening_ratio should be an integer "
                           "divisor of the blocking factor.");
            }
          }
        }

        pp.query("plot_finepatch", plot_finepatch);
        if (maxLevel() > 0) {
            pp.query("plot_crsepatch", plot_crsepatch);
        }

        {
            bool plotfile_min_max = true;
            pp.query("plotfile_min_max", plotfile_min_max);
            if (plotfile_min_max) {
                plotfile_headerversion = amrex::VisMF::Header::Version_v1;
            } else {
                plotfile_headerversion = amrex::VisMF::Header::NoFabHeader_v1;
            }
            pp.query("usesingleread", use_single_read);
            pp.query("usesinglewrite", use_single_write);
            ParmParse ppv("vismf");
            ppv.add("usesingleread", use_single_read);
            ppv.add("usesinglewrite", use_single_write);
            pp.query("mffile_nstreams", mffile_nstreams);
            VisMF::SetMFFileInStreams(mffile_nstreams);
            pp.query("field_io_nfiles", field_io_nfiles);
            VisMF::SetNOutFiles(field_io_nfiles);
            pp.query("particle_io_nfiles", particle_io_nfiles);
            ParmParse ppp("particles");
            ppp.add("particles_nfiles", particle_io_nfiles);
        }

        if (maxLevel() > 0) {
            Vector<Real> lo, hi;
            pp.getarr("fine_tag_lo", lo);
            pp.getarr("fine_tag_hi", hi);
            fine_tag_lo = RealVect{lo};
            fine_tag_hi = RealVect{hi};
        }

        pp.query("load_balance_int", load_balance_int);
        pp.query("load_balance_with_sfc", load_balance_with_sfc);
        pp.query("load_balance_knapsack_factor", load_balance_knapsack_factor);

        pp.query("do_dynamic_scheduling", do_dynamic_scheduling);

        pp.query("do_nodal", do_nodal);
        if (do_nodal) {
            Bx_nodal_flag = IntVect::TheNodeVector();
            By_nodal_flag = IntVect::TheNodeVector();
            Bz_nodal_flag = IntVect::TheNodeVector();
            Ex_nodal_flag = IntVect::TheNodeVector();
            Ey_nodal_flag = IntVect::TheNodeVector();
            Ez_nodal_flag = IntVect::TheNodeVector();
            jx_nodal_flag = IntVect::TheNodeVector();
            jy_nodal_flag = IntVect::TheNodeVector();
            jz_nodal_flag = IntVect::TheNodeVector();
            // Use same shape factors in all directions, for gathering
            l_lower_order_in_v = false;
        }

        // Only needs to be set with WARPX_DIM_RZ, otherwise defaults to 1.
        pp.query("n_rz_azimuthal_modes", n_rz_azimuthal_modes);
    }

    {
        ParmParse pp("interpolation");
        pp.query("nox", nox);
        pp.query("noy", noy);
        pp.query("noz", noz);
        AMREX_ALWAYS_ASSERT_WITH_MESSAGE( nox == noy and nox == noz ,
            "warpx.nox, noy and noz must be equal");
        AMREX_ALWAYS_ASSERT_WITH_MESSAGE( nox >= 1, "warpx.nox must >= 1");
    }

    {
        ParmParse pp("algo");
        current_deposition_algo = GetAlgorithmInteger(pp, "current_deposition");
        charge_deposition_algo = GetAlgorithmInteger(pp, "charge_deposition");
        field_gathering_algo = GetAlgorithmInteger(pp, "field_gathering");
        particle_pusher_algo = GetAlgorithmInteger(pp, "particle_pusher");
        maxwell_fdtd_solver_id = GetAlgorithmInteger(pp, "maxwell_fdtd_solver");
    }

#ifdef WARPX_USE_PSATD
    {
        ParmParse pp("psatd");
        pp.query("hybrid_mpi_decomposition", fft_hybrid_mpi_decomposition);
        pp.query("ngroups_fft", ngroups_fft);
        pp.query("fftw_plan_measure", fftw_plan_measure);
        pp.query("nox", nox_fft);
        pp.query("noy", noy_fft);
        pp.query("noz", noz_fft);
    }
#endif

    {
        insitu_start = 0;
        insitu_int = 0;
        insitu_config = "";
        insitu_pin_mesh = 0;

        ParmParse pp("insitu");
        pp.query("int", insitu_int);
        pp.query("start", insitu_start);
        pp.query("config", insitu_config);
        pp.query("pin_mesh", insitu_pin_mesh);
    }

    // for slice generation //
    {
       ParmParse pp("slice");
       amrex::Vector<Real> slice_lo(AMREX_SPACEDIM);
       amrex::Vector<Real> slice_hi(AMREX_SPACEDIM);
       Vector<int> slice_crse_ratio(AMREX_SPACEDIM);
       // set default slice_crse_ratio //
       for (int idim=0; idim < AMREX_SPACEDIM; ++idim )
       {
          slice_crse_ratio[idim] = 1;
       }
       pp.queryarr("dom_lo",slice_lo,0,AMREX_SPACEDIM);
       pp.queryarr("dom_hi",slice_hi,0,AMREX_SPACEDIM);
       pp.queryarr("coarsening_ratio",slice_crse_ratio,0,AMREX_SPACEDIM);
       pp.query("plot_int",slice_plot_int);
       slice_realbox.setLo(slice_lo);
       slice_realbox.setHi(slice_hi);
       slice_cr_ratio = IntVect(AMREX_D_DECL(1,1,1));
       for (int idim = 0; idim < AMREX_SPACEDIM; ++idim)
       {
          if (slice_crse_ratio[idim] > 1 ) {
             slice_cr_ratio[idim] = slice_crse_ratio[idim];
          }
       }

       if (do_boosted_frame_diagnostic) {
<<<<<<< HEAD
          AMREX_ALWAYS_ASSERT_WITH_MESSAGE(gamma_boost > 1.0, 
                 "gamma_boost must be > 1 to use the boost frame diagnostic");
          pp.query("num_slice_snapshots_lab", num_slice_snapshots_lab);
          pp.query("dt_slice_snapshots_lab", dt_slice_snapshots_lab );          
       }       
=======
          AMREX_ALWAYS_ASSERT_WITH_MESSAGE(gamma_boost > 1.0,
                 "gamma_boost must be > 1 to use the boost frame diagnostic");
          pp.query("num_slice_snapshots_lab", num_slice_snapshots_lab);
          if (num_slice_snapshots_lab > 0) {
             pp.get("dt_slice_snapshots_lab", dt_slice_snapshots_lab );
          }
       }
>>>>>>> e9f48660

    }

}

// This is a virtual function.
void
WarpX::MakeNewLevelFromScratch (int lev, Real time, const BoxArray& new_grids,
                                const DistributionMapping& new_dmap)
{
    AllocLevelData(lev, new_grids, new_dmap);
    InitLevelData(lev, time);

#ifdef WARPX_USE_PSATD
    if (fft_hybrid_mpi_decomposition){
#ifdef WARPX_USE_PSATD_HYBRID
        AllocLevelDataFFT(lev);
        InitLevelDataFFT(lev, time);
#else
    amrex::Abort("The option `psatd.fft_hybrid_mpi_decomposition` does not work on GPU.");
#endif
    }
#endif
}

void
WarpX::ClearLevel (int lev)
{
    for (int i = 0; i < 3; ++i) {
        Efield_aux[lev][i].reset();
        Bfield_aux[lev][i].reset();

        current_fp[lev][i].reset();
        Efield_fp [lev][i].reset();
        Bfield_fp [lev][i].reset();

        current_store[lev][i].reset();

        current_cp[lev][i].reset();
        Efield_cp [lev][i].reset();
        Bfield_cp [lev][i].reset();

        Efield_cax[lev][i].reset();
        Bfield_cax[lev][i].reset();
        current_buf[lev][i].reset();
    }

    charge_buf[lev].reset();

    current_buffer_masks[lev].reset();
    gather_buffer_masks[lev].reset();

    F_fp  [lev].reset();
    rho_fp[lev].reset();
    F_cp  [lev].reset();
    rho_cp[lev].reset();

    costs[lev].reset();

#ifdef WARPX_USE_PSATD_HYBRID
    for (int i = 0; i < 3; ++i) {
        Efield_fp_fft[lev][i].reset();
        Bfield_fp_fft[lev][i].reset();
        current_fp_fft[lev][i].reset();

        Efield_cp_fft[lev][i].reset();
        Bfield_cp_fft[lev][i].reset();
        current_cp_fft[lev][i].reset();
    }

    rho_fp_fft[lev].reset();
    rho_cp_fft[lev].reset();

    dataptr_fp_fft[lev].reset();
    dataptr_cp_fft[lev].reset();

    ba_valid_fp_fft[lev] = BoxArray();
    ba_valid_cp_fft[lev] = BoxArray();

    FreeFFT(lev);
#endif
}

void
WarpX::AllocLevelData (int lev, const BoxArray& ba, const DistributionMapping& dm)
{
    // When using subcycling, the particles on the fine level perform two pushes
    // before being redistributed ; therefore, we need one extra guard cell
    // (the particles may move by 2*c*dt)
    const int ngx_tmp = (maxLevel() > 0 && do_subcycling == 1) ? WarpX::nox+1 : WarpX::nox;
    const int ngy_tmp = (maxLevel() > 0 && do_subcycling == 1) ? WarpX::noy+1 : WarpX::noy;
    const int ngz_tmp = (maxLevel() > 0 && do_subcycling == 1) ? WarpX::noz+1 : WarpX::noz;

    // Ex, Ey, Ez, Bx, By, and Bz have the same number of ghost cells.
    // jx, jy, jz and rho have the same number of ghost cells.
    // E and B have the same number of ghost cells as j and rho if NCI filter is not used,
    // but different number of ghost cells in z-direction if NCI filter is used.
    // The number of cells should be even, in order to easily perform the
    // interpolation from coarse grid to fine grid.
    int ngx = (ngx_tmp % 2) ? ngx_tmp+1 : ngx_tmp;  // Always even number
    int ngy = (ngy_tmp % 2) ? ngy_tmp+1 : ngy_tmp;  // Always even number
    int ngz_nonci = (ngz_tmp % 2) ? ngz_tmp+1 : ngz_tmp;  // Always even number
    int ngz;
    if (WarpX::use_fdtd_nci_corr) {
        int ng = ngz_tmp + NCIGodfreyFilter::m_stencil_width;
        ngz = (ng % 2) ? ng+1 : ng;
    } else {
        ngz = ngz_nonci;
    }

    // J is only interpolated from fine to coarse (not coarse to fine)
    // and therefore does not need to be even.
    int ngJx = ngx_tmp;
    int ngJy = ngy_tmp;
    int ngJz = ngz_tmp;

    // When calling the moving window (with one level of refinement),  we shift
    // the fine grid by 2 cells ; therefore, we need at least 2 guard cells
    // on level 1. This may not be necessary for level 0.
    if (do_moving_window) {
        ngx = std::max(ngx,2);
        ngy = std::max(ngy,2);
        ngz = std::max(ngz,2);
        ngJx = std::max(ngJx,2);
        ngJy = std::max(ngJy,2);
        ngJz = std::max(ngJz,2);
    }

#if (AMREX_SPACEDIM == 3)
    IntVect ngE(ngx,ngy,ngz);
    IntVect ngJ(ngJx,ngJy,ngJz);
#elif (AMREX_SPACEDIM == 2)
    IntVect ngE(ngx,ngz);
    IntVect ngJ(ngJx,ngJz);
#endif

    IntVect ngRho = ngJ+1; //One extra ghost cell, so that it's safe to deposit charge density
                           // after pushing particle.

    if (mypc->nSpeciesDepositOnMainGrid() && n_current_deposition_buffer == 0) {
        n_current_deposition_buffer = 1;
        // This forces the allocation of buffers and allows the code associated
        // with buffers to run. But the buffer size of `1` is in fact not used,
        // `deposit_on_main_grid` forces all particles (whether or not they
        // are in buffers) to deposition on the main grid.
    }

    if (n_current_deposition_buffer < 0) {
        n_current_deposition_buffer = ngJ.max();
    }
    if (n_field_gather_buffer < 0) {
        // Field gather buffer should be larger than current deposition buffers
        n_field_gather_buffer = n_current_deposition_buffer + 1;
    }

    int ngF = (do_moving_window) ? 2 : 0;
    // CKC solver requires one additional guard cell
    if (maxwell_fdtd_solver_id == 1) ngF = std::max( ngF, 1 );

#ifdef WARPX_USE_PSATD
    if (fft_hybrid_mpi_decomposition == false){
        // All boxes should have the same number of guard cells
        // (to avoid temporary parallel copies)
        // Thus take the max of the required number of guards for each field
        // Also: the number of guard cell should be enough to contain
        // the stencil of the FFT solver. Here, this number (`ngFFT`)
        // is determined *empirically* to be the order of the solver
        // for nodal, and half the order of the solver for staggered.
        IntVect ngFFT;
        if (do_nodal) {
            ngFFT = IntVect(AMREX_D_DECL(nox_fft, noy_fft, noz_fft));
        } else {
            ngFFT = IntVect(AMREX_D_DECL(nox_fft/2, noy_fft/2, noz_fft/2));
        }
        for (int i_dim=0; i_dim<AMREX_SPACEDIM; i_dim++ ){
            int ng_required = ngFFT[i_dim];
            // Get the max
            ng_required = std::max( ng_required, ngE[i_dim] );
            ng_required = std::max( ng_required, ngJ[i_dim] );
            ng_required = std::max( ng_required, ngRho[i_dim] );
            ng_required = std::max( ng_required, ngF );
            // Set the guard cells to this max
            ngE[i_dim] = ng_required;
            ngJ[i_dim] = ng_required;
            ngRho[i_dim] = ng_required;
            ngF = ng_required;
        }
    }
#endif

    AllocLevelMFs(lev, ba, dm, ngE, ngJ, ngRho, ngF);
}

void
WarpX::AllocLevelMFs (int lev, const BoxArray& ba, const DistributionMapping& dm,
                      const IntVect& ngE, const IntVect& ngJ, const IntVect& ngRho, int ngF)
{

#if defined WARPX_DIM_RZ
    // With RZ multimode, there is a real and imaginary component
    // for each mode, except mode 0 which is purely real
    // Component 0 is mode 0.
    // Odd components are the real parts.
    // Even components are the imaginary parts.
    ncomps = n_rz_azimuthal_modes*2 - 1;
#endif

    //
    // The fine patch
    //
    Bfield_fp[lev][0].reset( new MultiFab(amrex::convert(ba,Bx_nodal_flag),dm,ncomps,ngE));
    Bfield_fp[lev][1].reset( new MultiFab(amrex::convert(ba,By_nodal_flag),dm,ncomps,ngE));
    Bfield_fp[lev][2].reset( new MultiFab(amrex::convert(ba,Bz_nodal_flag),dm,ncomps,ngE));

    Efield_fp[lev][0].reset( new MultiFab(amrex::convert(ba,Ex_nodal_flag),dm,ncomps,ngE));
    Efield_fp[lev][1].reset( new MultiFab(amrex::convert(ba,Ey_nodal_flag),dm,ncomps,ngE));
    Efield_fp[lev][2].reset( new MultiFab(amrex::convert(ba,Ez_nodal_flag),dm,ncomps,ngE));

    current_fp[lev][0].reset( new MultiFab(amrex::convert(ba,jx_nodal_flag),dm,ncomps,ngJ));
    current_fp[lev][1].reset( new MultiFab(amrex::convert(ba,jy_nodal_flag),dm,ncomps,ngJ));
    current_fp[lev][2].reset( new MultiFab(amrex::convert(ba,jz_nodal_flag),dm,ncomps,ngJ));

    if (do_dive_cleaning || plot_rho)
    {
        rho_fp[lev].reset(new MultiFab(amrex::convert(ba,IntVect::TheUnitVector()),dm,2*ncomps,ngRho));
    }

    if (do_subcycling == 1 && lev == 0)
    {
        current_store[lev][0].reset( new MultiFab(amrex::convert(ba,jx_nodal_flag),dm,ncomps,ngJ));
        current_store[lev][1].reset( new MultiFab(amrex::convert(ba,jy_nodal_flag),dm,ncomps,ngJ));
        current_store[lev][2].reset( new MultiFab(amrex::convert(ba,jz_nodal_flag),dm,ncomps,ngJ));
    }

    if (do_dive_cleaning)
    {
        F_fp[lev].reset  (new MultiFab(amrex::convert(ba,IntVect::TheUnitVector()),dm,ncomps, ngF));
    }
#ifdef WARPX_USE_PSATD
    else
    {
        rho_fp[lev].reset(new MultiFab(amrex::convert(ba,IntVect::TheUnitVector()),dm,2*ncomps,ngRho));
    }
    if (fft_hybrid_mpi_decomposition == false){
        // Allocate and initialize the spectral solver
        std::array<Real,3> dx = CellSize(lev);
#if (AMREX_SPACEDIM == 3)
        RealVect dx_vect(dx[0], dx[1], dx[2]);
#elif (AMREX_SPACEDIM == 2)
        RealVect dx_vect(dx[0], dx[2]);
#endif
        // Get the cell-centered box, with guard cells
        BoxArray realspace_ba = ba;  // Copy box
        realspace_ba.enclosedCells().grow(ngE); // cell-centered + guard cells
        // Define spectral solver
        spectral_solver_fp[lev].reset( new SpectralSolver( realspace_ba, dm,
            nox_fft, noy_fft, noz_fft, do_nodal, dx_vect, dt[lev] ) );
    }
#endif

    //
    // The Aux patch (i.e., the full solution)
    //
    if (lev == 0)
    {
        for (int idir = 0; idir < 3; ++idir) {
            Efield_aux[lev][idir].reset(new MultiFab(*Efield_fp[lev][idir], amrex::make_alias, 0, ncomps));
            Bfield_aux[lev][idir].reset(new MultiFab(*Bfield_fp[lev][idir], amrex::make_alias, 0, ncomps));
        }
    }
    else
    {
        Bfield_aux[lev][0].reset( new MultiFab(amrex::convert(ba,Bx_nodal_flag),dm,ncomps,ngE));
        Bfield_aux[lev][1].reset( new MultiFab(amrex::convert(ba,By_nodal_flag),dm,ncomps,ngE));
        Bfield_aux[lev][2].reset( new MultiFab(amrex::convert(ba,Bz_nodal_flag),dm,ncomps,ngE));

        Efield_aux[lev][0].reset( new MultiFab(amrex::convert(ba,Ex_nodal_flag),dm,ncomps,ngE));
        Efield_aux[lev][1].reset( new MultiFab(amrex::convert(ba,Ey_nodal_flag),dm,ncomps,ngE));
        Efield_aux[lev][2].reset( new MultiFab(amrex::convert(ba,Ez_nodal_flag),dm,ncomps,ngE));
    }

    //
    // The coarse patch
    //
    if (lev > 0)
    {
        BoxArray cba = ba;
        cba.coarsen(refRatio(lev-1));

        // Create the MultiFabs for B
        Bfield_cp[lev][0].reset( new MultiFab(amrex::convert(cba,Bx_nodal_flag),dm,ncomps,ngE));
        Bfield_cp[lev][1].reset( new MultiFab(amrex::convert(cba,By_nodal_flag),dm,ncomps,ngE));
        Bfield_cp[lev][2].reset( new MultiFab(amrex::convert(cba,Bz_nodal_flag),dm,ncomps,ngE));

        // Create the MultiFabs for E
        Efield_cp[lev][0].reset( new MultiFab(amrex::convert(cba,Ex_nodal_flag),dm,ncomps,ngE));
        Efield_cp[lev][1].reset( new MultiFab(amrex::convert(cba,Ey_nodal_flag),dm,ncomps,ngE));
        Efield_cp[lev][2].reset( new MultiFab(amrex::convert(cba,Ez_nodal_flag),dm,ncomps,ngE));

        // Create the MultiFabs for the current
        current_cp[lev][0].reset( new MultiFab(amrex::convert(cba,jx_nodal_flag),dm,ncomps,ngJ));
        current_cp[lev][1].reset( new MultiFab(amrex::convert(cba,jy_nodal_flag),dm,ncomps,ngJ));
        current_cp[lev][2].reset( new MultiFab(amrex::convert(cba,jz_nodal_flag),dm,ncomps,ngJ));

        if (do_dive_cleaning || plot_rho){
            rho_cp[lev].reset(new MultiFab(amrex::convert(cba,IntVect::TheUnitVector()),dm,2*ncomps,ngRho));
        }
        if (do_dive_cleaning)
        {
            F_cp[lev].reset  (new MultiFab(amrex::convert(cba,IntVect::TheUnitVector()),dm,ncomps, ngF));
        }
#ifdef WARPX_USE_PSATD
        else
        {
            rho_cp[lev].reset(new MultiFab(amrex::convert(cba,IntVect::TheUnitVector()),dm,2*ncomps,ngRho));
        }
        if (fft_hybrid_mpi_decomposition == false){
            // Allocate and initialize the spectral solver
            std::array<Real,3> cdx = CellSize(lev-1);
    #if (AMREX_SPACEDIM == 3)
            RealVect cdx_vect(cdx[0], cdx[1], cdx[2]);
    #elif (AMREX_SPACEDIM == 2)
            RealVect cdx_vect(cdx[0], cdx[2]);
    #endif
            // Get the cell-centered box, with guard cells
            BoxArray realspace_ba = cba;// Copy box
            realspace_ba.enclosedCells().grow(ngE);// cell-centered + guard cells
            // Define spectral solver
            spectral_solver_cp[lev].reset( new SpectralSolver( realspace_ba, dm,
                nox_fft, noy_fft, noz_fft, do_nodal, cdx_vect, dt[lev] ) );
        }
#endif
    }

    //
    // Copy of the coarse aux
    //
    if (lev > 0 && (n_field_gather_buffer > 0 || n_current_deposition_buffer > 0 ||
                    mypc->nSpeciesGatherFromMainGrid() > 0))
    {
        BoxArray cba = ba;
        cba.coarsen(refRatio(lev-1));

        if (n_field_gather_buffer > 0 || mypc->nSpeciesGatherFromMainGrid() > 0) {
            // Create the MultiFabs for B
            Bfield_cax[lev][0].reset( new MultiFab(amrex::convert(cba,Bx_nodal_flag),dm,ncomps,ngE));
            Bfield_cax[lev][1].reset( new MultiFab(amrex::convert(cba,By_nodal_flag),dm,ncomps,ngE));
            Bfield_cax[lev][2].reset( new MultiFab(amrex::convert(cba,Bz_nodal_flag),dm,ncomps,ngE));

            // Create the MultiFabs for E
            Efield_cax[lev][0].reset( new MultiFab(amrex::convert(cba,Ex_nodal_flag),dm,ncomps,ngE));
            Efield_cax[lev][1].reset( new MultiFab(amrex::convert(cba,Ey_nodal_flag),dm,ncomps,ngE));
            Efield_cax[lev][2].reset( new MultiFab(amrex::convert(cba,Ez_nodal_flag),dm,ncomps,ngE));

            gather_buffer_masks[lev].reset( new iMultiFab(ba, dm, ncomps, 1) );
            // Gather buffer masks have 1 ghost cell, because of the fact
            // that particles may move by more than one cell when using subcycling.
        }

        if (n_current_deposition_buffer > 0) {
            current_buf[lev][0].reset( new MultiFab(amrex::convert(cba,jx_nodal_flag),dm,ncomps,ngJ));
            current_buf[lev][1].reset( new MultiFab(amrex::convert(cba,jy_nodal_flag),dm,ncomps,ngJ));
            current_buf[lev][2].reset( new MultiFab(amrex::convert(cba,jz_nodal_flag),dm,ncomps,ngJ));
            if (rho_cp[lev]) {
                charge_buf[lev].reset( new MultiFab(amrex::convert(cba,IntVect::TheUnitVector()),dm,2*ncomps,ngRho));
            }
            current_buffer_masks[lev].reset( new iMultiFab(ba, dm, ncomps, 1) );
            // Current buffer masks have 1 ghost cell, because of the fact
            // that particles may move by more than one cell when using subcycling.
        }
    }

    if (load_balance_int > 0) {
        costs[lev].reset(new MultiFab(ba, dm, 1, 0));
    }
}

std::array<Real,3>
WarpX::CellSize (int lev)
{
    const auto& gm = GetInstance().Geom(lev);
    const Real* dx = gm.CellSize();
#if (AMREX_SPACEDIM == 3)
    return { dx[0], dx[1], dx[2] };
#elif (AMREX_SPACEDIM == 2)
    return { dx[0], 1.0, dx[1] };
#else
    static_assert(AMREX_SPACEDIM != 1, "1D is not supported");
#endif
}

amrex::RealBox
WarpX::getRealBox(const Box& bx, int lev)
{
    const auto& gm = GetInstance().Geom(lev);
    const RealBox grid_box{bx, gm.CellSize(), gm.ProbLo()};
    return( grid_box );
}

std::array<Real,3>
WarpX::LowerCorner(const Box& bx, int lev)
{
    const RealBox grid_box = getRealBox( bx, lev );
    const Real* xyzmin = grid_box.lo();
#if (AMREX_SPACEDIM == 3)
    return { xyzmin[0], xyzmin[1], xyzmin[2] };
#elif (AMREX_SPACEDIM == 2)
    return { xyzmin[0], std::numeric_limits<Real>::lowest(), xyzmin[1] };
#endif
}

std::array<Real,3>
WarpX::UpperCorner(const Box& bx, int lev)
{
    const RealBox grid_box = getRealBox( bx, lev );
    const Real* xyzmax = grid_box.hi();
#if (AMREX_SPACEDIM == 3)
    return { xyzmax[0], xyzmax[1], xyzmax[2] };
#elif (AMREX_SPACEDIM == 2)
    return { xyzmax[0], std::numeric_limits<Real>::max(), xyzmax[1] };
#endif
}

IntVect
WarpX::RefRatio (int lev)
{
    return GetInstance().refRatio(lev);
}

void
WarpX::Evolve (int numsteps) {
    BL_PROFILE_REGION("WarpX::Evolve()");

#ifdef WARPX_DO_ELECTROSTATIC
    if (do_electrostatic) {
        EvolveES(numsteps);
    } else {
      EvolveEM(numsteps);
    }
#else
    EvolveEM(numsteps);
#endif // WARPX_DO_ELECTROSTATIC
}

void
WarpX::ComputeDivB (MultiFab& divB, int dcomp,
                    const std::array<const MultiFab*, 3>& B,
                    const std::array<Real,3>& dx)
{
    Real dxinv = 1./dx[0], dyinv = 1./dx[1], dzinv = 1./dx[2];

#ifdef WARPX_DIM_RZ
    const Real rmin = GetInstance().Geom(0).ProbLo(0);
#endif

#ifdef _OPENMP
#pragma omp parallel if (Gpu::notInLaunchRegion())
#endif
    for (MFIter mfi(divB, TilingIfNotGPU()); mfi.isValid(); ++mfi)
    {
        const Box& bx = mfi.tilebox();
        auto const& Bxfab = B[0]->array(mfi);
        auto const& Byfab = B[1]->array(mfi);
        auto const& Bzfab = B[2]->array(mfi);
        auto const& divBfab = divB.array(mfi);

        ParallelFor(bx,
        [=] AMREX_GPU_DEVICE(int i, int j, int k) noexcept
        {
            warpx_computedivb(i, j, k, dcomp, divBfab, Bxfab, Byfab, Bzfab, dxinv, dyinv, dzinv
#ifdef WARPX_DIM_RZ
                              ,rmin
#endif
                              );
        });
    }
}

void
WarpX::ComputeDivB (MultiFab& divB, int dcomp,
                    const std::array<const MultiFab*, 3>& B,
                    const std::array<Real,3>& dx, int ngrow)
{
    Real dxinv = 1./dx[0], dyinv = 1./dx[1], dzinv = 1./dx[2];

#ifdef WARPX_DIM_RZ
    const Real rmin = GetInstance().Geom(0).ProbLo(0);
#endif

#ifdef _OPENMP
#pragma omp parallel if (Gpu::notInLaunchRegion())
#endif
    for (MFIter mfi(divB, TilingIfNotGPU()); mfi.isValid(); ++mfi)
    {
        Box bx = mfi.growntilebox(ngrow);
        auto const& Bxfab = B[0]->array(mfi);
        auto const& Byfab = B[1]->array(mfi);
        auto const& Bzfab = B[2]->array(mfi);
        auto const& divBfab = divB.array(mfi);

        ParallelFor(bx,
        [=] AMREX_GPU_DEVICE(int i, int j, int k) noexcept
        {
            warpx_computedivb(i, j, k, dcomp, divBfab, Bxfab, Byfab, Bzfab, dxinv, dyinv, dzinv
#ifdef WARPX_DIM_RZ
                              ,rmin
#endif
                              );
        });
    }
}

void
WarpX::ComputeDivE (MultiFab& divE, int dcomp,
                    const std::array<const MultiFab*, 3>& E,
                    const std::array<Real,3>& dx)
{
    Real dxinv = 1./dx[0], dyinv = 1./dx[1], dzinv = 1./dx[2];

#ifdef WARPX_DIM_RZ
    const Real rmin = GetInstance().Geom(0).ProbLo(0);
#endif

#ifdef _OPENMP
#pragma omp parallel if (Gpu::notInLaunchRegion())
#endif
    for (MFIter mfi(divE, TilingIfNotGPU()); mfi.isValid(); ++mfi)
    {
        const Box& bx = mfi.tilebox();
        auto const& Exfab = E[0]->array(mfi);
        auto const& Eyfab = E[1]->array(mfi);
        auto const& Ezfab = E[2]->array(mfi);
        auto const& divEfab = divE.array(mfi);

        ParallelFor(bx,
        [=] AMREX_GPU_DEVICE(int i, int j, int k) noexcept
        {
            warpx_computedive(i, j, k, dcomp, divEfab, Exfab, Eyfab, Ezfab, dxinv, dyinv, dzinv
#ifdef WARPX_DIM_RZ
                              ,rmin
#endif
                              );
        });
    }
}

void
WarpX::ComputeDivE (MultiFab& divE, int dcomp,
                    const std::array<const MultiFab*, 3>& E,
                    const std::array<Real,3>& dx, int ngrow)
{
    Real dxinv = 1./dx[0], dyinv = 1./dx[1], dzinv = 1./dx[2];

#ifdef WARPX_DIM_RZ
    const Real rmin = GetInstance().Geom(0).ProbLo(0);
#endif

#ifdef _OPENMP
#pragma omp parallel if (Gpu::notInLaunchRegion())
#endif
    for (MFIter mfi(divE, TilingIfNotGPU()); mfi.isValid(); ++mfi)
    {
        Box bx = mfi.growntilebox(ngrow);
        auto const& Exfab = E[0]->array(mfi);
        auto const& Eyfab = E[1]->array(mfi);
        auto const& Ezfab = E[2]->array(mfi);
        auto const& divEfab = divE.array(mfi);

        ParallelFor(bx,
        [=] AMREX_GPU_DEVICE(int i, int j, int k) noexcept
        {
            warpx_computedive(i, j, k, dcomp, divEfab, Exfab, Eyfab, Ezfab, dxinv, dyinv, dzinv
#ifdef WARPX_DIM_RZ
                              ,rmin
#endif
                              );
        });
    }
}

void
WarpX::BuildBufferMasks ()
{
    for (int lev = 1; lev <= maxLevel(); ++lev)
    {
        for (int ipass = 0; ipass < 2; ++ipass)
        {
            int ngbuffer = (ipass == 0) ? n_current_deposition_buffer : n_field_gather_buffer;
            iMultiFab* bmasks = (ipass == 0) ? current_buffer_masks[lev].get() : gather_buffer_masks[lev].get();
            if (bmasks)
            {
                const int ngtmp = ngbuffer + bmasks->nGrow();
                iMultiFab tmp(bmasks->boxArray(), bmasks->DistributionMap(), 1, ngtmp);
                const int covered = 1;
                const int notcovered = 0;
                const int physbnd = 1;
                const int interior = 1;
                const Box& dom = Geom(lev).Domain();
                const auto& period = Geom(lev).periodicity();
                tmp.BuildMask(dom, period, covered, notcovered, physbnd, interior);
#ifdef _OPENMP
#pragma omp parallel
#endif
                for (MFIter mfi(*bmasks, true); mfi.isValid(); ++mfi)
                {
                    const Box& tbx = mfi.growntilebox();
                    warpx_build_buffer_masks (BL_TO_FORTRAN_BOX(tbx),
                                              BL_TO_FORTRAN_ANYD((*bmasks)[mfi]),
                                              BL_TO_FORTRAN_ANYD(tmp[mfi]),
                                              &ngbuffer);
                }
            }
        }
    }
}

const iMultiFab*
WarpX::CurrentBufferMasks (int lev)
{
    return GetInstance().getCurrentBufferMasks(lev);
}

const iMultiFab*
WarpX::GatherBufferMasks (int lev)
{
    return GetInstance().getGatherBufferMasks(lev);
}

void
WarpX::StoreCurrent (int lev)
{
    for (int idim = 0; idim < 3; ++idim) {
        if (current_store[lev][idim]) {
            MultiFab::Copy(*current_store[lev][idim], *current_fp[lev][idim],
                           0, 0, 1, current_store[lev][idim]->nGrowVect());
        }
    }
}

void
WarpX::RestoreCurrent (int lev)
{
    for (int idim = 0; idim < 3; ++idim) {
        if (current_store[lev][idim]) {
            std::swap(current_fp[lev][idim], current_store[lev][idim]);
        }
    }
}

std::string
WarpX::Version ()
{
#ifdef WARPX_GIT_VERSION
    return std::string(WARPX_GIT_VERSION);
#else
    return std::string("Unknown");
#endif
}

std::string
WarpX::PicsarVersion ()
{
#ifdef WARPX_GIT_VERSION
    return std::string(PICSAR_GIT_VERSION);
#else
    return std::string("Unknown");
#endif
}<|MERGE_RESOLUTION|>--- conflicted
+++ resolved
@@ -68,11 +68,7 @@
 bool WarpX::do_boosted_frame_particles = true;
 
 int  WarpX::num_slice_snapshots_lab = 0;
-<<<<<<< HEAD
-Real WarpX::dt_slice_snapshots_lab  = std::numeric_limits<Real>::lowest();
-=======
 Real WarpX::dt_slice_snapshots_lab;
->>>>>>> e9f48660
 
 bool WarpX::do_dynamic_scheduling = true;
 
@@ -599,13 +595,6 @@
        }
 
        if (do_boosted_frame_diagnostic) {
-<<<<<<< HEAD
-          AMREX_ALWAYS_ASSERT_WITH_MESSAGE(gamma_boost > 1.0, 
-                 "gamma_boost must be > 1 to use the boost frame diagnostic");
-          pp.query("num_slice_snapshots_lab", num_slice_snapshots_lab);
-          pp.query("dt_slice_snapshots_lab", dt_slice_snapshots_lab );          
-       }       
-=======
           AMREX_ALWAYS_ASSERT_WITH_MESSAGE(gamma_boost > 1.0,
                  "gamma_boost must be > 1 to use the boost frame diagnostic");
           pp.query("num_slice_snapshots_lab", num_slice_snapshots_lab);
@@ -613,7 +602,6 @@
              pp.get("dt_slice_snapshots_lab", dt_slice_snapshots_lab );
           }
        }
->>>>>>> e9f48660
 
     }
 
