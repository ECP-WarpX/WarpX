--- conflicted
+++ resolved
@@ -1276,11 +1276,7 @@
 }
 
 void
-<<<<<<< HEAD
-WarpX::ComputeDivE(amrex::MultiFab& divE, int lev)
-=======
 WarpX::ComputeDivE(amrex::MultiFab& divE, const int lev)
->>>>>>> 030ef79b
 {
 #ifdef WARPX_USE_PSATD
     spectral_solver_fp[lev]->ComputeSpectralDivE( Efield_aux[lev], divE );
