/* Copyright 2016-2020 Andrew Myers, Ann Almgren, Aurore Blelly
 * Axel Huebl, Burlen Loring, David Grote
 * Glenn Richardson, Jean-Luc Vay, Junmin Gu
 * Mathieu Lobet, Maxence Thevenet, Michael Rowan
 * Remi Lehe, Revathi Jambunathan, Weiqun Zhang
 * Yinjian Zhao, levinem
 *
 * This file is part of WarpX.
 *
 * License: BSD-3-Clause-LBNL
 */
#include "WarpX.H"

#include "BoundaryConditions/PML.H"
#include "Diagnostics/BackTransformedDiagnostic.H"
#include "Diagnostics/MultiDiagnostics.H"
#include "Diagnostics/ReducedDiags/MultiReducedDiags.H"
#include "FieldSolver/FiniteDifferenceSolver/FiniteDifferenceSolver.H"
#include "FieldSolver/FiniteDifferenceSolver/MacroscopicProperties/MacroscopicProperties.H"
#ifdef WARPX_USE_PSATD
#   include "FieldSolver/SpectralSolver/SpectralKSpace.H"
#   ifdef WARPX_DIM_RZ
#       include "FieldSolver/SpectralSolver/SpectralSolverRZ.H"
#   else
#       include "FieldSolver/SpectralSolver/SpectralSolver.H"
#   endif // RZ ifdef
#endif // use PSATD ifdef
#include "FieldSolver/WarpX_FDTD.H"
#include "Filter/NCIGodfreyFilter.H"
#include "Particles/MultiParticleContainer.H"
#include "Particles/ParticleBoundaryBuffer.H"
<<<<<<< HEAD
=======
#include "Python/WarpXWrappers.h"
>>>>>>> 7c031880
#include "Utils/MsgLogger/MsgLogger.H"
#include "Utils/WarnManager.H"
#include "Utils/WarpXAlgorithmSelection.H"
#include "Utils/WarpXConst.H"
#include "Utils/WarpXProfilerWrapper.H"
#include "Utils/WarpXUtil.H"

#ifdef AMREX_USE_SENSEI_INSITU
#   include <AMReX_AmrMeshInSituBridge.H>
#endif
#include <AMReX_Array4.H>
#include <AMReX_BLassert.H>
#include <AMReX_Box.H>
#include <AMReX_BoxArray.H>
#include <AMReX_Dim3.H>
#ifdef AMREX_USE_EB
#   include <AMReX_EBFabFactory.H>
#   include <AMReX_EBSupport.H>
#endif
#include <AMReX_FArrayBox.H>
#include <AMReX_FabArray.H>
#include <AMReX_FabFactory.H>
#include <AMReX_Geometry.H>
#include <AMReX_GpuControl.H>
#include <AMReX_GpuDevice.H>
#include <AMReX_GpuLaunch.H>
#include <AMReX_GpuQualifiers.H>
#include <AMReX_IArrayBox.H>
#include <AMReX_LayoutData.H>
#include <AMReX_MFIter.H>
#include <AMReX_MakeType.H>
#include <AMReX_MultiFab.H>
#include <AMReX_ParallelDescriptor.H>
#include <AMReX_ParmParse.H>
#include <AMReX_Print.H>
#include <AMReX_Random.H>
#include <AMReX_SPACE.H>
#include <AMReX_iMultiFab.H>

#include <algorithm>
#include <cmath>
#include <limits>
#include <random>
#include <string>
#include <utility>

using namespace amrex;

Vector<Real> WarpX::E_external_grid(3, 0.0);
Vector<Real> WarpX::B_external_grid(3, 0.0);

std::string WarpX::authors = "";
std::string WarpX::B_ext_grid_s = "default";
std::string WarpX::E_ext_grid_s = "default";

// Parser for B_external on the grid
std::string WarpX::str_Bx_ext_grid_function;
std::string WarpX::str_By_ext_grid_function;
std::string WarpX::str_Bz_ext_grid_function;
// Parser for E_external on the grid
std::string WarpX::str_Ex_ext_grid_function;
std::string WarpX::str_Ey_ext_grid_function;
std::string WarpX::str_Ez_ext_grid_function;

int WarpX::do_moving_window = 0;
int WarpX::start_moving_window_step = 0;
int WarpX::end_moving_window_step = -1;
int WarpX::moving_window_dir = -1;
Real WarpX::moving_window_v = std::numeric_limits<amrex::Real>::max();

bool WarpX::fft_do_time_averaging = false;

amrex::IntVect WarpX::fill_guards = amrex::IntVect(0);

Real WarpX::quantum_xi_c2 = PhysConst::xi_c2;
Real WarpX::gamma_boost = 1._rt;
Real WarpX::beta_boost = 0._rt;
Vector<int> WarpX::boost_direction = {0,0,0};
int WarpX::do_compute_max_step_from_zmax = 0;
Real WarpX::zmax_plasma_to_compute_max_step = 0._rt;

long WarpX::current_deposition_algo;
long WarpX::charge_deposition_algo;
long WarpX::field_gathering_algo;
long WarpX::particle_pusher_algo;
int WarpX::maxwell_solver_id;
long WarpX::load_balance_costs_update_algo;
bool WarpX::do_dive_cleaning = 0;
bool WarpX::do_divb_cleaning = 0;
int WarpX::em_solver_medium;
int WarpX::macroscopic_solver_algo;
amrex::Vector<int> WarpX::field_boundary_lo(AMREX_SPACEDIM,0);
amrex::Vector<int> WarpX::field_boundary_hi(AMREX_SPACEDIM,0);
amrex::Vector<ParticleBoundaryType> WarpX::particle_boundary_lo(AMREX_SPACEDIM,ParticleBoundaryType::Absorbing);
amrex::Vector<ParticleBoundaryType> WarpX::particle_boundary_hi(AMREX_SPACEDIM,ParticleBoundaryType::Absorbing);

bool WarpX::do_current_centering = false;

int WarpX::n_rz_azimuthal_modes = 1;
int WarpX::ncomps = 1;

// This will be overwritten by setting nox = noy = noz = algo.particle_shape
int WarpX::nox = 0;
int WarpX::noy = 0;
int WarpX::noz = 0;

// Order of finite-order centering of fields (staggered to nodal)
int WarpX::field_centering_nox = 2;
int WarpX::field_centering_noy = 2;
int WarpX::field_centering_noz = 2;

// Order of finite-order centering of currents (nodal to staggered)
int WarpX::current_centering_nox = 2;
int WarpX::current_centering_noy = 2;
int WarpX::current_centering_noz = 2;

bool WarpX::use_fdtd_nci_corr = false;
bool WarpX::galerkin_interpolation = true;

bool WarpX::use_filter = true;
bool WarpX::use_kspace_filter       = true;
bool WarpX::use_filter_compensation = false;

bool WarpX::serialize_ics     = false;
bool WarpX::refine_plasma     = false;

int WarpX::num_mirrors = 0;

IntervalsParser WarpX::sort_intervals;
amrex::IntVect WarpX::sort_bin_size(AMREX_D_DECL(1,1,1));

bool WarpX::do_back_transformed_diagnostics = false;
std::string WarpX::lab_data_directory = "lab_frame_data";
int  WarpX::num_snapshots_lab = std::numeric_limits<int>::lowest();
Real WarpX::dt_snapshots_lab  = std::numeric_limits<Real>::lowest();
bool WarpX::do_back_transformed_fields = true;
bool WarpX::do_back_transformed_particles = true;

int  WarpX::num_slice_snapshots_lab = 0;
Real WarpX::dt_slice_snapshots_lab;
Real WarpX::particle_slice_width_lab = 0.0_rt;

bool WarpX::do_dynamic_scheduling = true;

int WarpX::do_electrostatic;
Real WarpX::self_fields_required_precision = 1.e-11_rt;
int WarpX::self_fields_max_iters = 200;
int WarpX::self_fields_verbosity = 2;

int WarpX::do_subcycling = 0;
int WarpX::do_multi_J = 0;
int WarpX::do_multi_J_n_depositions;
int WarpX::J_linear_in_time = 0;
bool WarpX::safe_guard_cells = 0;

IntVect WarpX::filter_npass_each_dir(1);

int WarpX::n_field_gather_buffer = -1;
int WarpX::n_current_deposition_buffer = -1;

int WarpX::do_nodal = false;

#ifdef AMREX_USE_GPU
bool WarpX::do_device_synchronize_before_profile = true;
#else
bool WarpX::do_device_synchronize_before_profile = false;
#endif

WarpX* WarpX::m_instance = nullptr;

WarpX&
WarpX::GetInstance ()
{
    if (!m_instance) {
        m_instance = new WarpX();
    }
    return *m_instance;
}

void
WarpX::ResetInstance ()
{
    delete m_instance;
    m_instance = nullptr;
}

WarpX::WarpX ()
{
    m_instance = this;

    m_p_warn_manager = std::make_unique<Utils::WarnManager>();

    ReadParameters();

    BackwardCompatibility();

    InitEB();

    // Geometry on all levels has been defined already.
    // No valid BoxArray and DistributionMapping have been defined.
    // But the arrays for them have been resized.

    const int nlevs_max = maxLevel() + 1;

    istep.resize(nlevs_max, 0);
    nsubsteps.resize(nlevs_max, 1);
#if 0
    // no subcycling yet
    for (int lev = 1; lev < nlevs_max; ++lev) {
        nsubsteps[lev] = MaxRefRatio(lev-1);
    }
#endif

    t_new.resize(nlevs_max, 0.0);
    t_old.resize(nlevs_max, std::numeric_limits<Real>::lowest());
    dt.resize(nlevs_max, std::numeric_limits<Real>::max());

    // Particle Container
    mypc = std::make_unique<MultiParticleContainer>(this);
    warpx_do_continuous_injection = mypc->doContinuousInjection();
    if (warpx_do_continuous_injection){
        if (moving_window_v >= 0){
            // Inject particles continuously from the right end of the box
            current_injection_position = geom[0].ProbHi(moving_window_dir);
        } else {
            // Inject particles continuously from the left end of the box
            current_injection_position = geom[0].ProbLo(moving_window_dir);
        }
    }
    do_back_transformed_particles = mypc->doBackTransformedDiagnostics();

    // Particle Boundary Buffer (i.e., scraped particles on boundary)
    m_particle_boundary_buffer = std::make_unique<ParticleBoundaryBuffer>();

    // Diagnostics
    multi_diags = std::make_unique<MultiDiagnostics>();

    /** create object for reduced diagnostics */
    reduced_diags = new MultiReducedDiags();

    Efield_aux.resize(nlevs_max);
    Bfield_aux.resize(nlevs_max);

    F_fp.resize(nlevs_max);
    G_fp.resize(nlevs_max);
    rho_fp.resize(nlevs_max);
    phi_fp.resize(nlevs_max);
    current_fp.resize(nlevs_max);
    Efield_fp.resize(nlevs_max);
    Bfield_fp.resize(nlevs_max);
    Efield_avg_fp.resize(nlevs_max);
    Bfield_avg_fp.resize(nlevs_max);

    m_edge_lengths.resize(nlevs_max);
    m_face_areas.resize(nlevs_max);
    m_distance_to_eb.resize(nlevs_max);
    m_flag_info_face.resize(nlevs_max);
    m_flag_ext_face.resize(nlevs_max);
    m_borrowing.resize(nlevs_max);
    m_area_mod.resize(nlevs_max);

    ECTRhofield.resize(nlevs_max);
    Venl.resize(nlevs_max);

    current_store.resize(nlevs_max);

    if (do_current_centering)
    {
        current_fp_nodal.resize(nlevs_max);
    }

    F_cp.resize(nlevs_max);
    G_cp.resize(nlevs_max);
    rho_cp.resize(nlevs_max);
    current_cp.resize(nlevs_max);
    Efield_cp.resize(nlevs_max);
    Bfield_cp.resize(nlevs_max);
    Efield_avg_cp.resize(nlevs_max);
    Bfield_avg_cp.resize(nlevs_max);

    Efield_cax.resize(nlevs_max);
    Bfield_cax.resize(nlevs_max);
    current_buffer_masks.resize(nlevs_max);
    gather_buffer_masks.resize(nlevs_max);
    current_buf.resize(nlevs_max);
    charge_buf.resize(nlevs_max);

    pml.resize(nlevs_max);
    costs.resize(nlevs_max);
    load_balance_efficiency.resize(nlevs_max);

    m_field_factory.resize(nlevs_max);

    if (em_solver_medium == MediumForEM::Macroscopic) {
        // create object for macroscopic solver
        m_macroscopic_properties = std::make_unique<MacroscopicProperties>();
    }


    // Set default values for particle and cell weights for costs update;
    // Default values listed here for the case AMREX_USE_GPU are determined
    // from single-GPU tests on Summit.
    if (costs_heuristic_cells_wt<0. && costs_heuristic_particles_wt<0.
        && WarpX::load_balance_costs_update_algo==LoadBalanceCostsUpdateAlgo::Heuristic)
    {
#ifdef AMREX_USE_GPU
        if (WarpX::maxwell_solver_id == MaxwellSolverAlgo::PSATD) {
            switch (WarpX::nox)
            {
                case 1:
                    costs_heuristic_cells_wt = 0.575_rt;
                    costs_heuristic_particles_wt = 0.425_rt;
                    break;
                case 2:
                    costs_heuristic_cells_wt = 0.405_rt;
                    costs_heuristic_particles_wt = 0.595_rt;
                    break;
                case 3:
                    costs_heuristic_cells_wt = 0.250_rt;
                    costs_heuristic_particles_wt = 0.750_rt;
                    break;
            }
        } else { // FDTD
            switch (WarpX::nox)
            {
                case 1:
                    costs_heuristic_cells_wt = 0.401_rt;
                    costs_heuristic_particles_wt = 0.599_rt;
                    break;
                case 2:
                    costs_heuristic_cells_wt = 0.268_rt;
                    costs_heuristic_particles_wt = 0.732_rt;
                    break;
                case 3:
                    costs_heuristic_cells_wt = 0.145_rt;
                    costs_heuristic_particles_wt = 0.855_rt;
                    break;
            }
        }
#else // CPU
        costs_heuristic_cells_wt = 0.1_rt;
        costs_heuristic_particles_wt = 0.9_rt;
#endif // AMREX_USE_GPU
    }

    // Allocate field solver objects
#ifdef WARPX_USE_PSATD
    if (WarpX::maxwell_solver_id == MaxwellSolverAlgo::PSATD) {
        spectral_solver_fp.resize(nlevs_max);
        spectral_solver_cp.resize(nlevs_max);
    }
#endif
    if (WarpX::maxwell_solver_id != MaxwellSolverAlgo::PSATD) {
        m_fdtd_solver_fp.resize(nlevs_max);
        m_fdtd_solver_cp.resize(nlevs_max);
    }

    // NCI Godfrey filters can have different stencils
    // at different levels (the stencil depends on c*dt/dz)
    nci_godfrey_filter_exeybz.resize(nlevs_max);
    nci_godfrey_filter_bxbyez.resize(nlevs_max);

    // Sanity checks. Must be done after calling the MultiParticleContainer
    // constructor, as it reads additional parameters
    // (e.g., use_fdtd_nci_corr)
    if (WarpX::maxwell_solver_id == MaxwellSolverAlgo::PSATD) {
        AMREX_ALWAYS_ASSERT(use_fdtd_nci_corr == 0);
        AMREX_ALWAYS_ASSERT(do_subcycling == 0);
    }

    if (WarpX::current_deposition_algo != CurrentDepositionAlgo::Esirkepov) {
        AMREX_ALWAYS_ASSERT_WITH_MESSAGE(
            use_fdtd_nci_corr == 0,
            "The NCI corrector should only be used with Esirkepov deposition");
    }
}

WarpX::~WarpX ()
{
    const int nlevs_max = maxLevel() +1;
    for (int lev = 0; lev < nlevs_max; ++lev) {
        ClearLevel(lev);
    }

    delete reduced_diags;
}

void
WarpX::RecordWarning(
        std::string topic,
        std::string text,
        WarnPriority priority)
{
    WARPX_PROFILE("WarpX::RecordWarning");

<<<<<<< HEAD
auto msg_priority = Utils::MsgLogger::Priority::high;
if(priority == WarnPriority::low)
    msg_priority = Utils::MsgLogger::Priority::low;
else if(priority == WarnPriority::medium)
    msg_priority = Utils::MsgLogger::Priority::medium;

// If WARPX_WARN_IMMEDIATELY is defined, WarpX prints an error message immediately
// every time an error message is recorded.
#ifdef WARPX_WARN_IMMEDIATELY
    amrex::Warning(
        "WARNING: ["
        + std::string(Utils::MsgLogger::PriorityToString(msg_priority))
        + "][" + topic + "] " + text);
#endif
=======
    auto msg_priority = Utils::MsgLogger::Priority::high;
    if(priority == WarnPriority::low)
        msg_priority = Utils::MsgLogger::Priority::low;
    else if(priority == WarnPriority::medium)
        msg_priority = Utils::MsgLogger::Priority::medium;

    if(m_always_warn_immediately){
        amrex::Warning(
            "!!!!!! WARNING: ["
            + std::string(Utils::MsgLogger::PriorityToString(msg_priority))
            + "][" + topic + "] " + text);
    }
>>>>>>> 7c031880

#ifdef AMREX_USE_OMP
    #pragma omp critical
#endif
    {
        m_p_warn_manager->record_warning(topic, text, msg_priority);
    }
}

void
WarpX::PrintLocalWarnings(const std::string& when)
{
    WARPX_PROFILE("WarpX::PrintLocalWarnings");
<<<<<<< HEAD
    amrex::AllPrint() << m_p_warn_manager->print_local_warnings(when);
=======
    const auto warn_string = m_p_warn_manager->print_local_warnings(when);
    amrex::AllPrint() << warn_string;
>>>>>>> 7c031880
}

void
WarpX::PrintGlobalWarnings(const std::string& when)
{
    WARPX_PROFILE("WarpX::PrintGlobalWarnings");
<<<<<<< HEAD
    amrex::Print() << m_p_warn_manager->print_global_warnings(when);
=======
    const auto warn_string = m_p_warn_manager->print_global_warnings(when);
    amrex::Print() << warn_string;
>>>>>>> 7c031880
}

void
WarpX::ReadParameters ()
{
    {
        ParmParse pp;// Traditionally, max_step and stop_time do not have prefix.
        queryWithParser(pp, "max_step", max_step);
        queryWithParser(pp, "stop_time", stop_time);
        pp.query("authors", authors);
    }

    {
        ParmParse pp_amr("amr");

        pp_amr.query("restart", restart_chkfile);
    }

    {
        ParmParse pp_algo("algo");
        maxwell_solver_id = GetAlgorithmInteger(pp_algo, "maxwell_solver");
    }

    {
        ParmParse pp_warpx("warpx");

        //"Synthetic" warning messages may be injected in the Warning Manager via
        // inputfile for debug&testing purposes.
        m_p_warn_manager->debug_read_warnings_from_input(pp_warpx);
<<<<<<< HEAD
=======
        pp_warpx.query("always_warn_immediately", m_always_warn_immediately);
>>>>>>> 7c031880

        std::vector<int> numprocs_in;
        queryArrWithParser(pp_warpx, "numprocs", numprocs_in, 0, AMREX_SPACEDIM);
        if (not numprocs_in.empty()) {
            AMREX_ALWAYS_ASSERT_WITH_MESSAGE
                (numprocs_in.size() == AMREX_SPACEDIM,
                 "warpx.numprocs, if specified, must have AMREX_SPACEDIM numbers");
            AMREX_ALWAYS_ASSERT_WITH_MESSAGE
                (ParallelDescriptor::NProcs() == AMREX_D_TERM(numprocs_in[0],
                                                             *numprocs_in[1],
                                                             *numprocs_in[2]),
                 "warpx.numprocs, if specified, its product must be equal to the number of processes");
            for (int idim = 0; idim < AMREX_SPACEDIM; ++idim) {
                numprocs[idim] = numprocs_in[idim];
            }
        }

        // set random seed
        std::string random_seed = "default";
        pp_warpx.query("random_seed", random_seed);
        if ( random_seed != "default" ) {
            unsigned long myproc_1 = ParallelDescriptor::MyProc() + 1;
            if ( random_seed == "random" ) {
                std::random_device rd;
                std::uniform_int_distribution<int> dist(2, INT_MAX);
                unsigned long seed = myproc_1 * dist(rd);
                ResetRandomSeed(seed);
            } else if ( std::stoi(random_seed) > 0 ) {
                unsigned long seed = myproc_1 * std::stoul(random_seed);
                ResetRandomSeed(seed);
            } else {
                Abort("warpx.random_seed must be \"default\", \"random\" or an integer > 0.");
            }
        }

        queryWithParser(pp_warpx, "cfl", cfl);
        pp_warpx.query("verbose", verbose);
        queryWithParser(pp_warpx, "regrid_int", regrid_int);
        pp_warpx.query("do_subcycling", do_subcycling);
        pp_warpx.query("do_multi_J", do_multi_J);
        if (do_multi_J)
        {
            pp_warpx.get("do_multi_J_n_depositions", do_multi_J_n_depositions);
        }
        pp_warpx.query("use_hybrid_QED", use_hybrid_QED);
        pp_warpx.query("safe_guard_cells", safe_guard_cells);
        std::vector<std::string> override_sync_intervals_string_vec = {"1"};
        pp_warpx.queryarr("override_sync_intervals", override_sync_intervals_string_vec);
        override_sync_intervals = IntervalsParser(override_sync_intervals_string_vec);

        AMREX_ALWAYS_ASSERT_WITH_MESSAGE(do_subcycling != 1 || max_level <= 1,
                                         "Subcycling method 1 only works for 2 levels.");

        ReadBoostedFrameParameters(gamma_boost, beta_boost, boost_direction);

        pp_warpx.query("do_device_synchronize_before_profile", do_device_synchronize_before_profile);

        // pp.query returns 1 if argument zmax_plasma_to_compute_max_step is
        // specified by the user, 0 otherwise.
        do_compute_max_step_from_zmax =
            queryWithParser(pp_warpx, "zmax_plasma_to_compute_max_step",
                      zmax_plasma_to_compute_max_step);

        pp_warpx.query("do_moving_window", do_moving_window);
        if (do_moving_window)
        {
            queryWithParser(pp_warpx, "start_moving_window_step", start_moving_window_step);
            queryWithParser(pp_warpx, "end_moving_window_step", end_moving_window_step);
            std::string s;
            pp_warpx.get("moving_window_dir", s);
            if (s == "x" || s == "X") {
                moving_window_dir = 0;
            }
#if (AMREX_SPACEDIM == 3)
            else if (s == "y" || s == "Y") {
                moving_window_dir = 1;
            }
#endif
            else if (s == "z" || s == "Z") {
                moving_window_dir = AMREX_SPACEDIM-1;
            }
            else {
                const std::string msg = "Unknown moving_window_dir: "+s;
                amrex::Abort(msg.c_str());
            }

            AMREX_ALWAYS_ASSERT_WITH_MESSAGE(Geom(0).isPeriodic(moving_window_dir) == 0,
                       "The problem must be non-periodic in the moving window direction");

            moving_window_x = geom[0].ProbLo(moving_window_dir);

            pp_warpx.get("moving_window_v", moving_window_v);
            moving_window_v *= PhysConst::c;
        }

        pp_warpx.query("do_back_transformed_diagnostics", do_back_transformed_diagnostics);
        if (do_back_transformed_diagnostics) {

            AMREX_ALWAYS_ASSERT_WITH_MESSAGE(gamma_boost > 1.0,
                   "gamma_boost must be > 1 to use the boosted frame diagnostic.");

            pp_warpx.query("lab_data_directory", lab_data_directory);

            std::string s;
            pp_warpx.get("boost_direction", s);
            AMREX_ALWAYS_ASSERT_WITH_MESSAGE( (s == "z" || s == "Z"),
                   "The boosted frame diagnostic currently only works if the boost is in the z direction.");

            queryWithParser(pp_warpx, "num_snapshots_lab", num_snapshots_lab);

            // Read either dz_snapshots_lab or dt_snapshots_lab
            bool snapshot_interval_is_specified = 0;
            Real dz_snapshots_lab = 0;
            snapshot_interval_is_specified += queryWithParser(pp_warpx, "dt_snapshots_lab", dt_snapshots_lab);
            if ( queryWithParser(pp_warpx, "dz_snapshots_lab", dz_snapshots_lab) ){
                dt_snapshots_lab = dz_snapshots_lab/PhysConst::c;
                snapshot_interval_is_specified = 1;
            }
            AMREX_ALWAYS_ASSERT_WITH_MESSAGE(
                snapshot_interval_is_specified,
                "When using back-transformed diagnostics, user should specify either dz_snapshots_lab or dt_snapshots_lab.");

            getWithParser(pp_warpx, "gamma_boost", gamma_boost);

            pp_warpx.query("do_back_transformed_fields", do_back_transformed_fields);

            AMREX_ALWAYS_ASSERT_WITH_MESSAGE(do_moving_window,
                   "The moving window should be on if using the boosted frame diagnostic.");

            pp_warpx.get("moving_window_dir", s);
            AMREX_ALWAYS_ASSERT_WITH_MESSAGE( (s == "z" || s == "Z"),
                   "The boosted frame diagnostic currently only works if the moving window is in the z direction.");
        }

        do_electrostatic = GetAlgorithmInteger(pp_warpx, "do_electrostatic");

        if (do_electrostatic == ElectrostaticSolverAlgo::LabFrame) {
            // Note that with the relativistic version, these parameters would be
            // input for each species.
            queryWithParser(pp_warpx, "self_fields_required_precision", self_fields_required_precision);
            queryWithParser(pp_warpx, "self_fields_max_iters", self_fields_max_iters);
            pp_warpx.query("self_fields_verbosity", self_fields_verbosity);

            // Build the handler for the field boundary conditions
            pp_warpx.query("eb_potential(x,y,z,t)", field_boundary_value_handler.potential_eb_str);
            field_boundary_value_handler.buildParsers();
            // TODO add the parsers for the domain boundary values as well
        }

        queryWithParser(pp_warpx, "const_dt", const_dt);

        // Filter currently not working with FDTD solver in RZ geometry: turn OFF by default
        // (see https://github.com/ECP-WarpX/WarpX/issues/1943)
#ifdef WARPX_DIM_RZ
        if (WarpX::maxwell_solver_id != MaxwellSolverAlgo::PSATD) WarpX::use_filter = false;
#endif

        // Read filter and fill IntVect filter_npass_each_dir with
        // proper size for AMREX_SPACEDIM
        pp_warpx.query("use_filter", use_filter);
        pp_warpx.query("use_filter_compensation", use_filter_compensation);
        Vector<int> parse_filter_npass_each_dir(AMREX_SPACEDIM,1);
        queryArrWithParser(pp_warpx, "filter_npass_each_dir", parse_filter_npass_each_dir, 0, AMREX_SPACEDIM);
        filter_npass_each_dir[0] = parse_filter_npass_each_dir[0];
        filter_npass_each_dir[1] = parse_filter_npass_each_dir[1];
#if (AMREX_SPACEDIM == 3)
        filter_npass_each_dir[2] = parse_filter_npass_each_dir[2];
#endif

        // TODO When k-space filtering will be implemented also for Cartesian geometries,
        // this code block will have to be applied in all cases (remove #ifdef condition)
#ifdef WARPX_DIM_RZ
        if (WarpX::maxwell_solver_id == MaxwellSolverAlgo::PSATD) {
            // With RZ spectral, only use k-space filtering
            use_kspace_filter = use_filter;
            use_filter = false;
        }
        else // FDTD
        {
            // Filter currently not working with FDTD solver in RZ geometry
            // (see https://github.com/ECP-WarpX/WarpX/issues/1943)
            if (use_filter)
            {
                this->RecordWarning("Filter",
                    "Filter currently not working with FDTD solver in RZ geometry."
                    "We recommend setting warpx.use_filter = 0 in the input file.");
            }
        }
#endif

        pp_warpx.query("num_mirrors", num_mirrors);
        if (num_mirrors>0){
            mirror_z.resize(num_mirrors);
            getArrWithParser(pp_warpx, "mirror_z", mirror_z, 0, num_mirrors);
            mirror_z_width.resize(num_mirrors);
            getArrWithParser(pp_warpx, "mirror_z_width", mirror_z_width, 0, num_mirrors);
            mirror_z_npoints.resize(num_mirrors);
            pp_warpx.getarr("mirror_z_npoints", mirror_z_npoints, 0, num_mirrors);
        }

        pp_warpx.query("serialize_ics", serialize_ics);
        pp_warpx.query("refine_plasma", refine_plasma);
        pp_warpx.query("do_dive_cleaning", do_dive_cleaning);
        pp_warpx.query("do_divb_cleaning", do_divb_cleaning);
        pp_warpx.query("n_field_gather_buffer", n_field_gather_buffer);
        pp_warpx.query("n_current_deposition_buffer", n_current_deposition_buffer);

        amrex::Real quantum_xi_tmp;
        int quantum_xi_is_specified = queryWithParser(pp_warpx, "quantum_xi", quantum_xi_tmp);
        if (quantum_xi_is_specified) {
            double const quantum_xi = quantum_xi_tmp;
            quantum_xi_c2 = static_cast<amrex::Real>(quantum_xi * PhysConst::c * PhysConst::c);
        }

        for (int idim = 0; idim < AMREX_SPACEDIM; ++idim) {
            if ( ( WarpX::field_boundary_lo[idim] == FieldBoundaryType::PML &&
                   WarpX::field_boundary_lo[idim] == FieldBoundaryType::Absorbing_SilverMueller ) ||
                 ( WarpX::field_boundary_hi[idim] == FieldBoundaryType::PML &&
                   WarpX::field_boundary_hi[idim] == FieldBoundaryType::Absorbing_SilverMueller ) )
            {
                amrex::Abort("PML and Silver-Mueller boundary conditions cannot be activated at the same time.");
            }

            if (WarpX::field_boundary_lo[idim] == FieldBoundaryType::Absorbing_SilverMueller ||
                WarpX::field_boundary_hi[idim] == FieldBoundaryType::Absorbing_SilverMueller)
            {
                // SilverMueller is implemented for Yee
                if (maxwell_solver_id != MaxwellSolverAlgo::Yee) {
                    amrex::Abort("The Silver-Mueller boundary condition can only be used with the Yee solver.");
                }
            }
        }

        queryWithParser(pp_warpx, "pml_ncell", pml_ncell);
        queryWithParser(pp_warpx, "pml_delta", pml_delta);
        pp_warpx.query("pml_has_particles", pml_has_particles);
        pp_warpx.query("do_pml_j_damping", do_pml_j_damping);
        pp_warpx.query("do_pml_in_domain", do_pml_in_domain);

        if (do_multi_J && isAnyBoundaryPML())
        {
            amrex::Abort("Multi-J algorithm not implemented with PMLs");
        }

        // div(E) cleaning not implemented for PSATD solver
        if (maxwell_solver_id == MaxwellSolverAlgo::PSATD)
        {
            if (do_multi_J == 0 && do_dive_cleaning == 1)
            {
                amrex::Abort("warpx.do_dive_cleaning = 1 not implemented for PSATD solver");
            }
        }

        // Default values of WarpX::do_pml_dive_cleaning and WarpX::do_pml_divb_cleaning:
        // false for FDTD solver, true for PSATD solver.
        if (maxwell_solver_id != MaxwellSolverAlgo::PSATD)
        {
            do_pml_dive_cleaning = 0;
            do_pml_divb_cleaning = 0;
        }
        else
        {
            do_pml_dive_cleaning = 1;
            do_pml_divb_cleaning = 1;
        }

        // If WarpX::do_dive_cleaning = 1, set also WarpX::do_pml_dive_cleaning = 1
        // (possibly overwritten by users in the input file, see query below)
        if (do_dive_cleaning)
        {
            do_pml_dive_cleaning = 1;
        }

        // Query input parameters to use div(E) and div(B) cleaning in PMLs
        pp_warpx.query("do_pml_dive_cleaning", do_pml_dive_cleaning);
        pp_warpx.query("do_pml_divb_cleaning", do_pml_divb_cleaning);

        // div(B) cleaning in PMLs not implemented for FDTD solver
        if (maxwell_solver_id != MaxwellSolverAlgo::PSATD)
        {
            AMREX_ALWAYS_ASSERT_WITH_MESSAGE(
                do_pml_divb_cleaning == 0,
                "warpx.do_pml_divb_cleaning = 1 not implemented for FDTD solver");
        }

        // Divergence cleaning in PMLs for PSATD solver implemented only
        // for both div(E) and div(B) cleaning
        if (maxwell_solver_id == MaxwellSolverAlgo::PSATD)
        {
            if (do_pml_dive_cleaning != do_pml_divb_cleaning)
            {
                std::stringstream ss;
                ss << "\nwarpx.do_pml_dive_cleaning = "
                   << do_pml_dive_cleaning
                   << " and warpx.do_pml_divb_cleaning = "
                   << do_pml_divb_cleaning
                   << ":\nthis case is not implemented yet,"
                   << " please set both parameters to the same value";
                amrex::Abort(ss.str());
            }
        }

#ifdef WARPX_DIM_RZ
        AMREX_ALWAYS_ASSERT_WITH_MESSAGE( isAnyBoundaryPML() == false,
            "PML are not implemented in RZ geometry; please set a different boundary condition using boundary.field_lo and boundary.field_hi.");
#endif

        if ( (do_pml_j_damping==1)&&(do_pml_in_domain==0) ){
            amrex::Abort("J-damping can only be done when PML are inside simulation domain (do_pml_in_domain=1)");
        }

        {
            // Parameters below control all plotfile diagnostics
            bool plotfile_min_max = true;
            pp_warpx.query("plotfile_min_max", plotfile_min_max);
            if (plotfile_min_max) {
                plotfile_headerversion = amrex::VisMF::Header::Version_v1;
            } else {
                plotfile_headerversion = amrex::VisMF::Header::NoFabHeader_v1;
            }
            pp_warpx.query("usesingleread", use_single_read);
            pp_warpx.query("usesinglewrite", use_single_write);
            ParmParse pp_vismf("vismf");
            pp_vismf.add("usesingleread", use_single_read);
            pp_vismf.add("usesinglewrite", use_single_write);
            queryWithParser(pp_warpx, "mffile_nstreams", mffile_nstreams);
            VisMF::SetMFFileInStreams(mffile_nstreams);
            queryWithParser(pp_warpx, "field_io_nfiles", field_io_nfiles);
            VisMF::SetNOutFiles(field_io_nfiles);
            queryWithParser(pp_warpx, "particle_io_nfiles", particle_io_nfiles);
            ParmParse pp_particles("particles");
            pp_particles.add("particles_nfiles", particle_io_nfiles);
        }

        if (maxLevel() > 0) {
            Vector<Real> lo, hi;
            getArrWithParser(pp_warpx, "fine_tag_lo", lo);
            getArrWithParser(pp_warpx, "fine_tag_hi", hi);
            fine_tag_lo = RealVect{lo};
            fine_tag_hi = RealVect{hi};
        }

        pp_warpx.query("do_dynamic_scheduling", do_dynamic_scheduling);

        pp_warpx.query("do_nodal", do_nodal);
        // Use same shape factors in all directions, for gathering
        if (do_nodal) galerkin_interpolation = false;

        // Only needs to be set with WARPX_DIM_RZ, otherwise defaults to 1
        queryWithParser(pp_warpx, "n_rz_azimuthal_modes", n_rz_azimuthal_modes);

        // If true, the current is deposited on a nodal grid and then interpolated onto a Yee grid
        pp_warpx.query("do_current_centering", do_current_centering);

        // If do_nodal = 1, Maxwell's equations are solved on a nodal grid and
        // the current should not be centered
        if (do_nodal)
        {
            do_current_centering = false;
        }

        if ((maxLevel() > 0) && do_current_centering)
        {
            amrex::Abort("\nFinite-order centering of currents is not implemented with mesh refinement");
        }
    }

    {
        ParmParse pp_algo("algo");
#ifdef WARPX_DIM_RZ
        if (maxwell_solver_id == MaxwellSolverAlgo::CKC) {
            AMREX_ALWAYS_ASSERT_WITH_MESSAGE( false,
                "algo.maxwell_solver = ckc is not (yet) available for RZ geometry");
        }
#endif
#ifndef WARPX_USE_PSATD
        if (maxwell_solver_id == MaxwellSolverAlgo::PSATD) {
            AMREX_ALWAYS_ASSERT_WITH_MESSAGE( false,
                                              "algo.maxwell_solver = psatd is not supported because WarpX was built without spectral solvers");
        }
#endif

#ifdef WARPX_DIM_RZ
        AMREX_ALWAYS_ASSERT_WITH_MESSAGE(Geom(0).isPeriodic(0) == 0,
            "The problem must not be periodic in the radial direction");

        if (maxwell_solver_id == MaxwellSolverAlgo::PSATD) {
            // Force do_nodal=true (that is, not staggered) and
            // use same shape factors in all directions, for gathering
            do_nodal = true;
            galerkin_interpolation = false;
        }
#endif

        // note: current_deposition must be set after maxwell_solver is already determined,
        //       because its default depends on the solver selection
        current_deposition_algo = GetAlgorithmInteger(pp_algo, "current_deposition");
        charge_deposition_algo = GetAlgorithmInteger(pp_algo, "charge_deposition");
        particle_pusher_algo = GetAlgorithmInteger(pp_algo, "particle_pusher");

        field_gathering_algo = GetAlgorithmInteger(pp_algo, "field_gathering");
        if (field_gathering_algo == GatheringAlgo::MomentumConserving) {
            // Use same shape factors in all directions, for gathering
            galerkin_interpolation = false;
        }

        em_solver_medium = GetAlgorithmInteger(pp_algo, "em_solver_medium");
        if (em_solver_medium == MediumForEM::Macroscopic ) {
            macroscopic_solver_algo = GetAlgorithmInteger(pp_algo,"macroscopic_sigma_method");
        }

        // Load balancing parameters
        std::vector<std::string> load_balance_intervals_string_vec = {"0"};
        pp_algo.queryarr("load_balance_intervals", load_balance_intervals_string_vec);
        load_balance_intervals = IntervalsParser(load_balance_intervals_string_vec);
        pp_algo.query("load_balance_with_sfc", load_balance_with_sfc);
        pp_algo.query("load_balance_knapsack_factor", load_balance_knapsack_factor);
        queryWithParser(pp_algo, "load_balance_efficiency_ratio_threshold",
                        load_balance_efficiency_ratio_threshold);
        load_balance_costs_update_algo = GetAlgorithmInteger(pp_algo, "load_balance_costs_update");
        queryWithParser(pp_algo, "costs_heuristic_cells_wt", costs_heuristic_cells_wt);
        queryWithParser(pp_algo, "costs_heuristic_particles_wt", costs_heuristic_particles_wt);

        // Parse algo.particle_shape and check that input is acceptable
        // (do this only if there is at least one particle or laser species)
        ParmParse pp_particles("particles");
        std::vector<std::string> species_names;
        pp_particles.queryarr("species_names", species_names);

        ParmParse pp_lasers("lasers");
        std::vector<std::string> lasers_names;
        pp_lasers.queryarr("names", lasers_names);

        std::vector<std::string> sort_intervals_string_vec = {"-1"};
        if (!species_names.empty() || !lasers_names.empty()) {
            int particle_shape;
            if (queryWithParser(pp_algo, "particle_shape", particle_shape) == false)
            {
                amrex::Abort("\nalgo.particle_shape must be set in the input file:"
                             "\nplease set algo.particle_shape to 1, 2, or 3");
            }
            else
            {
                if (particle_shape < 1 || particle_shape > 3)
                {
                    amrex::Abort("\nalgo.particle_shape can be only 1, 2, or 3");
                }
                else
                {
                    nox = particle_shape;
                    noy = particle_shape;
                    noz = particle_shape;
                }
            }

            if ((maxLevel() > 0) && (particle_shape > 1) && (do_pml_j_damping == 1))
            {
                this->RecordWarning("Particles",
                    "When algo.particle_shape > 1,"
                    "some numerical artifact will be present at the interface between coarse and fine patch."
                    "We recommend setting algo.particle_shape = 1 in order to avoid this issue");
            }

            // default sort interval for particles if species or lasers vector is not empty
#ifdef AMREX_USE_GPU
            sort_intervals_string_vec = {"4"};
#else
            sort_intervals_string_vec = {"-1"};
#endif
        }

        amrex::ParmParse pp_warpx("warpx");
        pp_warpx.queryarr("sort_intervals", sort_intervals_string_vec);
        sort_intervals = IntervalsParser(sort_intervals_string_vec);

        Vector<int> vect_sort_bin_size(AMREX_SPACEDIM,1);
        bool sort_bin_size_is_specified = pp_warpx.queryarr("sort_bin_size", vect_sort_bin_size);
        if (sort_bin_size_is_specified){
            for (int i=0; i<AMREX_SPACEDIM; i++)
                sort_bin_size[i] = vect_sort_bin_size[i];
        }
    }

    {
        ParmParse pp_interpolation("interpolation");

        pp_interpolation.query("galerkin_scheme",galerkin_interpolation);

#ifdef WARPX_USE_PSATD

        if (WarpX::maxwell_solver_id == MaxwellSolverAlgo::PSATD) {

            // For momentum-conserving field gathering, read from input the order of
            // interpolation from the staggered positions to the grid nodes
            if (WarpX::field_gathering_algo == GatheringAlgo::MomentumConserving) {
                queryWithParser(pp_interpolation, "field_centering_nox", field_centering_nox);
                queryWithParser(pp_interpolation, "field_centering_noy", field_centering_noy);
                queryWithParser(pp_interpolation, "field_centering_noz", field_centering_noz);
            }

            // Read order of finite-order centering of currents (nodal to staggered)
            if (WarpX::do_current_centering) {
                queryWithParser(pp_interpolation, "current_centering_nox", current_centering_nox);
                queryWithParser(pp_interpolation, "current_centering_noy", current_centering_noy);
                queryWithParser(pp_interpolation, "current_centering_noz", current_centering_noz);
            }

            if (maxLevel() > 0)
            {
                AMREX_ALWAYS_ASSERT_WITH_MESSAGE(
                    field_centering_nox == 2 && field_centering_noy == 2 && field_centering_noz == 2,
                    "High-order centering of fields (order > 2) is not implemented with mesh refinement");
            }

            if (WarpX::field_gathering_algo == GatheringAlgo::MomentumConserving)
            {
                AllocateCenteringCoefficients(device_field_centering_stencil_coeffs_x,
                                              device_field_centering_stencil_coeffs_y,
                                              device_field_centering_stencil_coeffs_z,
                                              field_centering_nox,
                                              field_centering_noy,
                                              field_centering_noz);
            }

            if (WarpX::do_current_centering)
            {
                AllocateCenteringCoefficients(device_current_centering_stencil_coeffs_x,
                                              device_current_centering_stencil_coeffs_y,
                                              device_current_centering_stencil_coeffs_z,
                                              current_centering_nox,
                                              current_centering_noy,
                                              current_centering_noz);
            }
        }
#endif
    }

    if (maxwell_solver_id == MaxwellSolverAlgo::PSATD)
    {
        ParmParse pp_psatd("psatd");
        pp_psatd.query("periodic_single_box_fft", fft_periodic_single_box);
        pp_psatd.query("fftw_plan_measure", fftw_plan_measure);

        std::string nox_str;
        std::string noy_str;
        std::string noz_str;

        pp_psatd.query("nox", nox_str);
        pp_psatd.query("noy", noy_str);
        pp_psatd.query("noz", noz_str);

        if(nox_str == "inf") {
            nox_fft = -1;
        } else {
            queryWithParser(pp_psatd, "nox", nox_fft);
        }
        if(noy_str == "inf") {
            noy_fft = -1;
        } else {
            queryWithParser(pp_psatd, "noy", noy_fft);
        }
        if(noz_str == "inf") {
            noz_fft = -1;
        } else {
            queryWithParser(pp_psatd, "noz", noz_fft);
        }


        if (!fft_periodic_single_box) {
            AMREX_ALWAYS_ASSERT_WITH_MESSAGE(nox_fft > 0, "PSATD order must be finite unless psatd.periodic_single_box_fft is used");
            AMREX_ALWAYS_ASSERT_WITH_MESSAGE(noy_fft > 0, "PSATD order must be finite unless psatd.periodic_single_box_fft is used");
            AMREX_ALWAYS_ASSERT_WITH_MESSAGE(noz_fft > 0, "PSATD order must be finite unless psatd.periodic_single_box_fft is used");
        }

        pp_psatd.query("current_correction", current_correction);
        pp_psatd.query("do_time_averaging", fft_do_time_averaging);
        pp_psatd.query("J_linear_in_time", J_linear_in_time);

        if (!fft_periodic_single_box && current_correction)
            amrex::Abort(
                    "\nCurrent correction does not guarantee charge conservation with local FFTs over guard cells:\n"
                    "set psatd.periodic_single_box_fft=1 too, in order to guarantee charge conservation");
        if (!fft_periodic_single_box && (WarpX::current_deposition_algo == CurrentDepositionAlgo::Vay))
            amrex::Abort(
                    "\nVay current deposition does not guarantee charge conservation with local FFTs over guard cells:\n"
                    "set psatd.periodic_single_box_fft=1 too, in order to guarantee charge conservation");

        // Check whether the default Galilean velocity should be used
        bool use_default_v_galilean = false;
        pp_psatd.query("use_default_v_galilean", use_default_v_galilean);
        if (use_default_v_galilean) {
            m_v_galilean[2] = -std::sqrt(1._rt - 1._rt / (gamma_boost * gamma_boost));
        } else {
            pp_psatd.query("v_galilean", m_v_galilean);
        }

        // Check whether the default comoving velocity should be used
        bool use_default_v_comoving = false;
        pp_psatd.query("use_default_v_comoving", use_default_v_comoving);
        if (use_default_v_comoving)
        {
            m_v_comoving[2] = -std::sqrt(1._rt - 1._rt / (gamma_boost * gamma_boost));
        }
        else
        {
            pp_psatd.query("v_comoving", m_v_comoving);
        }

        // Galilean and comoving algorithms should not be used together
        if (m_v_galilean[0] != 0. || m_v_galilean[1] != 0. || m_v_galilean[2] != 0.)
        {
            if (m_v_comoving[0] != 0. || m_v_comoving[1] != 0. || m_v_comoving[2] != 0.)
            {
                amrex::Abort("Galilean and comoving algorithms should not be used together");
            }
        }

        // Scale the Galilean/comoving velocity by the speed of light
        for (int i=0; i<3; i++) m_v_galilean[i] *= PhysConst::c;
        for (int i=0; i<3; i++) m_v_comoving[i] *= PhysConst::c;

        // The comoving PSATD algorithm is not implemented nor tested with Esirkepov current deposition
        if (current_deposition_algo == CurrentDepositionAlgo::Esirkepov) {
            if (m_v_comoving[0] != 0. || m_v_comoving[1] != 0. || m_v_comoving[2] != 0.) {
                amrex::Abort("Esirkepov current deposition cannot be used with the comoving PSATD algorithm");
            }
        }

        if (current_deposition_algo == CurrentDepositionAlgo::Vay) {
            if (m_v_galilean[0] != 0. || m_v_galilean[1] != 0. || m_v_galilean[2] != 0.) {
                amrex::Abort("Vay current deposition not implemented for Galilean algorithms");
            }
        }

        if (current_correction) {
            if (m_v_galilean[0] != 0. || m_v_galilean[1] != 0. || m_v_galilean[2] != 0.) {
                if (fft_do_time_averaging) {
                    amrex::Abort("Current correction not implemented for averaged Galilean algorithm");
                }
            }
        }

#   ifdef WARPX_DIM_RZ
        update_with_rho = true;  // Must be true for RZ PSATD
#   else
        if (m_v_galilean[0] == 0. && m_v_galilean[1] == 0. && m_v_galilean[2] == 0. &&
            m_v_comoving[0] == 0. && m_v_comoving[1] == 0. && m_v_comoving[2] == 0.) {
            update_with_rho = false; // standard PSATD
        }
        else {
            update_with_rho = true;  // Galilean PSATD or comoving PSATD
        }
#   endif

        // Overwrite update_with_rho with value set in input file
        pp_psatd.query("update_with_rho", update_with_rho);

        if (m_v_comoving[0] != 0. || m_v_comoving[1] != 0. || m_v_comoving[2] != 0.) {
            AMREX_ALWAYS_ASSERT_WITH_MESSAGE(update_with_rho,
                "psatd.update_with_rho must be equal to 1 for comoving PSATD");
        }

        if (do_multi_J)
        {
            if (m_v_galilean[0] != 0. || m_v_galilean[1] != 0. || m_v_galilean[2] != 0.)
            {
                amrex::Abort("Multi-J algorithm not implemented with Galilean PSATD");
            }
        }

        if (J_linear_in_time)
        {
            AMREX_ALWAYS_ASSERT_WITH_MESSAGE(update_with_rho,
                "psatd.update_with_rho must be set to 1 when psatd.J_linear_in_time = 1");
        }

        constexpr int zdir = AMREX_SPACEDIM - 1;
        if (WarpX::field_boundary_lo[zdir] == FieldBoundaryType::Damped ||
            WarpX::field_boundary_hi[zdir] == FieldBoundaryType::Damped ) {
            AMREX_ALWAYS_ASSERT_WITH_MESSAGE(
                WarpX::field_boundary_lo[zdir] == WarpX::field_boundary_hi[zdir],
                "field boundary in both lo and hi must be set to Damped for PSATD"
            );
        }

        // Whether to fill the guard cells with inverse FFTs:
        // WarpX::fill_guards = amrex::IntVect(0) by default,
        // except for non-periodic directions with damping.
        for (int dir = 0; dir < AMREX_SPACEDIM; dir++)
        {
            if (WarpX::field_boundary_lo[dir] == FieldBoundaryType::Damped ||
                WarpX::field_boundary_hi[dir] == FieldBoundaryType::Damped)
            {
                WarpX::fill_guards[dir] = 1;
            }
        }
    }

    if (maxwell_solver_id != MaxwellSolverAlgo::PSATD ) {
        for (int idim = 0; idim < AMREX_SPACEDIM; ++idim) {
            if (WarpX::field_boundary_lo[idim] == FieldBoundaryType::Damped ||
                WarpX::field_boundary_hi[idim] == FieldBoundaryType::Damped ) {
                    amrex::Abort("FieldBoundaryType::Damped is only supported for PSATD");
            }
        }
    }

    // for slice generation //
    {
       ParmParse pp_slice("slice");
       amrex::Vector<Real> slice_lo(AMREX_SPACEDIM);
       amrex::Vector<Real> slice_hi(AMREX_SPACEDIM);
       Vector<int> slice_crse_ratio(AMREX_SPACEDIM);
       // set default slice_crse_ratio //
       for (int idim=0; idim < AMREX_SPACEDIM; ++idim )
       {
          slice_crse_ratio[idim] = 1;
       }
       queryArrWithParser(pp_slice, "dom_lo", slice_lo, 0, AMREX_SPACEDIM);
       queryArrWithParser(pp_slice, "dom_hi", slice_hi, 0, AMREX_SPACEDIM);
       queryArrWithParser(pp_slice, "coarsening_ratio",slice_crse_ratio,0,AMREX_SPACEDIM);
       queryWithParser(pp_slice, "plot_int",slice_plot_int);
       slice_realbox.setLo(slice_lo);
       slice_realbox.setHi(slice_hi);
       slice_cr_ratio = IntVect(AMREX_D_DECL(1,1,1));
       for (int idim = 0; idim < AMREX_SPACEDIM; ++idim)
       {
          if (slice_crse_ratio[idim] > 1 ) {
             slice_cr_ratio[idim] = slice_crse_ratio[idim];
          }
       }

       if (do_back_transformed_diagnostics) {
          AMREX_ALWAYS_ASSERT_WITH_MESSAGE(gamma_boost > 1.0,
                 "gamma_boost must be > 1 to use the boost frame diagnostic");
          queryWithParser(pp_slice, "num_slice_snapshots_lab", num_slice_snapshots_lab);
          if (num_slice_snapshots_lab > 0) {
             getWithParser(pp_slice, "dt_slice_snapshots_lab", dt_slice_snapshots_lab );
             getWithParser(pp_slice, "particle_slice_width_lab",particle_slice_width_lab);
          }
       }

    }
}

void
WarpX::BackwardCompatibility ()
{
    ParmParse pp_amr("amr");
    int backward_int;
    if (pp_amr.query("plot_int", backward_int)){
        amrex::Abort("amr.plot_int is not supported anymore. Please use the new syntax for diagnostics:\n"
            "diagnostics.diags_names = my_diag\n"
            "my_diag.intervals = 10\n"
            "for output every 10 iterations. See documentation for more information");
    }

    std::string backward_str;
    if (pp_amr.query("plot_file", backward_str)){
        amrex::Abort("amr.plot_file is not supported anymore. "
                     "Please use the new syntax for diagnostics, see documentation.");
    }

    ParmParse pp_warpx("warpx");
    std::vector<std::string> backward_strings;
    if (pp_warpx.queryarr("fields_to_plot", backward_strings)){
        amrex::Abort("warpx.fields_to_plot is not supported anymore. "
                     "Please use the new syntax for diagnostics, see documentation.");
    }
    if (pp_warpx.query("plot_finepatch", backward_int)){
        amrex::Abort("warpx.plot_finepatch is not supported anymore. "
                     "Please use the new syntax for diagnostics, see documentation.");
    }
    if (pp_warpx.query("plot_crsepatch", backward_int)){
        amrex::Abort("warpx.plot_crsepatch is not supported anymore. "
                     "Please use the new syntax for diagnostics, see documentation.");
    }
    if (pp_warpx.queryarr("load_balance_int", backward_strings)){
        amrex::Abort("warpx.load_balance_int is no longer a valid option. "
                     "Please use the renamed option algo.load_balance_intervals instead.");
    }
    if (pp_warpx.queryarr("load_balance_intervals", backward_strings)){
        amrex::Abort("warpx.load_balance_intervals is no longer a valid option. "
                     "Please use the renamed option algo.load_balance_intervals instead.");
    }

    amrex::Real backward_Real;
    if (pp_warpx.query("load_balance_efficiency_ratio_threshold", backward_Real)){
        amrex::Abort("warpx.load_balance_efficiency_ratio_threshold is not supported anymore. "
                     "Please use the renamed option algo.load_balance_efficiency_ratio_threshold.");
    }
    if (pp_warpx.query("load_balance_with_sfc", backward_int)){
        amrex::Abort("warpx.load_balance_with_sfc is not supported anymore. "
                     "Please use the renamed option algo.load_balance_with_sfc.");
    }
    if (pp_warpx.query("load_balance_knapsack_factor", backward_Real)){
        amrex::Abort("warpx.load_balance_knapsack_factor is not supported anymore. "
                     "Please use the renamed option algo.load_balance_knapsack_factor.");
    }
    if (pp_warpx.queryarr("override_sync_int", backward_strings)){
        amrex::Abort("warpx.override_sync_int is no longer a valid option. "
                     "Please use the renamed option warpx.override_sync_intervals instead.");
    }
    if (pp_warpx.queryarr("sort_int", backward_strings)){
        amrex::Abort("warpx.sort_int is no longer a valid option. "
                     "Please use the renamed option warpx.sort_intervals instead.");
    }
    if (pp_warpx.query("use_kspace_filter", backward_int)){
        amrex::Abort("warpx.use_kspace_filter is not supported anymore. "
                     "Please use the flag use_filter, see documentation.");
    }
    if ( pp_warpx.query("do_pml", backward_int) ) {
        amrex::Abort( "do_pml is not supported anymore. Please use boundary.field_lo and boundary.field_hi to set the boundary conditions.");
    }
    ParmParse pp_interpolation("interpolation");
    if (pp_interpolation.query("nox", backward_int) ||
        pp_interpolation.query("noy", backward_int) ||
        pp_interpolation.query("noz", backward_int))
    {
        amrex::Abort("\ninterpolation.nox (as well as .noy, .noz) are not supported anymore:"
                     "\nplease use the new syntax algo.particle_shape instead");
    }

    ParmParse pp_algo("algo");
    int backward_mw_solver;
    if (pp_algo.query("maxwell_fdtd_solver", backward_mw_solver)){
        amrex::Abort("algo.maxwell_fdtd_solver is not supported anymore. "
                     "Please use the renamed option algo.maxwell_solver");
    }

    ParmParse pp_particles("particles");
    int nspecies;
    if (pp_particles.query("nspecies", nspecies)){
        this->RecordWarning("Species",
            "particles.nspecies is ignored. Just use particles.species_names please.",
            WarnPriority::low);
    }
    ParmParse pp_collisions("collisions");
    int ncollisions;
    if (pp_collisions.query("ncollisions", ncollisions)){
        this->RecordWarning("Collisions",
            "collisions.ncollisions is ignored. Just use particles.collision_names please.",
            WarnPriority::low);
    }
    ParmParse pp_lasers("lasers");
    int nlasers;
    if (pp_lasers.query("nlasers", nlasers)){
        this->RecordWarning("Laser",
            "lasers.nlasers is ignored. Just use lasers.names please.",
            WarnPriority::low);
    }
}

// This is a virtual function.
void
WarpX::MakeNewLevelFromScratch (int lev, Real time, const BoxArray& new_grids,
                                const DistributionMapping& new_dmap)
{
    AllocLevelData(lev, new_grids, new_dmap);
    InitLevelData(lev, time);
}

void
WarpX::ClearLevel (int lev)
{
    for (int i = 0; i < 3; ++i) {
        Efield_aux[lev][i].reset();
        Bfield_aux[lev][i].reset();

        current_fp[lev][i].reset();
        Efield_fp [lev][i].reset();
        Bfield_fp [lev][i].reset();

        current_store[lev][i].reset();

        if (do_current_centering)
        {
            current_fp_nodal[lev][i].reset();
        }

        current_cp[lev][i].reset();
        Efield_cp [lev][i].reset();
        Bfield_cp [lev][i].reset();

        Efield_cax[lev][i].reset();
        Bfield_cax[lev][i].reset();
        current_buf[lev][i].reset();
    }

    charge_buf[lev].reset();

    current_buffer_masks[lev].reset();
    gather_buffer_masks[lev].reset();

    F_fp  [lev].reset();
    G_fp  [lev].reset();
    rho_fp[lev].reset();
    phi_fp[lev].reset();
    F_cp  [lev].reset();
    G_cp  [lev].reset();
    rho_cp[lev].reset();

#ifdef WARPX_USE_PSATD
    if (WarpX::maxwell_solver_id == MaxwellSolverAlgo::PSATD) {
        spectral_solver_fp[lev].reset();
        spectral_solver_cp[lev].reset();
    }
#endif

    costs[lev].reset();
    load_balance_efficiency[lev] = -1;
}

void
WarpX::AllocLevelData (int lev, const BoxArray& ba, const DistributionMapping& dm)
{
#ifdef AMREX_USE_EB
    m_field_factory[lev] = amrex::makeEBFabFactory(Geom(lev), ba, dm,
                                             {1,1,1}, // Not clear how many ghost cells we need yet
                                             amrex::EBSupport::full);
#else
    m_field_factory[lev] = std::make_unique<FArrayBoxFactory>();
#endif

    bool aux_is_nodal = (field_gathering_algo == GatheringAlgo::MomentumConserving);

#if   (AMREX_SPACEDIM == 2)
    amrex::RealVect dx = {WarpX::CellSize(lev)[0], WarpX::CellSize(lev)[2]};
#elif (AMREX_SPACEDIM == 3)
    amrex::RealVect dx = {WarpX::CellSize(lev)[0], WarpX::CellSize(lev)[1], WarpX::CellSize(lev)[2]};
#endif

    guard_cells.Init(
        dt[lev],
        dx,
        do_subcycling,
        WarpX::use_fdtd_nci_corr,
        do_nodal,
        do_moving_window,
        moving_window_dir,
        WarpX::nox,
        nox_fft, noy_fft, noz_fft,
        NCIGodfreyFilter::m_stencil_width,
        maxwell_solver_id,
        maxLevel(),
        WarpX::m_v_galilean,
        WarpX::m_v_comoving,
        safe_guard_cells,
        WarpX::do_electrostatic);

    if (mypc->nSpeciesDepositOnMainGrid() && n_current_deposition_buffer == 0) {
        n_current_deposition_buffer = 1;
        // This forces the allocation of buffers and allows the code associated
        // with buffers to run. But the buffer size of `1` is in fact not used,
        // `deposit_on_main_grid` forces all particles (whether or not they
        // are in buffers) to deposition on the main grid.
    }

    if (n_current_deposition_buffer < 0) {
        n_current_deposition_buffer = guard_cells.ng_alloc_J.max();
    }
    if (n_field_gather_buffer < 0) {
        // Field gather buffer should be larger than current deposition buffers
        n_field_gather_buffer = n_current_deposition_buffer + 1;
    }

    AllocLevelMFs(lev, ba, dm, guard_cells.ng_alloc_EB, guard_cells.ng_alloc_J,
                  guard_cells.ng_alloc_Rho, guard_cells.ng_alloc_F, guard_cells.ng_alloc_G, aux_is_nodal);
}

void
WarpX::AllocLevelMFs (int lev, const BoxArray& ba, const DistributionMapping& dm,
                      const IntVect& ngE, const IntVect& ngJ, const IntVect& ngRho,
                      const IntVect& ngF, const IntVect& ngG, const bool aux_is_nodal)
{
    // Declare nodal flags
    IntVect Ex_nodal_flag, Ey_nodal_flag, Ez_nodal_flag;
    IntVect Bx_nodal_flag, By_nodal_flag, Bz_nodal_flag;
    IntVect jx_nodal_flag, jy_nodal_flag, jz_nodal_flag;
    IntVect rho_nodal_flag;
    IntVect phi_nodal_flag;
    amrex::IntVect F_nodal_flag, G_nodal_flag;

    // Set nodal flags
#if   (AMREX_SPACEDIM == 2)
    // AMReX convention: x = first dimension, y = missing dimension, z = second dimension
    Ex_nodal_flag = IntVect(0,1);
    Ey_nodal_flag = IntVect(1,1);
    Ez_nodal_flag = IntVect(1,0);
    Bx_nodal_flag = IntVect(1,0);
    By_nodal_flag = IntVect(0,0);
    Bz_nodal_flag = IntVect(0,1);
    jx_nodal_flag = IntVect(0,1);
    jy_nodal_flag = IntVect(1,1);
    jz_nodal_flag = IntVect(1,0);
#elif (AMREX_SPACEDIM == 3)
    Ex_nodal_flag = IntVect(0,1,1);
    Ey_nodal_flag = IntVect(1,0,1);
    Ez_nodal_flag = IntVect(1,1,0);
    Bx_nodal_flag = IntVect(1,0,0);
    By_nodal_flag = IntVect(0,1,0);
    Bz_nodal_flag = IntVect(0,0,1);
    jx_nodal_flag = IntVect(0,1,1);
    jy_nodal_flag = IntVect(1,0,1);
    jz_nodal_flag = IntVect(1,1,0);
#endif
    rho_nodal_flag = IntVect( AMREX_D_DECL(1,1,1) );
    phi_nodal_flag = IntVect::TheNodeVector();
    F_nodal_flag = amrex::IntVect::TheNodeVector();
    G_nodal_flag = amrex::IntVect::TheCellVector();

    // Overwrite nodal flags if necessary
    if (do_nodal) {
        Ex_nodal_flag  = IntVect::TheNodeVector();
        Ey_nodal_flag  = IntVect::TheNodeVector();
        Ez_nodal_flag  = IntVect::TheNodeVector();
        Bx_nodal_flag  = IntVect::TheNodeVector();
        By_nodal_flag  = IntVect::TheNodeVector();
        Bz_nodal_flag  = IntVect::TheNodeVector();
        jx_nodal_flag  = IntVect::TheNodeVector();
        jy_nodal_flag  = IntVect::TheNodeVector();
        jz_nodal_flag  = IntVect::TheNodeVector();
        rho_nodal_flag = IntVect::TheNodeVector();
        G_nodal_flag = amrex::IntVect::TheNodeVector();
    }
#ifdef WARPX_DIM_RZ
    if (WarpX::maxwell_solver_id == MaxwellSolverAlgo::PSATD) {
        // Force cell-centered IndexType in r and z
        Ex_nodal_flag  = IntVect::TheCellVector();
        Ey_nodal_flag  = IntVect::TheCellVector();
        Ez_nodal_flag  = IntVect::TheCellVector();
        Bx_nodal_flag  = IntVect::TheCellVector();
        By_nodal_flag  = IntVect::TheCellVector();
        Bz_nodal_flag  = IntVect::TheCellVector();
        jx_nodal_flag  = IntVect::TheCellVector();
        jy_nodal_flag  = IntVect::TheCellVector();
        jz_nodal_flag  = IntVect::TheCellVector();
        rho_nodal_flag = IntVect::TheCellVector();
        F_nodal_flag = IntVect::TheCellVector();
        G_nodal_flag = IntVect::TheCellVector();
    }

    // With RZ multimode, there is a real and imaginary component
    // for each mode, except mode 0 which is purely real
    // Component 0 is mode 0.
    // Odd components are the real parts.
    // Even components are the imaginary parts.
    ncomps = n_rz_azimuthal_modes*2 - 1;
#endif

    // set human-readable tag for each MultiFab
    auto const tag = [lev]( std::string tagname ) {
        tagname.append("[l=").append(std::to_string(lev)).append("]");
        return MFInfo().SetTag(std::move(tagname));
    };

    //
    // The fine patch
    //
    std::array<Real,3> dx = CellSize(lev);

    Bfield_fp[lev][0] = std::make_unique<MultiFab>(amrex::convert(ba,Bx_nodal_flag),dm,ncomps,ngE,tag("Bfield_fp[x]"));
    Bfield_fp[lev][1] = std::make_unique<MultiFab>(amrex::convert(ba,By_nodal_flag),dm,ncomps,ngE,tag("Bfield_fp[y]"));
    Bfield_fp[lev][2] = std::make_unique<MultiFab>(amrex::convert(ba,Bz_nodal_flag),dm,ncomps,ngE,tag("Bfield_fp[z]"));

    Efield_fp[lev][0] = std::make_unique<MultiFab>(amrex::convert(ba,Ex_nodal_flag),dm,ncomps,ngE,tag("Efield_fp[x]"));
    Efield_fp[lev][1] = std::make_unique<MultiFab>(amrex::convert(ba,Ey_nodal_flag),dm,ncomps,ngE,tag("Efield_fp[y]"));
    Efield_fp[lev][2] = std::make_unique<MultiFab>(amrex::convert(ba,Ez_nodal_flag),dm,ncomps,ngE,tag("Efield_fp[z]"));

    current_fp[lev][0] = std::make_unique<MultiFab>(amrex::convert(ba,jx_nodal_flag),dm,ncomps,ngJ,tag("current_fp[x]"));
    current_fp[lev][1] = std::make_unique<MultiFab>(amrex::convert(ba,jy_nodal_flag),dm,ncomps,ngJ,tag("current_fp[y]"));
    current_fp[lev][2] = std::make_unique<MultiFab>(amrex::convert(ba,jz_nodal_flag),dm,ncomps,ngJ,tag("current_fp[z]"));

    if (do_current_centering)
    {
        amrex::BoxArray const& nodal_ba = amrex::convert(ba, amrex::IntVect::TheNodeVector());
        current_fp_nodal[lev][0] = std::make_unique<MultiFab>(nodal_ba, dm, ncomps, ngJ);
        current_fp_nodal[lev][1] = std::make_unique<MultiFab>(nodal_ba, dm, ncomps, ngJ);
        current_fp_nodal[lev][2] = std::make_unique<MultiFab>(nodal_ba, dm, ncomps, ngJ);
    }

    Bfield_avg_fp[lev][0] = std::make_unique<MultiFab>(amrex::convert(ba,Bx_nodal_flag),dm,ncomps,ngE,tag("Bfield_avg_fp[x]"));
    Bfield_avg_fp[lev][1] = std::make_unique<MultiFab>(amrex::convert(ba,By_nodal_flag),dm,ncomps,ngE,tag("Bfield_avg_fp[y]"));
    Bfield_avg_fp[lev][2] = std::make_unique<MultiFab>(amrex::convert(ba,Bz_nodal_flag),dm,ncomps,ngE,tag("Bfield_avg_fp[z]"));

    Efield_avg_fp[lev][0] = std::make_unique<MultiFab>(amrex::convert(ba,Ex_nodal_flag),dm,ncomps,ngE,tag("Efield_avg_fp[x]"));
    Efield_avg_fp[lev][1] = std::make_unique<MultiFab>(amrex::convert(ba,Ey_nodal_flag),dm,ncomps,ngE,tag("Efield_avg_fp[y]"));
    Efield_avg_fp[lev][2] = std::make_unique<MultiFab>(amrex::convert(ba,Ez_nodal_flag),dm,ncomps,ngE,tag("Efield_avg_fp[z]"));

#ifdef AMREX_USE_EB
    // EB info are needed only at the finest level
    if (lev == maxLevel())
    {
        if(WarpX::maxwell_solver_id == MaxwellSolverAlgo::Yee
           || WarpX::maxwell_solver_id == MaxwellSolverAlgo::CKC
           || WarpX::maxwell_solver_id == MaxwellSolverAlgo::ECT) {
            m_edge_lengths[lev][0] = std::make_unique<MultiFab>(amrex::convert(ba, Ex_nodal_flag), dm, ncomps, ngE, tag("m_edge_lengths[x]"));
            m_edge_lengths[lev][1] = std::make_unique<MultiFab>(amrex::convert(ba, Ey_nodal_flag), dm, ncomps, ngE, tag("m_edge_lengths[y]"));
            m_edge_lengths[lev][2] = std::make_unique<MultiFab>(amrex::convert(ba, Ez_nodal_flag), dm, ncomps, ngE, tag("m_edge_lengths[z]"));
            m_face_areas[lev][0] = std::make_unique<MultiFab>(amrex::convert(ba, Bx_nodal_flag), dm, ncomps, ngE, tag("m_face_areas[x]"));
            m_face_areas[lev][1] = std::make_unique<MultiFab>(amrex::convert(ba, By_nodal_flag), dm, ncomps, ngE, tag("m_face_areas[y]"));
            m_face_areas[lev][2] = std::make_unique<MultiFab>(amrex::convert(ba, Bz_nodal_flag), dm, ncomps, ngE, tag("m_face_areas[z]"));
        }
        constexpr int nc_ls = 1;
        constexpr int ng_ls = 2;
        m_distance_to_eb[lev] = std::make_unique<MultiFab>(amrex::convert(ba, IntVect::TheNodeVector()), dm, nc_ls, ng_ls, tag("m_distance_to_eb"));
        if(WarpX::maxwell_solver_id == MaxwellSolverAlgo::ECT) {
            m_edge_lengths[lev][0] = std::make_unique<MultiFab>(amrex::convert(ba, Ex_nodal_flag), dm, ncomps, ngE, tag("m_edge_lengths[x]"));
            m_edge_lengths[lev][1] = std::make_unique<MultiFab>(amrex::convert(ba, Ey_nodal_flag), dm, ncomps, ngE, tag("m_edge_lengths[y]"));
            m_edge_lengths[lev][2] = std::make_unique<MultiFab>(amrex::convert(ba, Ez_nodal_flag), dm, ncomps, ngE, tag("m_edge_lengths[z]"));
            m_face_areas[lev][0] = std::make_unique<MultiFab>(amrex::convert(ba, Bx_nodal_flag), dm, ncomps, ngE, tag("m_face_areas[x]"));
            m_face_areas[lev][1] = std::make_unique<MultiFab>(amrex::convert(ba, By_nodal_flag), dm, ncomps, ngE, tag("m_face_areas[y]"));
            m_face_areas[lev][2] = std::make_unique<MultiFab>(amrex::convert(ba, Bz_nodal_flag), dm, ncomps, ngE, tag("m_face_areas[z]"));
            m_flag_info_face[lev][0] = std::make_unique<iMultiFab>(amrex::convert(ba, Bx_nodal_flag), dm, ncomps, ngE, tag("m_flag_info_face[x]"));
            m_flag_info_face[lev][1] = std::make_unique<iMultiFab>(amrex::convert(ba, By_nodal_flag), dm, ncomps, ngE, tag("m_flag_info_face[y]"));
            m_flag_info_face[lev][2] = std::make_unique<iMultiFab>(amrex::convert(ba, Bz_nodal_flag), dm, ncomps, ngE, tag("m_flag_info_face[z]"));
            m_flag_ext_face[lev][0] = std::make_unique<iMultiFab>(amrex::convert(ba, Bx_nodal_flag), dm, ncomps, ngE, tag("m_flag_ext_face[x]"));
            m_flag_ext_face[lev][1] = std::make_unique<iMultiFab>(amrex::convert(ba, By_nodal_flag), dm, ncomps, ngE, tag("m_flag_ext_face[y]"));
            m_flag_ext_face[lev][2] = std::make_unique<iMultiFab>(amrex::convert(ba, Bz_nodal_flag), dm, ncomps, ngE, tag("m_flag_ext_face[z]"));
            m_area_mod[lev][0] = std::make_unique<MultiFab>(amrex::convert(ba, Bx_nodal_flag), dm, ncomps, ngE, tag("m_area_mod[x]"));
            m_area_mod[lev][1] = std::make_unique<MultiFab>(amrex::convert(ba, By_nodal_flag), dm, ncomps, ngE, tag("m_area_mod[y]"));
            m_area_mod[lev][2] = std::make_unique<MultiFab>(amrex::convert(ba, Bz_nodal_flag), dm, ncomps, ngE, tag("m_area_mod[z]"));
            m_borrowing[lev][0] = std::make_unique<amrex::LayoutData<FaceInfoBox>>(amrex::convert(ba, Bx_nodal_flag), dm);
            m_borrowing[lev][1] = std::make_unique<amrex::LayoutData<FaceInfoBox>>(amrex::convert(ba, By_nodal_flag), dm);
            m_borrowing[lev][2] = std::make_unique<amrex::LayoutData<FaceInfoBox>>(amrex::convert(ba, Bz_nodal_flag), dm);
            Venl[lev][0] = std::make_unique<MultiFab>(amrex::convert(ba, Bx_nodal_flag), dm, ncomps, ngE, tag("Venl[x]"));
            Venl[lev][1] = std::make_unique<MultiFab>(amrex::convert(ba, By_nodal_flag), dm, ncomps, ngE, tag("Venl[y]"));
            Venl[lev][2] = std::make_unique<MultiFab>(amrex::convert(ba, Bz_nodal_flag), dm, ncomps, ngE, tag("Venl[z]"));
            // DISCLAIMER: ECTRhofield is NOT the charge density. This multifab is needed only by the ect
            // solver and it represents the electromotive force density. The name ECTRhofield has been used
            // to comply with the notation of the paper
            // https://ieeexplore.ieee.org/stamp/stamp.jsp?tp=&arnumber=4463918 (page 9, equation 4
            // and below).
            ECTRhofield[lev][0] = std::make_unique<MultiFab>(amrex::convert(ba, Bx_nodal_flag), dm, ncomps, ngE, tag("ECTRhofield[x]"));
            ECTRhofield[lev][1] = std::make_unique<MultiFab>(amrex::convert(ba, By_nodal_flag), dm, ncomps, ngE, tag("ECTRhofield[y]"));
            ECTRhofield[lev][2] = std::make_unique<MultiFab>(amrex::convert(ba, Bz_nodal_flag), dm, ncomps, ngE, tag("ECTRhofield[z]"));
            ECTRhofield[lev][0]->setVal(0.);
            ECTRhofield[lev][1]->setVal(0.);
            ECTRhofield[lev][2]->setVal(0.);
        }
    }
#endif

    bool deposit_charge = do_dive_cleaning || (do_electrostatic == ElectrostaticSolverAlgo::LabFrame);
    if (WarpX::maxwell_solver_id == MaxwellSolverAlgo::PSATD) {
        deposit_charge = do_dive_cleaning || update_with_rho || current_correction;
    }
    if (deposit_charge)
    {
        // For the multi-J algorithm we can allocate only one rho component (no distinction between old and new)
        const int rho_ncomps = (WarpX::do_multi_J) ? ncomps : 2*ncomps;
        rho_fp[lev] = std::make_unique<MultiFab>(amrex::convert(ba,rho_nodal_flag),dm,rho_ncomps,ngRho,tag("rho_fp"));
    }

    if (do_electrostatic == ElectrostaticSolverAlgo::LabFrame)
    {
        IntVect ngPhi = IntVect( AMREX_D_DECL(1,1,1) );
        phi_fp[lev] = std::make_unique<MultiFab>(amrex::convert(ba,phi_nodal_flag),dm,ncomps,ngPhi,tag("phi_fp"));
        phi_fp[lev]->setVal(0.);
    }

    if (do_subcycling == 1 && lev == 0)
    {
        current_store[lev][0] = std::make_unique<MultiFab>(amrex::convert(ba,jx_nodal_flag),dm,ncomps,ngJ,tag("current_store[x]"));
        current_store[lev][1] = std::make_unique<MultiFab>(amrex::convert(ba,jy_nodal_flag),dm,ncomps,ngJ,tag("current_store[y]"));
        current_store[lev][2] = std::make_unique<MultiFab>(amrex::convert(ba,jz_nodal_flag),dm,ncomps,ngJ,tag("current_store[z]"));
    }

    if (do_dive_cleaning)
    {
        F_fp[lev] = std::make_unique<MultiFab>(amrex::convert(ba, F_nodal_flag), dm, ncomps, ngF.max(), tag("F_fp"));
    }

    if (do_divb_cleaning)
    {
        G_fp[lev] = std::make_unique<MultiFab>(amrex::convert(ba, G_nodal_flag), dm, ncomps, ngG.max(), tag("G_fp"));
    }

    if (WarpX::maxwell_solver_id == MaxwellSolverAlgo::PSATD)
    {
        // Allocate and initialize the spectral solver
#ifndef WARPX_USE_PSATD
        AMREX_ALWAYS_ASSERT_WITH_MESSAGE( false,
            "WarpX::AllocLevelMFs: PSATD solver requires WarpX build with spectral solver support.");
#else

        // Check whether the option periodic, single box is valid here
        if (fft_periodic_single_box) {
#   ifdef WARPX_DIM_RZ
            AMREX_ALWAYS_ASSERT_WITH_MESSAGE(
                geom[0].isPeriodic(1)          // domain is periodic in z
                && ba.size() == 1 && lev == 0, // domain is decomposed in a single box
                "The option `psatd.periodic_single_box_fft` can only be used for a periodic domain, decomposed in a single box");
#   else
            AMREX_ALWAYS_ASSERT_WITH_MESSAGE(
                geom[0].isAllPeriodic()        // domain is periodic in all directions
                && ba.size() == 1 && lev == 0, // domain is decomposed in a single box
                "The option `psatd.periodic_single_box_fft` can only be used for a periodic domain, decomposed in a single box");
#   endif
        }
        // Get the cell-centered box
        BoxArray realspace_ba = ba;  // Copy box
        realspace_ba.enclosedCells(); // Make it cell-centered
        // Define spectral solver
#   ifdef WARPX_DIM_RZ
        if ( fft_periodic_single_box == false ) {
            realspace_ba.grow(1, ngE[1]); // add guard cells only in z
        }
        AllocLevelSpectralSolverRZ(spectral_solver_fp,
                                   lev,
                                   realspace_ba,
                                   dm,
                                   dx);
#   else
        if ( fft_periodic_single_box == false ) {
            realspace_ba.grow(ngE);   // add guard cells
        }
        bool const pml_flag_false = false;
        AllocLevelSpectralSolver(spectral_solver_fp,
                                 lev,
                                 realspace_ba,
                                 dm,
                                 dx,
                                 pml_flag_false);
#   endif
#endif
    } // MaxwellSolverAlgo::PSATD
    else {
        m_fdtd_solver_fp[lev] = std::make_unique<FiniteDifferenceSolver>(maxwell_solver_id, dx, do_nodal);
    }

    //
    // The Aux patch (i.e., the full solution)
    //
    if (aux_is_nodal and !do_nodal)
    {
        // Create aux multifabs on Nodal Box Array
        BoxArray const nba = amrex::convert(ba,IntVect::TheNodeVector());

        Bfield_aux[lev][0] = std::make_unique<MultiFab>(nba,dm,ncomps,ngE,tag("Bfield_aux[x]"));
        Bfield_aux[lev][1] = std::make_unique<MultiFab>(nba,dm,ncomps,ngE,tag("Bfield_aux[y]"));
        Bfield_aux[lev][2] = std::make_unique<MultiFab>(nba,dm,ncomps,ngE,tag("Bfield_aux[z]"));

        Efield_aux[lev][0] = std::make_unique<MultiFab>(nba,dm,ncomps,ngE,tag("Efield_aux[x]"));
        Efield_aux[lev][1] = std::make_unique<MultiFab>(nba,dm,ncomps,ngE,tag("Efield_aux[y]"));
        Efield_aux[lev][2] = std::make_unique<MultiFab>(nba,dm,ncomps,ngE,tag("Efield_aux[z]"));
    } else if (lev == 0) {
        if (!WarpX::fft_do_time_averaging) {
            // In this case, the aux grid is simply an alias of the fp grid
            Efield_aux[lev][0] = std::make_unique<MultiFab>(*Efield_fp[lev][0], amrex::make_alias, 0, ncomps);
            Efield_aux[lev][1] = std::make_unique<MultiFab>(*Efield_fp[lev][1], amrex::make_alias, 0, ncomps);
            Efield_aux[lev][2] = std::make_unique<MultiFab>(*Efield_fp[lev][2], amrex::make_alias, 0, ncomps);

            Bfield_aux[lev][0] = std::make_unique<MultiFab>(*Bfield_fp[lev][0], amrex::make_alias, 0, ncomps);
            Bfield_aux[lev][1] = std::make_unique<MultiFab>(*Bfield_fp[lev][1], amrex::make_alias, 0, ncomps);
            Bfield_aux[lev][2] = std::make_unique<MultiFab>(*Bfield_fp[lev][2], amrex::make_alias, 0, ncomps);
        } else {
            Efield_aux[lev][0] = std::make_unique<MultiFab>(*Efield_avg_fp[lev][0], amrex::make_alias, 0, ncomps);
            Efield_aux[lev][1] = std::make_unique<MultiFab>(*Efield_avg_fp[lev][1], amrex::make_alias, 0, ncomps);
            Efield_aux[lev][2] = std::make_unique<MultiFab>(*Efield_avg_fp[lev][2], amrex::make_alias, 0, ncomps);

            Bfield_aux[lev][0] = std::make_unique<MultiFab>(*Bfield_avg_fp[lev][0], amrex::make_alias, 0, ncomps);
            Bfield_aux[lev][1] = std::make_unique<MultiFab>(*Bfield_avg_fp[lev][1], amrex::make_alias, 0, ncomps);
            Bfield_aux[lev][2] = std::make_unique<MultiFab>(*Bfield_avg_fp[lev][2], amrex::make_alias, 0, ncomps);
        }
    } else {
        Bfield_aux[lev][0] = std::make_unique<MultiFab>(amrex::convert(ba,Bx_nodal_flag),dm,ncomps,ngE,tag("Bfield_aux[x]"));
        Bfield_aux[lev][1] = std::make_unique<MultiFab>(amrex::convert(ba,By_nodal_flag),dm,ncomps,ngE,tag("Bfield_aux[y]"));
        Bfield_aux[lev][2] = std::make_unique<MultiFab>(amrex::convert(ba,Bz_nodal_flag),dm,ncomps,ngE,tag("Bfield_aux[z]"));

        Efield_aux[lev][0] = std::make_unique<MultiFab>(amrex::convert(ba,Ex_nodal_flag),dm,ncomps,ngE,tag("Efield_aux[x]"));
        Efield_aux[lev][1] = std::make_unique<MultiFab>(amrex::convert(ba,Ey_nodal_flag),dm,ncomps,ngE,tag("Efield_aux[y]"));
        Efield_aux[lev][2] = std::make_unique<MultiFab>(amrex::convert(ba,Ez_nodal_flag),dm,ncomps,ngE,tag("Efield_aux[z]"));
    }

    //
    // The coarse patch
    //
    if (lev > 0)
    {
        BoxArray cba = ba;
        cba.coarsen(refRatio(lev-1));
        std::array<Real,3> cdx = CellSize(lev-1);

        // Create the MultiFabs for B
        Bfield_cp[lev][0] = std::make_unique<MultiFab>(amrex::convert(cba,Bx_nodal_flag),dm,ncomps,ngE,tag("Bfield_cp[x]"));
        Bfield_cp[lev][1] = std::make_unique<MultiFab>(amrex::convert(cba,By_nodal_flag),dm,ncomps,ngE,tag("Bfield_cp[y]"));
        Bfield_cp[lev][2] = std::make_unique<MultiFab>(amrex::convert(cba,Bz_nodal_flag),dm,ncomps,ngE,tag("Bfield_cp[z]"));

        // Create the MultiFabs for E
        Efield_cp[lev][0] = std::make_unique<MultiFab>(amrex::convert(cba,Ex_nodal_flag),dm,ncomps,ngE,tag("Efield_cp[x]"));
        Efield_cp[lev][1] = std::make_unique<MultiFab>(amrex::convert(cba,Ey_nodal_flag),dm,ncomps,ngE,tag("Efield_cp[y]"));
        Efield_cp[lev][2] = std::make_unique<MultiFab>(amrex::convert(cba,Ez_nodal_flag),dm,ncomps,ngE,tag("Efield_cp[z]"));

        // Create the MultiFabs for B_avg
        Bfield_avg_cp[lev][0] = std::make_unique<MultiFab>(amrex::convert(cba,Bx_nodal_flag),dm,ncomps,ngE,tag("Bfield_avg_cp[x]"));
        Bfield_avg_cp[lev][1] = std::make_unique<MultiFab>(amrex::convert(cba,By_nodal_flag),dm,ncomps,ngE,tag("Bfield_avg_cp[y]"));
        Bfield_avg_cp[lev][2] = std::make_unique<MultiFab>(amrex::convert(cba,Bz_nodal_flag),dm,ncomps,ngE,tag("Bfield_avg_cp[z]"));

        // Create the MultiFabs for E_avg
        Efield_avg_cp[lev][0] = std::make_unique<MultiFab>(amrex::convert(cba,Ex_nodal_flag),dm,ncomps,ngE,tag("Efield_avg_cp[x]"));
        Efield_avg_cp[lev][1] = std::make_unique<MultiFab>(amrex::convert(cba,Ey_nodal_flag),dm,ncomps,ngE,tag("Efield_avg_cp[y]"));
        Efield_avg_cp[lev][2] = std::make_unique<MultiFab>(amrex::convert(cba,Ez_nodal_flag),dm,ncomps,ngE,tag("Efield_avg_cp[z]"));

        // Create the MultiFabs for the current
        current_cp[lev][0] = std::make_unique<MultiFab>(amrex::convert(cba,jx_nodal_flag),dm,ncomps,ngJ,tag("current_cp[x]"));
        current_cp[lev][1] = std::make_unique<MultiFab>(amrex::convert(cba,jy_nodal_flag),dm,ncomps,ngJ,tag("current_cp[y]"));
        current_cp[lev][2] = std::make_unique<MultiFab>(amrex::convert(cba,jz_nodal_flag),dm,ncomps,ngJ,tag("current_cp[z]"));

        if (deposit_charge) {
            // For the multi-J algorithm we can allocate only one rho component (no distinction between old and new)
            const int rho_ncomps = (WarpX::do_multi_J) ? ncomps : 2*ncomps;
            rho_cp[lev] = std::make_unique<MultiFab>(amrex::convert(cba,rho_nodal_flag),dm,rho_ncomps,ngRho,tag("rho_cp"));
        }

        if (do_dive_cleaning)
        {
            F_cp[lev] = std::make_unique<MultiFab>(amrex::convert(cba,IntVect::TheUnitVector()),dm,ncomps, ngF.max(),tag("F_cp"));
        }

        if (do_divb_cleaning)
        {
            if (do_nodal)
            {
                G_cp[lev] = std::make_unique<MultiFab>(amrex::convert(cba, IntVect::TheUnitVector()),
                                                       dm, ncomps, ngG.max(), tag("G_cp"));
            }
            else // do_nodal = 0
            {
                G_cp[lev] = std::make_unique<MultiFab>(amrex::convert(cba, IntVect::TheZeroVector()),
                                                       dm, ncomps, ngG.max(), tag("G_cp"));
            }
        }

        if (WarpX::maxwell_solver_id == MaxwellSolverAlgo::PSATD)
        {
            // Allocate and initialize the spectral solver
#ifndef WARPX_USE_PSATD
            AMREX_ALWAYS_ASSERT_WITH_MESSAGE( false,
                "WarpX::AllocLevelMFs: PSATD solver requires WarpX build with spectral solver support.");
#else

            // Get the cell-centered box, with guard cells
            BoxArray c_realspace_ba = cba;// Copy box
            c_realspace_ba.enclosedCells(); // Make it cell-centered
            // Define spectral solver
#ifdef WARPX_DIM_RZ
            c_realspace_ba.grow(1, ngE[1]); // add guard cells only in z
            AllocLevelSpectralSolverRZ(spectral_solver_cp,
                                       lev,
                                       c_realspace_ba,
                                       dm,
                                       cdx);
#   else
            c_realspace_ba.grow(ngE);
            bool const pml_flag_false = false;
            AllocLevelSpectralSolver(spectral_solver_cp,
                                     lev,
                                     c_realspace_ba,
                                     dm,
                                     cdx,
                                     pml_flag_false);
#   endif
#endif
        } // MaxwellSolverAlgo::PSATD
        else {
            m_fdtd_solver_cp[lev] = std::make_unique<FiniteDifferenceSolver>(maxwell_solver_id, cdx,
                                                                             do_nodal);
        }
    }

    //
    // Copy of the coarse aux
    //
    if (lev > 0 && (n_field_gather_buffer > 0 || n_current_deposition_buffer > 0 ||
                    mypc->nSpeciesGatherFromMainGrid() > 0))
    {
        BoxArray cba = ba;
        cba.coarsen(refRatio(lev-1));

        if (n_field_gather_buffer > 0 || mypc->nSpeciesGatherFromMainGrid() > 0) {
            if (aux_is_nodal) {
                BoxArray const& cnba = amrex::convert(cba,IntVect::TheNodeVector());
                Bfield_cax[lev][0] = std::make_unique<MultiFab>(cnba,dm,ncomps,ngE,tag("Bfield_cax[x]"));
                Bfield_cax[lev][1] = std::make_unique<MultiFab>(cnba,dm,ncomps,ngE,tag("Bfield_cax[y]"));
                Bfield_cax[lev][2] = std::make_unique<MultiFab>(cnba,dm,ncomps,ngE,tag("Bfield_cax[z]"));
                Efield_cax[lev][0] = std::make_unique<MultiFab>(cnba,dm,ncomps,ngE,tag("Efield_cax[x]"));
                Efield_cax[lev][1] = std::make_unique<MultiFab>(cnba,dm,ncomps,ngE,tag("Efield_cax[y]"));
                Efield_cax[lev][2] = std::make_unique<MultiFab>(cnba,dm,ncomps,ngE,tag("Efield_cax[z]"));
            } else {
                // Create the MultiFabs for B
                Bfield_cax[lev][0] = std::make_unique<MultiFab>(amrex::convert(cba,Bx_nodal_flag),dm,ncomps,ngE,tag("Bfield_cax[x]"));
                Bfield_cax[lev][1] = std::make_unique<MultiFab>(amrex::convert(cba,By_nodal_flag),dm,ncomps,ngE,tag("Bfield_cax[y]"));
                Bfield_cax[lev][2] = std::make_unique<MultiFab>(amrex::convert(cba,Bz_nodal_flag),dm,ncomps,ngE,tag("Bfield_cax[z]"));

                // Create the MultiFabs for E
                Efield_cax[lev][0] = std::make_unique<MultiFab>(amrex::convert(cba,Ex_nodal_flag),dm,ncomps,ngE,tag("Efield_cax[x]"));
                Efield_cax[lev][1] = std::make_unique<MultiFab>(amrex::convert(cba,Ey_nodal_flag),dm,ncomps,ngE,tag("Efield_cax[y]"));
                Efield_cax[lev][2] = std::make_unique<MultiFab>(amrex::convert(cba,Ez_nodal_flag),dm,ncomps,ngE,tag("Efield_cax[z]"));
            }

            gather_buffer_masks[lev] = std::make_unique<iMultiFab>(ba, dm, ncomps, 1 );
            // Gather buffer masks have 1 ghost cell, because of the fact
            // that particles may move by more than one cell when using subcycling.
        }

        if (n_current_deposition_buffer > 0) {
            current_buf[lev][0] = std::make_unique<MultiFab>(amrex::convert(cba,jx_nodal_flag),dm,ncomps,ngJ,tag("current_buf[x]"));
            current_buf[lev][1] = std::make_unique<MultiFab>(amrex::convert(cba,jy_nodal_flag),dm,ncomps,ngJ,tag("current_buf[y]"));
            current_buf[lev][2] = std::make_unique<MultiFab>(amrex::convert(cba,jz_nodal_flag),dm,ncomps,ngJ,tag("current_buf[z]"));
            if (rho_cp[lev]) {
                charge_buf[lev] = std::make_unique<MultiFab>(amrex::convert(cba,rho_nodal_flag),dm,2*ncomps,ngRho,tag("charge_buf"));
            }
            current_buffer_masks[lev] = std::make_unique<iMultiFab>(ba, dm, ncomps, 1);
            // Current buffer masks have 1 ghost cell, because of the fact
            // that particles may move by more than one cell when using subcycling.
        }
    }

    if (load_balance_intervals.isActivated())
    {
        costs[lev] = std::make_unique<LayoutData<Real>>(ba, dm);
        load_balance_efficiency[lev] = -1;
    }
}

#ifdef WARPX_USE_PSATD
#   ifdef WARPX_DIM_RZ
/* \brief Allocate spectral Maxwell solver (RZ dimensions) at a level
 *
 * \param[in, out] spectral_solver Vector of pointer to SpectralSolver, to point to allocated spectral Maxwell
 *                                 solver at a given level
 * \param[in] lev                  Level at which to allocate spectral Maxwell solver
 * \param[in] realspace_ba         Box array that corresponds to the decomposition of the fields in real space
 *                                 (cell-centered; includes guard cells)
 * \param[in] dm                   Indicates which MPI proc owns which box, in realspace_ba
 * \param[in] dx                   Cell size along each dimension
 */
void WarpX::AllocLevelSpectralSolverRZ (amrex::Vector<std::unique_ptr<SpectralSolverRZ>>& spectral_solver,
                                        const int lev,
                                        const amrex::BoxArray& realspace_ba,
                                        const amrex::DistributionMapping& dm,
                                        const std::array<Real,3>& dx)
{
#if (AMREX_SPACEDIM == 3)
    RealVect dx_vect(dx[0], dx[1], dx[2]);
#elif (AMREX_SPACEDIM == 2)
    RealVect dx_vect(dx[0], dx[2]);
#endif

    amrex::Real solver_dt = dt[lev];
    if (WarpX::do_multi_J) solver_dt /= static_cast<amrex::Real>(WarpX::do_multi_J_n_depositions);

    auto pss = std::make_unique<SpectralSolverRZ>(lev,
                                                  realspace_ba,
                                                  dm,
                                                  n_rz_azimuthal_modes,
                                                  noz_fft,
                                                  do_nodal,
                                                  m_v_galilean,
                                                  dx_vect,
                                                  solver_dt,
                                                  update_with_rho,
                                                  fft_do_time_averaging,
                                                  J_linear_in_time,
                                                  do_dive_cleaning,
                                                  do_divb_cleaning);
    spectral_solver[lev] = std::move(pss);

    if (use_kspace_filter) {
        spectral_solver[lev]->InitFilter(filter_npass_each_dir,
                                         use_filter_compensation);
    }
}
#   else
/* \brief Allocate spectral Maxwell solver at a level
 *
 * \param[in, out] spectral_solver  Vector of pointer to SpectralSolver, to point to allocated spectral Maxwell
 *                                  solver at a given level
 * \param[in] lev                   Level at which to allocate spectral Maxwell solver
 * \param[in] realspace_ba          Box array that corresponds to the decomposition of the fields in real space
 *                                  (cell-centered; includes guard cells)
 * \param[in] dm                    Indicates which MPI proc owns which box, in realspace_ba
 * \param[in] dx                    Cell size along each dimension
 * \param[in] pml_flag              Whether the boxes in which the solver is applied are PML boxes
 */
void WarpX::AllocLevelSpectralSolver (amrex::Vector<std::unique_ptr<SpectralSolver>>& spectral_solver,
                                      const int lev,
                                      const amrex::BoxArray& realspace_ba,
                                      const amrex::DistributionMapping& dm,
                                      const std::array<Real,3>& dx,
                                      const bool pml_flag)
{
#if (AMREX_SPACEDIM == 3)
    RealVect dx_vect(dx[0], dx[1], dx[2]);
#elif (AMREX_SPACEDIM == 2)
    RealVect dx_vect(dx[0], dx[2]);
#endif

    amrex::Real solver_dt = dt[lev];
    if (WarpX::do_multi_J) solver_dt /= static_cast<amrex::Real>(WarpX::do_multi_J_n_depositions);

    auto pss = std::make_unique<SpectralSolver>(lev,
                                                realspace_ba,
                                                dm,
                                                nox_fft,
                                                noy_fft,
                                                noz_fft,
                                                do_nodal,
                                                WarpX::fill_guards,
                                                m_v_galilean,
                                                m_v_comoving,
                                                dx_vect,
                                                solver_dt,
                                                pml_flag,
                                                fft_periodic_single_box,
                                                update_with_rho,
                                                fft_do_time_averaging,
                                                J_linear_in_time,
                                                do_dive_cleaning,
                                                do_divb_cleaning);
    spectral_solver[lev] = std::move(pss);
}
#   endif
#endif

std::array<Real,3>
WarpX::CellSize (int lev)
{
    const auto& gm = GetInstance().Geom(lev);
    const Real* dx = gm.CellSize();
#if (AMREX_SPACEDIM == 3)
    return { dx[0], dx[1], dx[2] };
#elif (AMREX_SPACEDIM == 2)
    return { dx[0], 1.0, dx[1] };
#else
    static_assert(AMREX_SPACEDIM != 1, "1D is not supported");
#endif
}

amrex::RealBox
WarpX::getRealBox(const Box& bx, int lev)
{
    const auto& gm = GetInstance().Geom(lev);
    const RealBox grid_box{bx, gm.CellSize(), gm.ProbLo()};
    return( grid_box );
}

std::array<Real,3>
WarpX::LowerCorner(const Box& bx, std::array<amrex::Real,3> galilean_shift, int lev)
{
    RealBox grid_box = getRealBox( bx, lev );

    const Real* xyzmin = grid_box.lo();

#if (AMREX_SPACEDIM == 3)
    return { xyzmin[0] + galilean_shift[0], xyzmin[1] + galilean_shift[1], xyzmin[2] + galilean_shift[2] };

#elif (AMREX_SPACEDIM == 2)
    return { xyzmin[0] + galilean_shift[0], std::numeric_limits<Real>::lowest(), xyzmin[1] + galilean_shift[2] };
#endif
}

std::array<Real,3>
WarpX::UpperCorner(const Box& bx, int lev)
{
    const RealBox grid_box = getRealBox( bx, lev );
    const Real* xyzmax = grid_box.hi();
#if (AMREX_SPACEDIM == 3)
    return { xyzmax[0], xyzmax[1], xyzmax[2] };
#elif (AMREX_SPACEDIM == 2)
    return { xyzmax[0], std::numeric_limits<Real>::max(), xyzmax[1] };
#endif
}

std::array<Real,3>
WarpX::LowerCornerWithGalilean (const Box& bx, const amrex::Array<amrex::Real,3>& v_galilean, int lev)
{
    amrex::Real cur_time = gett_new(lev);
    amrex::Real time_shift = (cur_time - time_of_last_gal_shift);
    amrex::Array<amrex::Real,3> galilean_shift = { v_galilean[0]*time_shift, v_galilean[1]*time_shift, v_galilean[2]*time_shift };
    return WarpX::LowerCorner(bx, galilean_shift, lev);
}

IntVect
WarpX::RefRatio (int lev)
{
    return GetInstance().refRatio(lev);
}

void
WarpX::ComputeDivB (amrex::MultiFab& divB, int const dcomp,
                    const std::array<const amrex::MultiFab* const, 3>& B,
                    const std::array<amrex::Real,3>& dx)
{
    AMREX_ALWAYS_ASSERT_WITH_MESSAGE(!do_nodal,
        "ComputeDivB not implemented with do_nodal."
        "Shouldn't be too hard to make it general with class FiniteDifferenceSolver");

    Real dxinv = 1._rt/dx[0], dyinv = 1._rt/dx[1], dzinv = 1._rt/dx[2];

#ifdef WARPX_DIM_RZ
    const Real rmin = GetInstance().Geom(0).ProbLo(0);
#endif

#ifdef AMREX_USE_OMP
#pragma omp parallel if (Gpu::notInLaunchRegion())
#endif
    for (MFIter mfi(divB, TilingIfNotGPU()); mfi.isValid(); ++mfi)
    {
        const Box& bx = mfi.tilebox();
        auto const& Bxfab = B[0]->array(mfi);
        auto const& Byfab = B[1]->array(mfi);
        auto const& Bzfab = B[2]->array(mfi);
        auto const& divBfab = divB.array(mfi);

        ParallelFor(bx,
        [=] AMREX_GPU_DEVICE(int i, int j, int k) noexcept
        {
            warpx_computedivb(i, j, k, dcomp, divBfab, Bxfab, Byfab, Bzfab, dxinv, dyinv, dzinv
#ifdef WARPX_DIM_RZ
                              ,rmin
#endif
                              );
        });
    }
}

void
WarpX::ComputeDivB (amrex::MultiFab& divB, int const dcomp,
                    const std::array<const amrex::MultiFab* const, 3>& B,
                    const std::array<amrex::Real,3>& dx, IntVect const ngrow)
{
    AMREX_ALWAYS_ASSERT_WITH_MESSAGE(!do_nodal,
        "ComputeDivB not implemented with do_nodal."
        "Shouldn't be too hard to make it general with class FiniteDifferenceSolver");

    Real dxinv = 1._rt/dx[0], dyinv = 1._rt/dx[1], dzinv = 1._rt/dx[2];

#ifdef WARPX_DIM_RZ
    const Real rmin = GetInstance().Geom(0).ProbLo(0);
#endif

#ifdef AMREX_USE_OMP
#pragma omp parallel if (Gpu::notInLaunchRegion())
#endif
    for (MFIter mfi(divB, TilingIfNotGPU()); mfi.isValid(); ++mfi)
    {
        Box bx = mfi.growntilebox(ngrow);
        auto const& Bxfab = B[0]->array(mfi);
        auto const& Byfab = B[1]->array(mfi);
        auto const& Bzfab = B[2]->array(mfi);
        auto const& divBfab = divB.array(mfi);

        ParallelFor(bx,
        [=] AMREX_GPU_DEVICE(int i, int j, int k) noexcept
        {
            warpx_computedivb(i, j, k, dcomp, divBfab, Bxfab, Byfab, Bzfab, dxinv, dyinv, dzinv
#ifdef WARPX_DIM_RZ
                              ,rmin
#endif
                              );
        });
    }
}

void
WarpX::ComputeDivE(amrex::MultiFab& divE, const int lev)
{
    if ( WarpX::maxwell_solver_id == MaxwellSolverAlgo::PSATD ) {
#ifdef WARPX_USE_PSATD
        spectral_solver_fp[lev]->ComputeSpectralDivE( lev, Efield_aux[lev], divE );
#else
        amrex::Abort("ComputeDivE: PSATD requested but not compiled");
#endif
    } else {
        m_fdtd_solver_fp[lev]->ComputeDivE( Efield_aux[lev], divE );
    }
}

PML*
WarpX::GetPML (int lev)
{
    if (do_pml) {
        // This should check if pml was initialized
        return pml[lev].get();
    } else {
        return nullptr;
    }
}

std::vector< bool >
WarpX::getPMLdirections() const
{
    std::vector< bool > dirsWithPML( 6, false );
#if AMREX_SPACEDIM!=3
    dirsWithPML.resize( 4 );
#endif
    if( do_pml )
    {
        for( auto i = 0u; i < dirsWithPML.size() / 2u; ++i )
        {
            dirsWithPML.at( 2u*i      ) = bool(do_pml_Lo[i]);
            dirsWithPML.at( 2u*i + 1u ) = bool(do_pml_Hi[i]);
        }
    }
    return dirsWithPML;
}

amrex::LayoutData<amrex::Real>*
WarpX::getCosts (int lev)
{
    if (m_instance)
    {
        return m_instance->costs[lev].get();
    } else
    {
        return nullptr;
    }
}

void
WarpX::BuildBufferMasks ()
{
    for (int lev = 1; lev <= maxLevel(); ++lev)
    {
        for (int ipass = 0; ipass < 2; ++ipass)
        {
            int ngbuffer = (ipass == 0) ? n_current_deposition_buffer : n_field_gather_buffer;
            iMultiFab* bmasks = (ipass == 0) ? current_buffer_masks[lev].get() : gather_buffer_masks[lev].get();
            if (bmasks)
            {
                const IntVect ngtmp = ngbuffer + bmasks->nGrowVect();
                iMultiFab tmp(bmasks->boxArray(), bmasks->DistributionMap(), 1, ngtmp);
                const int covered = 1;
                const int notcovered = 0;
                const int physbnd = 1;
                const int interior = 1;
                const Box& dom = Geom(lev).Domain();
                const auto& period = Geom(lev).periodicity();
                tmp.BuildMask(dom, period, covered, notcovered, physbnd, interior);
#ifdef AMREX_USE_OMP
#pragma omp parallel if (amrex::Gpu::notInLaunchRegion())
#endif
                for (MFIter mfi(*bmasks, true); mfi.isValid(); ++mfi)
                {
                    const Box tbx = mfi.growntilebox();
                    BuildBufferMasksInBox( tbx, (*bmasks)[mfi], tmp[mfi], ngbuffer );
                }
            }
        }
    }
}

/**
 * \brief Build buffer mask within given FArrayBox
 *
 * \param tbx         Current FArrayBox
 * \param buffer_mask Buffer mask to be set
 * \param guard_mask  Guard mask used to set buffer_mask
 * \param ng          Number of guard cells
 */
void
WarpX::BuildBufferMasksInBox ( const amrex::Box tbx, amrex::IArrayBox &buffer_mask,
                               const amrex::IArrayBox &guard_mask, const int ng )
{
    bool setnull;
    const auto lo = amrex::lbound( tbx );
    const auto hi = amrex::ubound( tbx );
    Array4<int> msk = buffer_mask.array();
    Array4<int const> gmsk = guard_mask.array();
#if (AMREX_SPACEDIM == 2)
    int k = lo.z;
    for     (int j = lo.y; j <= hi.y; ++j) {
        for (int i = lo.x; i <= hi.x; ++i) {
            setnull = false;
            // If gmsk=0 for any neighbor within ng cells, current cell is in the buffer region
            for     (int jj = j-ng; jj <= j+ng; ++jj) {
                for (int ii = i-ng; ii <= i+ng; ++ii) {
                    if ( gmsk(ii,jj,k) == 0 ) setnull = true;
                }
            }
            if ( setnull ) msk(i,j,k) = 0;
            else           msk(i,j,k) = 1;
        }
    }
#elif (AMREX_SPACEDIM == 3)
    for         (int k = lo.z; k <= hi.z; ++k) {
        for     (int j = lo.y; j <= hi.y; ++j) {
            for (int i = lo.x; i <= hi.x; ++i) {
                setnull = false;
                // If gmsk=0 for any neighbor within ng cells, current cell is in the buffer region
                for         (int kk = k-ng; kk <= k+ng; ++kk) {
                    for     (int jj = j-ng; jj <= j+ng; ++jj) {
                        for (int ii = i-ng; ii <= i+ng; ++ii) {
                            if ( gmsk(ii,jj,kk) == 0 ) setnull = true;
                        }
                    }
                }
                if ( setnull ) msk(i,j,k) = 0;
                else           msk(i,j,k) = 1;
            }
        }
    }
#endif
}

#ifdef WARPX_USE_PSATD
void WarpX::ReorderFornbergCoefficients (amrex::Vector<amrex::Real>& ordered_coeffs,
                                         amrex::Vector<amrex::Real>& unordered_coeffs,
                                         const int order)
{
    const int n = order / 2;
    for (int i = 0; i < n; i++) {
        ordered_coeffs[i] = unordered_coeffs[n-1-i];
    }
    for (int i = n; i < order; i++) {
        ordered_coeffs[i] = unordered_coeffs[i-n];
    }
}

void WarpX::AllocateCenteringCoefficients (amrex::Gpu::DeviceVector<amrex::Real>& device_centering_stencil_coeffs_x,
                                           amrex::Gpu::DeviceVector<amrex::Real>& device_centering_stencil_coeffs_y,
                                           amrex::Gpu::DeviceVector<amrex::Real>& device_centering_stencil_coeffs_z,
                                           const int centering_nox,
                                           const int centering_noy,
                                           const int centering_noz)
{
    // Vectors of Fornberg stencil coefficients
    amrex::Vector<amrex::Real> Fornberg_stencil_coeffs_x;
    amrex::Vector<amrex::Real> Fornberg_stencil_coeffs_y;
    amrex::Vector<amrex::Real> Fornberg_stencil_coeffs_z;

    // Host vectors of stencil coefficients used for finite-order centering
    amrex::Vector<amrex::Real> host_centering_stencil_coeffs_x;
    amrex::Vector<amrex::Real> host_centering_stencil_coeffs_y;
    amrex::Vector<amrex::Real> host_centering_stencil_coeffs_z;

    Fornberg_stencil_coeffs_x = getFornbergStencilCoefficients(centering_nox, false);
    Fornberg_stencil_coeffs_y = getFornbergStencilCoefficients(centering_noy, false);
    Fornberg_stencil_coeffs_z = getFornbergStencilCoefficients(centering_noz, false);

    host_centering_stencil_coeffs_x.resize(centering_nox);
    host_centering_stencil_coeffs_y.resize(centering_noy);
    host_centering_stencil_coeffs_z.resize(centering_noz);

    // Re-order Fornberg stencil coefficients:
    // example for order 6: (c_0,c_1,c_2) becomes (c_2,c_1,c_0,c_0,c_1,c_2)
    ReorderFornbergCoefficients(host_centering_stencil_coeffs_x,
                                Fornberg_stencil_coeffs_x, centering_nox);
    ReorderFornbergCoefficients(host_centering_stencil_coeffs_y,
                                Fornberg_stencil_coeffs_y, centering_noy);
    ReorderFornbergCoefficients(host_centering_stencil_coeffs_z,
                                Fornberg_stencil_coeffs_z, centering_noz);

    // Device vectors of stencil coefficients used for finite-order centering

    device_centering_stencil_coeffs_x.resize(host_centering_stencil_coeffs_x.size());
    amrex::Gpu::copyAsync(amrex::Gpu::hostToDevice,
                          host_centering_stencil_coeffs_x.begin(),
                          host_centering_stencil_coeffs_x.end(),
                          device_centering_stencil_coeffs_x.begin());

    device_centering_stencil_coeffs_y.resize(host_centering_stencil_coeffs_y.size());
    amrex::Gpu::copyAsync(amrex::Gpu::hostToDevice,
                          host_centering_stencil_coeffs_y.begin(),
                          host_centering_stencil_coeffs_y.end(),
                          device_centering_stencil_coeffs_y.begin());

    device_centering_stencil_coeffs_z.resize(host_centering_stencil_coeffs_z.size());
    amrex::Gpu::copyAsync(amrex::Gpu::hostToDevice,
                          host_centering_stencil_coeffs_z.begin(),
                          host_centering_stencil_coeffs_z.end(),
                          device_centering_stencil_coeffs_z.begin());

    amrex::Gpu::synchronize();
}
#endif

const iMultiFab*
WarpX::CurrentBufferMasks (int lev)
{
    return GetInstance().getCurrentBufferMasks(lev);
}

const iMultiFab*
WarpX::GatherBufferMasks (int lev)
{
    return GetInstance().getGatherBufferMasks(lev);
}

void
WarpX::StoreCurrent (int lev)
{
    for (int idim = 0; idim < 3; ++idim) {
        if (current_store[lev][idim]) {
            MultiFab::Copy(*current_store[lev][idim], *current_fp[lev][idim],
                           0, 0, 1, current_store[lev][idim]->nGrowVect());
        }
    }
}

void
WarpX::RestoreCurrent (int lev)
{
    for (int idim = 0; idim < 3; ++idim) {
        if (current_store[lev][idim]) {
            std::swap(current_fp[lev][idim], current_store[lev][idim]);
        }
    }
}

std::string
WarpX::Version ()
{
    std::string version;
#ifdef WARPX_GIT_VERSION
    version = std::string(WARPX_GIT_VERSION);
#endif
    if( version.empty() )
        return std::string("Unknown");
    else
        return version;
}

std::string
WarpX::PicsarVersion ()
{
    std::string version;
#ifdef PICSAR_GIT_VERSION
    version = std::string(PICSAR_GIT_VERSION);
#endif
    if( version.empty() )
        return std::string("Unknown");
    else
        return version;
}

bool
WarpX::isAnyBoundaryPML()
{
    for (int idim = 0; idim < AMREX_SPACEDIM; ++idim) {
        if ( WarpX::field_boundary_lo[idim] == FieldBoundaryType::PML) return true;
        if ( WarpX::field_boundary_hi[idim] == FieldBoundaryType::PML) return true;
    }
    return false;
}<|MERGE_RESOLUTION|>--- conflicted
+++ resolved
@@ -29,10 +29,6 @@
 #include "Filter/NCIGodfreyFilter.H"
 #include "Particles/MultiParticleContainer.H"
 #include "Particles/ParticleBoundaryBuffer.H"
-<<<<<<< HEAD
-=======
-#include "Python/WarpXWrappers.h"
->>>>>>> 7c031880
 #include "Utils/MsgLogger/MsgLogger.H"
 #include "Utils/WarnManager.H"
 #include "Utils/WarpXAlgorithmSelection.H"
@@ -428,22 +424,6 @@
 {
     WARPX_PROFILE("WarpX::RecordWarning");
 
-<<<<<<< HEAD
-auto msg_priority = Utils::MsgLogger::Priority::high;
-if(priority == WarnPriority::low)
-    msg_priority = Utils::MsgLogger::Priority::low;
-else if(priority == WarnPriority::medium)
-    msg_priority = Utils::MsgLogger::Priority::medium;
-
-// If WARPX_WARN_IMMEDIATELY is defined, WarpX prints an error message immediately
-// every time an error message is recorded.
-#ifdef WARPX_WARN_IMMEDIATELY
-    amrex::Warning(
-        "WARNING: ["
-        + std::string(Utils::MsgLogger::PriorityToString(msg_priority))
-        + "][" + topic + "] " + text);
-#endif
-=======
     auto msg_priority = Utils::MsgLogger::Priority::high;
     if(priority == WarnPriority::low)
         msg_priority = Utils::MsgLogger::Priority::low;
@@ -456,7 +436,6 @@
             + std::string(Utils::MsgLogger::PriorityToString(msg_priority))
             + "][" + topic + "] " + text);
     }
->>>>>>> 7c031880
 
 #ifdef AMREX_USE_OMP
     #pragma omp critical
@@ -470,24 +449,16 @@
 WarpX::PrintLocalWarnings(const std::string& when)
 {
     WARPX_PROFILE("WarpX::PrintLocalWarnings");
-<<<<<<< HEAD
-    amrex::AllPrint() << m_p_warn_manager->print_local_warnings(when);
-=======
     const auto warn_string = m_p_warn_manager->print_local_warnings(when);
     amrex::AllPrint() << warn_string;
->>>>>>> 7c031880
 }
 
 void
 WarpX::PrintGlobalWarnings(const std::string& when)
 {
     WARPX_PROFILE("WarpX::PrintGlobalWarnings");
-<<<<<<< HEAD
-    amrex::Print() << m_p_warn_manager->print_global_warnings(when);
-=======
     const auto warn_string = m_p_warn_manager->print_global_warnings(when);
     amrex::Print() << warn_string;
->>>>>>> 7c031880
 }
 
 void
@@ -517,10 +488,7 @@
         //"Synthetic" warning messages may be injected in the Warning Manager via
         // inputfile for debug&testing purposes.
         m_p_warn_manager->debug_read_warnings_from_input(pp_warpx);
-<<<<<<< HEAD
-=======
         pp_warpx.query("always_warn_immediately", m_always_warn_immediately);
->>>>>>> 7c031880
 
         std::vector<int> numprocs_in;
         queryArrWithParser(pp_warpx, "numprocs", numprocs_in, 0, AMREX_SPACEDIM);
