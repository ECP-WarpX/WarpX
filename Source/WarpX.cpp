--- conflicted
+++ resolved
@@ -640,11 +640,10 @@
         if (do_nodal) galerkin_interpolation = false;
 
         // Only needs to be set with WARPX_DIM_RZ, otherwise defaults to 1
-<<<<<<< HEAD
-        pp.query("n_rz_azimuthal_modes", n_rz_azimuthal_modes);
+        pp_warpx.query("n_rz_azimuthal_modes", n_rz_azimuthal_modes);
 
         // If true, the current is deposited on a nodal grid and then interpolated onto a Yee grid
-        pp.query("do_current_centering", do_current_centering);
+        pp_warpx.query("do_current_centering", do_current_centering);
 
         // If do_nodal = 1, Maxwell's equations are solved on a nodal grid and
         // the current should not be centered
@@ -652,9 +651,6 @@
         {
             do_current_centering = false;
         }
-=======
-        pp_warpx.query("n_rz_azimuthal_modes", n_rz_azimuthal_modes);
->>>>>>> 46a9393e
     }
 
     {
@@ -725,24 +721,17 @@
 
             // For momentum-conserving field gathering, read from input the order of
             // interpolation from the staggered positions to the grid nodes
-<<<<<<< HEAD
             if (WarpX::field_gathering_algo == GatheringAlgo::MomentumConserving) {
-                pp.query("field_centering_nox", field_centering_nox);
-                pp.query("field_centering_noy", field_centering_noy);
-                pp.query("field_centering_noz", field_centering_noz);
-=======
-            if (field_gathering_algo == GatheringAlgo::MomentumConserving) {
-                pp_interpolation.query("field_gathering_nox", field_gathering_nox);
-                pp_interpolation.query("field_gathering_noy", field_gathering_noy);
-                pp_interpolation.query("field_gathering_noz", field_gathering_noz);
->>>>>>> 46a9393e
+                pp_interpolation.query("field_centering_nox", field_centering_nox);
+                pp_interpolation.query("field_centering_noy", field_centering_noy);
+                pp_interpolation.query("field_centering_noz", field_centering_noz);
             }
 
             // Read order of finite-order centering of currents (nodal to staggered)
             if (WarpX::do_current_centering) {
-                pp.query("current_centering_nox", current_centering_nox);
-                pp.query("current_centering_noy", current_centering_noy);
-                pp.query("current_centering_noz", current_centering_noz);
+                pp_interpolation.query("current_centering_nox", current_centering_nox);
+                pp_interpolation.query("current_centering_noy", current_centering_noy);
+                pp_interpolation.query("current_centering_noz", current_centering_noz);
             }
 
             // TODO Is centering of currents implemented with mesh refinement?
