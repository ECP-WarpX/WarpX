--- conflicted
+++ resolved
@@ -196,15 +196,9 @@
 int WarpX::self_fields_verbosity = 2;
 
 bool WarpX::do_subcycling = false;
-<<<<<<< HEAD
 bool WarpX::do_psatd_JRm = false;
 int WarpX::do_psatd_JRm_n_depositions;
-bool WarpX::safe_guard_cells = 0;
-=======
-bool WarpX::do_multi_J = false;
-int WarpX::do_multi_J_n_depositions;
 bool WarpX::safe_guard_cells = false;
->>>>>>> 0b147c7a
 
 std::map<std::string, amrex::MultiFab *> WarpX::multifab_map;
 std::map<std::string, amrex::iMultiFab *> WarpX::imultifab_map;
@@ -1484,13 +1478,8 @@
         }
 
         // TODO Remove this default when current correction will
-<<<<<<< HEAD
         // be implemented for the PSATD-JRm algorithm as well.
-        if (do_psatd_JRm) current_correction = false;
-=======
-        // be implemented for the multi-J algorithm as well.
-        if (do_multi_J) { current_correction = false; }
->>>>>>> 0b147c7a
+        if (do_psatd_JRm) { current_correction = false; }
 
         pp_psatd.query("current_correction", current_correction);
 
@@ -2708,11 +2697,7 @@
     const RealVect dx_vect(dx[0], dx[2]);
 
     amrex::Real solver_dt = dt[lev];
-<<<<<<< HEAD
-    if (WarpX::do_psatd_JRm) solver_dt /= static_cast<amrex::Real>(WarpX::do_psatd_JRm_n_depositions);
-=======
-    if (WarpX::do_multi_J) { solver_dt /= static_cast<amrex::Real>(WarpX::do_multi_J_n_depositions); }
->>>>>>> 0b147c7a
+    if (WarpX::do_psatd_JRm) { solver_dt /= static_cast<amrex::Real>(WarpX::do_psatd_JRm_n_depositions); }
 
     auto pss = std::make_unique<SpectralSolverRZ>(lev,
                                                   realspace_ba,
@@ -2765,11 +2750,7 @@
 #endif
 
     amrex::Real solver_dt = dt[lev];
-<<<<<<< HEAD
-    if (WarpX::do_psatd_JRm) solver_dt /= static_cast<amrex::Real>(WarpX::do_psatd_JRm_n_depositions);
-=======
-    if (WarpX::do_multi_J) { solver_dt /= static_cast<amrex::Real>(WarpX::do_multi_J_n_depositions); }
->>>>>>> 0b147c7a
+    if (WarpX::do_psatd_JRm) { solver_dt /= static_cast<amrex::Real>(WarpX::do_psatd_JRm_n_depositions); }
 
     auto pss = std::make_unique<SpectralSolver>(lev,
                                                 realspace_ba,
