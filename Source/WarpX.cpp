--- conflicted
+++ resolved
@@ -905,15 +905,9 @@
                 "warpx.do_pml_dive_cleaning = "
                 + std::to_string(do_pml_dive_cleaning)
                 +" and warpx.do_pml_divb_cleaning = "
-<<<<<<< HEAD
-                +std::to_string(do_pml_divb_cleaning)
-                +": this case is not implemented yet,"
-                +" please set both parameters to the same value"
-=======
                 + std::to_string(do_pml_divb_cleaning)
                 + ": this case is not implemented yet,"
                 + " please set both parameters to the same value"
->>>>>>> 986a30b1
             );
         }
 
@@ -1291,32 +1285,6 @@
             v_galilean_is_zero || v_comoving_is_zero,
             "Galilean and comoving algorithms should not be used together"
         );
-<<<<<<< HEAD
-
-        // The comoving PSATD algorithm is not implemented nor tested with Esirkepov current deposition
-        WARPX_ALWAYS_ASSERT_WITH_MESSAGE(
-            (current_deposition_algo != CurrentDepositionAlgo::Esirkepov) ||
-            v_comoving_is_zero,
-            "Esirkepov current deposition cannot be used with the comoving PSATD algorithm"
-        );
-
-        WARPX_ALWAYS_ASSERT_WITH_MESSAGE(
-            (current_deposition_algo != CurrentDepositionAlgo::Esirkepov) ||
-            v_galilean_is_zero,
-            "Esirkepov current deposition cannot be used with the Galilean algorithm."
-        );
-
-        WARPX_ALWAYS_ASSERT_WITH_MESSAGE(
-            (current_deposition_algo != CurrentDepositionAlgo::Vay) ||
-            v_galilean_is_zero,
-            "Vay current deposition not implemented for Galilean algorithms"
-        );
-
-        WARPX_ALWAYS_ASSERT_WITH_MESSAGE(
-            (!current_correction) || v_galilean_is_zero || (!fft_do_time_averaging),
-            "Current correction not implemented for averaged Galilean algorithm"
-        );
-=======
 
 
         if (current_deposition_algo == CurrentDepositionAlgo::Esirkepov) {
@@ -1328,7 +1296,6 @@
             WARPX_ALWAYS_ASSERT_WITH_MESSAGE(v_galilean_is_zero,
                 "Esirkepov current deposition cannot be used with the Galilean algorithm.");
         }
->>>>>>> 986a30b1
 
         WARPX_ALWAYS_ASSERT_WITH_MESSAGE(
             (current_deposition_algo != CurrentDepositionAlgo::Vay) ||
