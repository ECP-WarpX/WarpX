--- conflicted
+++ resolved
@@ -1118,24 +1118,6 @@
 }
 
 void
-<<<<<<< HEAD
-=======
-WarpX::Evolve (int numsteps) {
-    WARPX_PROFILE_REGION("WarpX::Evolve()");
-
-#ifdef WARPX_DO_ELECTROSTATIC
-    if (do_electrostatic) {
-        EvolveES(numsteps);
-    } else {
-      EvolveEM(numsteps);
-    }
-#else
-    EvolveEM(numsteps);
-#endif // WARPX_DO_ELECTROSTATIC
-}
-
-void
->>>>>>> bbefc3da
 WarpX::ComputeDivB (amrex::MultiFab& divB, int dcomp,
                     const std::array<const amrex::MultiFab*, 3>& B,
                     const std::array<amrex::Real,3>& dx)
