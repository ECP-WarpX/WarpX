/* Copyright 2016-2020 Andrew Myers, Ann Almgren, Aurore Blelly
 * Axel Huebl, Burlen Loring, David Grote
 * Glenn Richardson, Jean-Luc Vay, Junmin Gu
 * Mathieu Lobet, Maxence Thevenet, Michael Rowan
 * Remi Lehe, Revathi Jambunathan, Weiqun Zhang
 * Yinjian Zhao, levinem
 *
 * This file is part of WarpX.
 *
 * License: BSD-3-Clause-LBNL
 */
#include "WarpX.H"

#include "BoundaryConditions/PML.H"
#include "Diagnostics/MultiDiagnostics.H"
#include "Diagnostics/ReducedDiags/MultiReducedDiags.H"
#include "EmbeddedBoundary/WarpXFaceInfoBox.H"
#include "FieldSolver/FiniteDifferenceSolver/FiniteDifferenceSolver.H"
#include "FieldSolver/FiniteDifferenceSolver/MacroscopicProperties/MacroscopicProperties.H"
#include "FieldSolver/FiniteDifferenceSolver/HybridPICModel/HybridPICModel.H"
#ifdef WARPX_USE_PSATD
#   include "FieldSolver/SpectralSolver/SpectralKSpace.H"
#   ifdef WARPX_DIM_RZ
#       include "FieldSolver/SpectralSolver/SpectralSolverRZ.H"
#       include "BoundaryConditions/PML_RZ.H"
#   else
#       include "FieldSolver/SpectralSolver/SpectralSolver.H"
#   endif // RZ ifdef
#endif // use PSATD ifdef
#include "FieldSolver/WarpX_FDTD.H"
#include "Filter/NCIGodfreyFilter.H"
#include "Initialization/ExternalField.H"
#include "Particles/MultiParticleContainer.H"
#include "Fluids/MultiFluidContainer.H"
#include "Fluids/WarpXFluidContainer.H"
#include "Particles/ParticleBoundaryBuffer.H"
#include "AcceleratorLattice/AcceleratorLattice.H"
#include "Utils/TextMsg.H"
#include "Utils/WarpXAlgorithmSelection.H"
#include "Utils/WarpXConst.H"
#include "Utils/WarpXProfilerWrapper.H"
#include "Utils/WarpXUtil.H"

#include <ablastr/utils/SignalHandling.H>
#include <ablastr/warn_manager/WarnManager.H>

#ifdef AMREX_USE_SENSEI_INSITU
#   include <AMReX_AmrMeshInSituBridge.H>
#endif
#include <AMReX_Array4.H>
#include <AMReX_BLassert.H>
#include <AMReX_Box.H>
#include <AMReX_BoxArray.H>
#include <AMReX_Dim3.H>
#ifdef AMREX_USE_EB
#   include <AMReX_EBFabFactory.H>
#   include <AMReX_EBSupport.H>
#endif
#include <AMReX_FArrayBox.H>
#include <AMReX_FabArray.H>
#include <AMReX_FabFactory.H>
#include <AMReX_Geometry.H>
#include <AMReX_GpuControl.H>
#include <AMReX_GpuDevice.H>
#include <AMReX_GpuLaunch.H>
#include <AMReX_GpuQualifiers.H>
#include <AMReX_IArrayBox.H>
#include <AMReX_LayoutData.H>
#include <AMReX_MFIter.H>
#include <AMReX_MakeType.H>
#include <AMReX_MultiFab.H>
#include <AMReX_ParallelDescriptor.H>
#include <AMReX_ParmParse.H>
#include <AMReX_Print.H>
#include <AMReX_Random.H>
#include <AMReX_SPACE.H>
#include <AMReX_iMultiFab.H>

#include <algorithm>
#include <cmath>
#include <limits>
#include <optional>
#include <random>
#include <string>
#include <utility>

using namespace amrex;

int WarpX::do_moving_window = 0;
int WarpX::start_moving_window_step = 0;
int WarpX::end_moving_window_step = -1;
int WarpX::moving_window_dir = -1;
Real WarpX::moving_window_v = std::numeric_limits<amrex::Real>::max();

bool WarpX::fft_do_time_averaging = false;

amrex::IntVect WarpX::m_fill_guards_fields  = amrex::IntVect(0);
amrex::IntVect WarpX::m_fill_guards_current = amrex::IntVect(0);

Real WarpX::quantum_xi_c2 = PhysConst::xi_c2;
Real WarpX::gamma_boost = 1._rt;
Real WarpX::beta_boost = 0._rt;
Vector<int> WarpX::boost_direction = {0,0,0};
bool WarpX::do_compute_max_step_from_zmax = false;
bool WarpX::compute_max_step_from_btd = false;
Real WarpX::zmax_plasma_to_compute_max_step = 0._rt;
Real WarpX::zmin_domain_boost_step_0 = 0._rt;

short WarpX::current_deposition_algo;
short WarpX::charge_deposition_algo;
short WarpX::field_gathering_algo;
short WarpX::particle_pusher_algo;
short WarpX::electromagnetic_solver_id;
short WarpX::evolve_scheme;
int WarpX::max_picard_iterations = 10;
Real WarpX::picard_iteration_tolerance = 1.e-7;
bool WarpX::require_picard_convergence = true;
short WarpX::psatd_solution_type;
short WarpX::J_in_time;
short WarpX::rho_in_time;
short WarpX::load_balance_costs_update_algo;
bool WarpX::do_dive_cleaning = false;
bool WarpX::do_divb_cleaning = false;
int WarpX::em_solver_medium;
int WarpX::macroscopic_solver_algo;
bool WarpX::do_single_precision_comms = false;

bool WarpX::do_shared_mem_charge_deposition = false;
bool WarpX::do_shared_mem_current_deposition = false;
#if defined(WARPX_DIM_3D)
amrex::IntVect WarpX::shared_tilesize(AMREX_D_DECL(6,6,8));
#elif (AMREX_SPACEDIM == 2)
amrex::IntVect WarpX::shared_tilesize(AMREX_D_DECL(14,14,0));
#else
//Have not experimented with good tilesize here because expect use case to be low
amrex::IntVect WarpX::shared_tilesize(AMREX_D_DECL(1,1,1));
#endif
int WarpX::shared_mem_current_tpb = 128;

amrex::Vector<int> WarpX::field_boundary_lo(AMREX_SPACEDIM,0);
amrex::Vector<int> WarpX::field_boundary_hi(AMREX_SPACEDIM,0);
amrex::Vector<ParticleBoundaryType> WarpX::particle_boundary_lo(AMREX_SPACEDIM,ParticleBoundaryType::Absorbing);
amrex::Vector<ParticleBoundaryType> WarpX::particle_boundary_hi(AMREX_SPACEDIM,ParticleBoundaryType::Absorbing);

bool WarpX::do_current_centering = false;

int WarpX::n_rz_azimuthal_modes = 1;
int WarpX::ncomps = 1;

// This will be overwritten by setting nox = noy = noz = algo.particle_shape
int WarpX::nox = 0;
int WarpX::noy = 0;
int WarpX::noz = 0;

// Order of finite-order centering of fields (staggered to nodal)
int WarpX::field_centering_nox = 2;
int WarpX::field_centering_noy = 2;
int WarpX::field_centering_noz = 2;

// Order of finite-order centering of currents (nodal to staggered)
int WarpX::current_centering_nox = 2;
int WarpX::current_centering_noy = 2;
int WarpX::current_centering_noz = 2;

bool WarpX::use_fdtd_nci_corr = false;
bool WarpX::galerkin_interpolation = true;

bool WarpX::verboncoeur_axis_correction = true;

bool WarpX::use_filter = true;
bool WarpX::use_kspace_filter       = true;
bool WarpX::use_filter_compensation = false;

bool WarpX::serialize_initial_conditions = false;
bool WarpX::refine_plasma     = false;

int WarpX::num_mirrors = 0;

utils::parser::IntervalsParser WarpX::sort_intervals;
amrex::IntVect WarpX::sort_bin_size(AMREX_D_DECL(1,1,1));

#if defined(AMREX_USE_CUDA)
bool WarpX::sort_particles_for_deposition = true;
#else
bool WarpX::sort_particles_for_deposition = false;
#endif

amrex::IntVect WarpX::sort_idx_type(AMREX_D_DECL(0,0,0));

bool WarpX::do_dynamic_scheduling = true;

int WarpX::electrostatic_solver_id;
Real WarpX::self_fields_required_precision = 1.e-11_rt;
Real WarpX::self_fields_absolute_tolerance = 0.0_rt;
int WarpX::self_fields_max_iters = 200;
int WarpX::self_fields_verbosity = 2;

bool WarpX::do_subcycling = false;
bool WarpX::do_multi_J = false;
int WarpX::do_multi_J_n_depositions;
bool WarpX::safe_guard_cells = false;

std::map<std::string, amrex::MultiFab *> WarpX::multifab_map;
std::map<std::string, amrex::iMultiFab *> WarpX::imultifab_map;

IntVect WarpX::filter_npass_each_dir(1);

int WarpX::n_field_gather_buffer = -1;
int WarpX::n_current_deposition_buffer = -1;

short WarpX::grid_type;
amrex::IntVect m_rho_nodal_flag;

int WarpX::do_similar_dm_pml = 1;

#ifdef AMREX_USE_GPU
bool WarpX::do_device_synchronize = true;
#else
bool WarpX::do_device_synchronize = false;
#endif

WarpX* WarpX::m_instance = nullptr;

void WarpX::MakeWarpX ()
{
    ParseGeometryInput();

    ConvertLabParamsToBoost();
    ReadBCParams();

#ifdef WARPX_DIM_RZ
    CheckGriddingForRZSpectral();
#endif

    m_instance = new WarpX();
}

WarpX&
WarpX::GetInstance ()
{
    if (!m_instance) {
        MakeWarpX();
    }
    return *m_instance;
}

void
WarpX::ResetInstance ()
{
    if (m_instance){
        delete m_instance;
        m_instance = nullptr;
    }
}

void
WarpX::Finalize()
{
    WarpX::ResetInstance();
}

WarpX::WarpX ()
{
    ReadParameters();

    BackwardCompatibility();

    InitEB();

    ablastr::utils::SignalHandling::InitSignalHandling();

    // Geometry on all levels has been defined already.
    // No valid BoxArray and DistributionMapping have been defined.
    // But the arrays for them have been resized.

    const int nlevs_max = maxLevel() + 1;

    istep.resize(nlevs_max, 0);
    nsubsteps.resize(nlevs_max, 1);
#if 0
    // no subcycling yet
    for (int lev = 1; lev < nlevs_max; ++lev) {
        nsubsteps[lev] = MaxRefRatio(lev-1);
    }
#endif

    t_new.resize(nlevs_max, 0.0);
    t_old.resize(nlevs_max, std::numeric_limits<Real>::lowest());
    dt.resize(nlevs_max, std::numeric_limits<Real>::max());

    mypc = std::make_unique<MultiParticleContainer>(this);

    // Loop over species (particles and lasers)
    // and set current injection position per species
     if (do_moving_window){
        const int n_containers = mypc->nContainers();
        for (int i=0; i<n_containers; i++)
        {
            WarpXParticleContainer& pc = mypc->GetParticleContainer(i);

            // Storing injection position for all species, regardless of whether
            // they are continuously injected, since it makes looping over the
            // elements of current_injection_position easier elsewhere in the code.
            if (moving_window_v > 0._rt)
            {
                // Inject particles continuously from the right end of the box
                pc.m_current_injection_position = geom[0].ProbHi(moving_window_dir);
            }
            else if (moving_window_v < 0._rt)
            {
                // Inject particles continuously from the left end of the box
                pc.m_current_injection_position = geom[0].ProbLo(moving_window_dir);
            }
        }
    }

    // Particle Boundary Buffer (i.e., scraped particles on boundary)
    m_particle_boundary_buffer = std::make_unique<ParticleBoundaryBuffer>();

    // Fluid Container
    if (do_fluid_species) {
        myfl = std::make_unique<MultiFluidContainer>(nlevs_max);
    }

    Efield_aux.resize(nlevs_max);
    Bfield_aux.resize(nlevs_max);

    F_fp.resize(nlevs_max);
    G_fp.resize(nlevs_max);
    rho_fp.resize(nlevs_max);
    phi_fp.resize(nlevs_max);
    current_fp.resize(nlevs_max);
    Efield_fp.resize(nlevs_max);
    Bfield_fp.resize(nlevs_max);

    // Only allocate vector potential arrays when using the Magnetostatic Solver
    if (electrostatic_solver_id == ElectrostaticSolverAlgo::LabFrameElectroMagnetostatic)
    {
        vector_potential_fp_nodal.resize(nlevs_max);
        vector_potential_grad_buf_e_stag.resize(nlevs_max);
        vector_potential_grad_buf_b_stag.resize(nlevs_max);
    }

    if (fft_do_time_averaging)
    {
        Efield_avg_fp.resize(nlevs_max);
        Bfield_avg_fp.resize(nlevs_max);
    }

    // Same as Bfield_fp/Efield_fp for reading external field data
    Bfield_fp_external.resize(1);
    Efield_fp_external.resize(1);

    m_edge_lengths.resize(nlevs_max);
    m_face_areas.resize(nlevs_max);
    m_distance_to_eb.resize(nlevs_max);
    m_flag_info_face.resize(nlevs_max);
    m_flag_ext_face.resize(nlevs_max);
    m_borrowing.resize(nlevs_max);
    m_area_mod.resize(nlevs_max);

    ECTRhofield.resize(nlevs_max);
    Venl.resize(nlevs_max);

    current_store.resize(nlevs_max);

    if (do_current_centering)
    {
        current_fp_nodal.resize(nlevs_max);
    }

    if (WarpX::current_deposition_algo == CurrentDepositionAlgo::Vay)
    {
        current_fp_vay.resize(nlevs_max);
    }

    if (WarpX::electromagnetic_solver_id == ElectromagneticSolverAlgo::HybridPIC)
    {
        // Create hybrid-PIC model object if needed
        m_hybrid_pic_model = std::make_unique<HybridPICModel>(nlevs_max);
    }

    F_cp.resize(nlevs_max);
    G_cp.resize(nlevs_max);
    rho_cp.resize(nlevs_max);
    current_cp.resize(nlevs_max);
    Efield_cp.resize(nlevs_max);
    Bfield_cp.resize(nlevs_max);

    if (fft_do_time_averaging)
    {
        Efield_avg_cp.resize(nlevs_max);
        Bfield_avg_cp.resize(nlevs_max);
    }

    Efield_cax.resize(nlevs_max);
    Bfield_cax.resize(nlevs_max);
    current_buffer_masks.resize(nlevs_max);
    gather_buffer_masks.resize(nlevs_max);
    current_buf.resize(nlevs_max);
    charge_buf.resize(nlevs_max);

    pml.resize(nlevs_max);
#if (defined WARPX_DIM_RZ) && (defined WARPX_USE_PSATD)
    pml_rz.resize(nlevs_max);
#endif

    do_pml_Lo.resize(nlevs_max);
    do_pml_Hi.resize(nlevs_max);

    costs.resize(nlevs_max);
    load_balance_efficiency.resize(nlevs_max);

    m_field_factory.resize(nlevs_max);

    if (em_solver_medium == MediumForEM::Macroscopic) {
        // create object for macroscopic solver
        m_macroscopic_properties = std::make_unique<MacroscopicProperties>();
    }

    // Set default values for particle and cell weights for costs update;
    // Default values listed here for the case AMREX_USE_GPU are determined
    // from single-GPU tests on Summit.
    if (costs_heuristic_cells_wt<=0. && costs_heuristic_particles_wt<=0.
        && WarpX::load_balance_costs_update_algo==LoadBalanceCostsUpdateAlgo::Heuristic)
    {
#ifdef AMREX_USE_GPU
        if (WarpX::electromagnetic_solver_id == ElectromagneticSolverAlgo::PSATD) {
            switch (WarpX::nox)
            {
                case 1:
                    costs_heuristic_cells_wt = 0.575_rt;
                    costs_heuristic_particles_wt = 0.425_rt;
                    break;
                case 2:
                    costs_heuristic_cells_wt = 0.405_rt;
                    costs_heuristic_particles_wt = 0.595_rt;
                    break;
                case 3:
                    costs_heuristic_cells_wt = 0.250_rt;
                    costs_heuristic_particles_wt = 0.750_rt;
                    break;
                case 4:
                    // this is only a guess
                    costs_heuristic_cells_wt = 0.200_rt;
                    costs_heuristic_particles_wt = 0.800_rt;
                    break;
            }
        } else { // FDTD
            switch (WarpX::nox)
            {
                case 1:
                    costs_heuristic_cells_wt = 0.401_rt;
                    costs_heuristic_particles_wt = 0.599_rt;
                    break;
                case 2:
                    costs_heuristic_cells_wt = 0.268_rt;
                    costs_heuristic_particles_wt = 0.732_rt;
                    break;
                case 3:
                    costs_heuristic_cells_wt = 0.145_rt;
                    costs_heuristic_particles_wt = 0.855_rt;
                    break;
                case 4:
                    // this is only a guess
                    costs_heuristic_cells_wt = 0.100_rt;
                    costs_heuristic_particles_wt = 0.900_rt;
                    break;
            }
        }
#else // CPU
        costs_heuristic_cells_wt = 0.1_rt;
        costs_heuristic_particles_wt = 0.9_rt;
#endif // AMREX_USE_GPU
    }

    // Allocate field solver objects
#ifdef WARPX_USE_PSATD
    if (WarpX::electromagnetic_solver_id == ElectromagneticSolverAlgo::PSATD) {
        spectral_solver_fp.resize(nlevs_max);
        spectral_solver_cp.resize(nlevs_max);
    }
#endif
    if (WarpX::electromagnetic_solver_id != ElectromagneticSolverAlgo::PSATD) {
        m_fdtd_solver_fp.resize(nlevs_max);
        m_fdtd_solver_cp.resize(nlevs_max);
    }

    // NCI Godfrey filters can have different stencils
    // at different levels (the stencil depends on c*dt/dz)
    nci_godfrey_filter_exeybz.resize(nlevs_max);
    nci_godfrey_filter_bxbyez.resize(nlevs_max);

    // Sanity checks. Must be done after calling the MultiParticleContainer
    // constructor, as it reads additional parameters
    // (e.g., use_fdtd_nci_corr)
    if (WarpX::electromagnetic_solver_id == ElectromagneticSolverAlgo::PSATD) {
        AMREX_ALWAYS_ASSERT(use_fdtd_nci_corr == 0);
        AMREX_ALWAYS_ASSERT(do_subcycling == 0);
    }

    if (WarpX::current_deposition_algo != CurrentDepositionAlgo::Esirkepov) {
        WARPX_ALWAYS_ASSERT_WITH_MESSAGE(
            use_fdtd_nci_corr == 0,
            "The NCI corrector should only be used with Esirkepov deposition");
    }

    m_accelerator_lattice.resize(nlevs_max);

}

WarpX::~WarpX ()
{
    const int nlevs_max = maxLevel() +1;
    for (int lev = 0; lev < nlevs_max; ++lev) {
        ClearLevel(lev);
    }
}

void
WarpX::ReadParameters ()
{
    // Ensure that geometry.dims is set properly.
    CheckDims();

    {
        const ParmParse pp;// Traditionally, max_step and stop_time do not have prefix.
        utils::parser::queryWithParser(pp, "max_step", max_step);
        utils::parser::queryWithParser(pp, "stop_time", stop_time);
        pp.query("authors", m_authors);
    }

    {
        const ParmParse pp_amr("amr");

        pp_amr.query("restart", restart_chkfile);
    }

    {
        const ParmParse pp_algo("algo");
        electromagnetic_solver_id = static_cast<short>(GetAlgorithmInteger(pp_algo, "maxwell_solver"));
    }

    {
        const ParmParse pp_warpx("warpx");

        //"Synthetic" warning messages may be injected in the Warning Manager via
        // inputfile for debug&testing purposes.
        ablastr::warn_manager::GetWMInstance().debug_read_warnings_from_input(pp_warpx);

        // Set the flag to control if WarpX has to emit a warning message as soon as a warning is recorded
        bool always_warn_immediately = false;
        pp_warpx.query("always_warn_immediately", always_warn_immediately);
        ablastr::warn_manager::GetWMInstance().SetAlwaysWarnImmediately(always_warn_immediately);

        // Set the WarnPriority threshold to decide if WarpX has to abort when a warning is recorded
        if(std::string str_abort_on_warning_threshold;
            pp_warpx.query("abort_on_warning_threshold", str_abort_on_warning_threshold)){
            std::optional<ablastr::warn_manager::WarnPriority> abort_on_warning_threshold = std::nullopt;
            if (str_abort_on_warning_threshold == "high") {
                abort_on_warning_threshold = ablastr::warn_manager::WarnPriority::high;
            } else if (str_abort_on_warning_threshold == "medium" ) {
                abort_on_warning_threshold = ablastr::warn_manager::WarnPriority::medium;
            } else if (str_abort_on_warning_threshold == "low") {
                abort_on_warning_threshold = ablastr::warn_manager::WarnPriority::low;
            } else {
                WARPX_ABORT_WITH_MESSAGE(str_abort_on_warning_threshold
                    +"is not a valid option for warpx.abort_on_warning_threshold (use: low, medium or high)");
            }
            ablastr::warn_manager::GetWMInstance().SetAbortThreshold(abort_on_warning_threshold);
        }

        std::vector<int> numprocs_in;
        utils::parser::queryArrWithParser(
            pp_warpx, "numprocs", numprocs_in, 0, AMREX_SPACEDIM);

        if (not numprocs_in.empty()) {
#ifdef WARPX_DIM_RZ
            if (electromagnetic_solver_id == ElectromagneticSolverAlgo::PSATD) {
                WARPX_ALWAYS_ASSERT_WITH_MESSAGE(numprocs_in[0] == 1,
                    "Domain decomposition in RZ with spectral solvers works only along z direction");
            }
#endif
            WARPX_ALWAYS_ASSERT_WITH_MESSAGE
                (numprocs_in.size() == AMREX_SPACEDIM,
                 "warpx.numprocs, if specified, must have AMREX_SPACEDIM numbers");
            WARPX_ALWAYS_ASSERT_WITH_MESSAGE
                (ParallelDescriptor::NProcs() == AMREX_D_TERM(numprocs_in[0],
                                                             *numprocs_in[1],
                                                             *numprocs_in[2]),
                 "warpx.numprocs, if specified, its product must be equal to the number of processes");
            for (int idim = 0; idim < AMREX_SPACEDIM; ++idim) {
                numprocs[idim] = numprocs_in[idim];
            }
        }

        using ablastr::utils::SignalHandling;
        std::vector<std::string> signals_in;
        pp_warpx.queryarr("break_signals", signals_in);

#if defined(__linux__) || defined(__APPLE__)
        for (const std::string &str : signals_in) {
            const int sig = SignalHandling::parseSignalNameToNumber(str);
            SignalHandling::signal_conf_requests[SignalHandling::SIGNAL_REQUESTS_BREAK][sig] = true;
        }
        signals_in.clear();
#else
        WARPX_ALWAYS_ASSERT_WITH_MESSAGE(signals_in.empty(),
                                         "Signal handling requested in input, but is not supported on this platform");
#endif

        bool have_checkpoint_diagnostic = false;

        const ParmParse pp("diagnostics");
        std::vector<std::string> diags_names;
        pp.queryarr("diags_names", diags_names);

        for (const auto &diag : diags_names) {
            const ParmParse dd(diag);
            std::string format;
            dd.query("format", format);
            if (format == "checkpoint") {
                have_checkpoint_diagnostic = true;
                break;
            }
        }

        pp_warpx.query("write_diagnostics_on_restart", write_diagnostics_on_restart);

        pp_warpx.queryarr("checkpoint_signals", signals_in);
#if defined(__linux__) || defined(__APPLE__)
        for (const std::string &str : signals_in) {
            const int sig = SignalHandling::parseSignalNameToNumber(str);
            SignalHandling::signal_conf_requests[SignalHandling::SIGNAL_REQUESTS_CHECKPOINT][sig] = true;
            WARPX_ALWAYS_ASSERT_WITH_MESSAGE(have_checkpoint_diagnostic,
                                             "Signal handling was requested to checkpoint, but no checkpoint diagnostic is configured");
        }
#else
        WARPX_ALWAYS_ASSERT_WITH_MESSAGE(signals_in.empty(),
                                         "Signal handling requested in input, but is not supported on this platform");
#endif

        // set random seed
        std::string random_seed = "default";
        pp_warpx.query("random_seed", random_seed);
        if ( random_seed != "default" ) {
            const unsigned long myproc_1 = ParallelDescriptor::MyProc() + 1;
            if ( random_seed == "random" ) {
                std::random_device rd;
                std::uniform_int_distribution<int> dist(2, INT_MAX);
                const unsigned long cpu_seed = myproc_1 * dist(rd);
                const unsigned long gpu_seed = myproc_1 * dist(rd);
                ResetRandomSeed(cpu_seed, gpu_seed);
            } else if ( std::stoi(random_seed) > 0 ) {
                const unsigned long nprocs = ParallelDescriptor::NProcs();
                const unsigned long seed_long = std::stoul(random_seed);
                const unsigned long cpu_seed = myproc_1 * seed_long;
                const unsigned long gpu_seed = (myproc_1 + nprocs) * seed_long;
                ResetRandomSeed(cpu_seed, gpu_seed);
            } else {
                WARPX_ABORT_WITH_MESSAGE(
                    "warpx.random_seed must be \"default\", \"random\" or an integer > 0.");
            }
        }

        utils::parser::queryWithParser(pp_warpx, "cfl", cfl);
        pp_warpx.query("verbose", verbose);
        utils::parser::queryWithParser(pp_warpx, "regrid_int", regrid_int);
        pp_warpx.query("do_subcycling", do_subcycling);
        pp_warpx.query("do_multi_J", do_multi_J);
        if (do_multi_J)
        {
            utils::parser::getWithParser(
                pp_warpx, "do_multi_J_n_depositions", do_multi_J_n_depositions);
        }
        pp_warpx.query("use_hybrid_QED", use_hybrid_QED);
        pp_warpx.query("safe_guard_cells", safe_guard_cells);
        std::vector<std::string> override_sync_intervals_string_vec = {"1"};
        pp_warpx.queryarr("override_sync_intervals", override_sync_intervals_string_vec);
        override_sync_intervals =
            utils::parser::IntervalsParser(override_sync_intervals_string_vec);

        WARPX_ALWAYS_ASSERT_WITH_MESSAGE(do_subcycling != 1 || max_level <= 1,
                                         "Subcycling method 1 only works for 2 levels.");

        ReadBoostedFrameParameters(gamma_boost, beta_boost, boost_direction);

        pp_warpx.query("do_device_synchronize", do_device_synchronize);

        // queryWithParser returns 1 if argument zmax_plasma_to_compute_max_step is
        // specified by the user, 0 otherwise.
        do_compute_max_step_from_zmax = utils::parser::queryWithParser(
            pp_warpx, "zmax_plasma_to_compute_max_step",
            zmax_plasma_to_compute_max_step);

        pp_warpx.query("compute_max_step_from_btd",
            compute_max_step_from_btd);

        pp_warpx.query("do_moving_window", do_moving_window);
        if (do_moving_window)
        {
            utils::parser::queryWithParser(
                pp_warpx, "start_moving_window_step", start_moving_window_step);
            utils::parser::queryWithParser(
                pp_warpx, "end_moving_window_step", end_moving_window_step);
            std::string s;
            pp_warpx.get("moving_window_dir", s);

            if (s == "z" || s == "Z") {
                moving_window_dir = WARPX_ZINDEX;
            }
#if defined(WARPX_DIM_3D)
            else if (s == "y" || s == "Y") {
                moving_window_dir = 1;
            }
#endif
#if defined(WARPX_DIM_XZ) || defined(WARPX_DIM_3D)
            else if (s == "x" || s == "X") {
                moving_window_dir = 0;
            }
#endif

            else {
                WARPX_ABORT_WITH_MESSAGE("Unknown moving_window_dir: "+s);
            }

            WARPX_ALWAYS_ASSERT_WITH_MESSAGE(Geom(0).isPeriodic(moving_window_dir) == 0,
                       "The problem must be non-periodic in the moving window direction");

            moving_window_x = geom[0].ProbLo(moving_window_dir);

            utils::parser::getWithParser(
                pp_warpx, "moving_window_v", moving_window_v);
            moving_window_v *= PhysConst::c;
        }

        m_p_ext_field_params = std::make_unique<ExternalFieldParams>(pp_warpx);
        if (m_p_ext_field_params->B_ext_grid_type == ExternalFieldType::read_from_file ||
            m_p_ext_field_params->E_ext_grid_type == ExternalFieldType::read_from_file){
            WARPX_ALWAYS_ASSERT_WITH_MESSAGE(max_level == 0,
                "External field reading is not implemented for more than one level");
        }

        maxlevel_extEMfield_init = maxLevel();
        pp_warpx.query("maxlevel_extEMfield_init", maxlevel_extEMfield_init);

        electrostatic_solver_id = GetAlgorithmInteger(pp_warpx, "do_electrostatic");
        // if an electrostatic solver is used, set the Maxwell solver to None
        if (electrostatic_solver_id != ElectrostaticSolverAlgo::None) {
            electromagnetic_solver_id = ElectromagneticSolverAlgo::None;
        }

<<<<<<< HEAD
#if defined(AMREX_USE_EB) && defined(WARPX_DIM_RZ)
        WARPX_ALWAYS_ASSERT_WITH_MESSAGE(
        electromagnetic_solver_id==ElectromagneticSolverAlgo::None,
        "Currently, the embedded boundary in RZ only works for electrostatic solvers (or no solver).");
#endif

        if (electrostatic_solver_id != ElectrostaticSolverAlgo::Relativistic)
=======
        if (electrostatic_solver_id == ElectrostaticSolverAlgo::LabFrame ||
            electrostatic_solver_id == ElectrostaticSolverAlgo::LabFrameElectroMagnetostatic)
>>>>>>> e38acc4d
        {
            // Note that with the relativistic version, these parameters would be
            // input for each species.
            utils::parser::queryWithParser(
                pp_warpx, "self_fields_required_precision", self_fields_required_precision);
            utils::parser::queryWithParser(
                pp_warpx, "self_fields_absolute_tolerance", self_fields_absolute_tolerance);
            utils::parser::queryWithParser(
                pp_warpx, "self_fields_max_iters", self_fields_max_iters);
            pp_warpx.query("self_fields_verbosity", self_fields_verbosity);
        }
        // Parse the input file for domain boundary potentials
        const ParmParse pp_boundary("boundary");
        bool potential_specified = false;
        // When reading the potential at the boundary from the input file, set this flag to true if any of the potential is specified
        potential_specified |= pp_boundary.query("potential_lo_x", m_poisson_boundary_handler.potential_xlo_str);
        potential_specified |= pp_boundary.query("potential_hi_x", m_poisson_boundary_handler.potential_xhi_str);
        potential_specified |= pp_boundary.query("potential_lo_y", m_poisson_boundary_handler.potential_ylo_str);
        potential_specified |= pp_boundary.query("potential_hi_y", m_poisson_boundary_handler.potential_yhi_str);
        potential_specified |= pp_boundary.query("potential_lo_z", m_poisson_boundary_handler.potential_zlo_str);
        potential_specified |= pp_boundary.query("potential_hi_z", m_poisson_boundary_handler.potential_zhi_str);
#if defined(AMREX_USE_EB)
        potential_specified |= pp_warpx.query("eb_potential(x,y,z,t)", m_poisson_boundary_handler.potential_eb_str);
#endif
        m_boundary_potential_specified = potential_specified;
        if (potential_specified & (WarpX::electromagnetic_solver_id == ElectromagneticSolverAlgo::HybridPIC)) {
            ablastr::warn_manager::WMRecordWarning(
                "Algorithms",
                "The input script specifies the electric potential (phi) at the boundary, but \
                also uses the hybrid PIC solver based on Ohm’s law. When using this solver, the \
                electric potential does not have any impact on the simulation.",
                ablastr::warn_manager::WarnPriority::low);
        }

        m_poisson_boundary_handler.buildParsers();
#ifdef WARPX_DIM_RZ
        pp_boundary.query("verboncoeur_axis_correction", verboncoeur_axis_correction);
#endif

        utils::parser::queryWithParser(pp_warpx, "const_dt", m_const_dt);

        // Filter currently not working with FDTD solver in RZ geometry: turn OFF by default
        // (see https://github.com/ECP-WarpX/WarpX/issues/1943)
#ifdef WARPX_DIM_RZ
        if (WarpX::electromagnetic_solver_id != ElectromagneticSolverAlgo::PSATD) { WarpX::use_filter = false; }
#endif

        // Read filter and fill IntVect filter_npass_each_dir with
        // proper size for AMREX_SPACEDIM
        pp_warpx.query("use_filter", use_filter);
        pp_warpx.query("use_filter_compensation", use_filter_compensation);
        Vector<int> parse_filter_npass_each_dir(AMREX_SPACEDIM,1);
        utils::parser::queryArrWithParser(
            pp_warpx, "filter_npass_each_dir", parse_filter_npass_each_dir, 0, AMREX_SPACEDIM);
        filter_npass_each_dir[0] = parse_filter_npass_each_dir[0];
#if (AMREX_SPACEDIM >= 2)
        filter_npass_each_dir[1] = parse_filter_npass_each_dir[1];
#endif
#if defined(WARPX_DIM_3D)
        filter_npass_each_dir[2] = parse_filter_npass_each_dir[2];
#endif

        // TODO When k-space filtering will be implemented also for Cartesian geometries,
        // this code block will have to be applied in all cases (remove #ifdef condition)
#ifdef WARPX_DIM_RZ
        if (WarpX::electromagnetic_solver_id == ElectromagneticSolverAlgo::PSATD) {
            // With RZ spectral, only use k-space filtering
            use_kspace_filter = use_filter;
            use_filter = false;
        }
        else // FDTD
        {
            // Filter currently not working with FDTD solver in RZ geometry along R
            // (see https://github.com/ECP-WarpX/WarpX/issues/1943)
            WARPX_ALWAYS_ASSERT_WITH_MESSAGE(!use_filter || filter_npass_each_dir[0] == 0,
                "In RZ geometry with FDTD, filtering can only be apply along z. This can be controlled by setting warpx.filter_npass_each_dir");
        }
#endif

        utils::parser::queryWithParser(
            pp_warpx, "num_mirrors", num_mirrors);
        if (num_mirrors>0){
            mirror_z.resize(num_mirrors);
            utils::parser::getArrWithParser(
                pp_warpx, "mirror_z", mirror_z, 0, num_mirrors);
            mirror_z_width.resize(num_mirrors);
            utils::parser::getArrWithParser(
                pp_warpx, "mirror_z_width", mirror_z_width, 0, num_mirrors);
            mirror_z_npoints.resize(num_mirrors);
            utils::parser::getArrWithParser(
                pp_warpx, "mirror_z_npoints", mirror_z_npoints, 0, num_mirrors);
        }

        pp_warpx.query("do_single_precision_comms", do_single_precision_comms);
#ifdef AMREX_USE_FLOAT
        if (do_single_precision_comms) {
            do_single_precision_comms = false;
            ablastr::warn_manager::WMRecordWarning(
                "comms",
                "Overwrote warpx.do_single_precision_comms to be 0, since WarpX was built in single precision.",
                ablastr::warn_manager::WarnPriority::low);
        }
#endif
        pp_warpx.query("do_shared_mem_charge_deposition", do_shared_mem_charge_deposition);
        pp_warpx.query("do_shared_mem_current_deposition", do_shared_mem_current_deposition);
#if !(defined(AMREX_USE_HIP) || defined(AMREX_USE_CUDA))
        WARPX_ALWAYS_ASSERT_WITH_MESSAGE(!do_shared_mem_current_deposition,
                "requested shared memory for current deposition, but shared memory is only available for CUDA or HIP");
#endif
        pp_warpx.query("shared_mem_current_tpb", shared_mem_current_tpb);

        // initialize the shared tilesize
        Vector<int> vect_shared_tilesize(AMREX_SPACEDIM, 1);
        const bool shared_tilesize_is_specified = utils::parser::queryArrWithParser(pp_warpx, "shared_tilesize",
                                                            vect_shared_tilesize, 0, AMREX_SPACEDIM);
        if (shared_tilesize_is_specified){
            for (int i=0; i<AMREX_SPACEDIM; i++) {
                shared_tilesize[i] = vect_shared_tilesize[i];
            }
        }

        pp_warpx.query("serialize_initial_conditions", serialize_initial_conditions);
        pp_warpx.query("refine_plasma", refine_plasma);
        pp_warpx.query("do_dive_cleaning", do_dive_cleaning);
        pp_warpx.query("do_divb_cleaning", do_divb_cleaning);
        utils::parser::queryWithParser(
            pp_warpx, "n_field_gather_buffer", n_field_gather_buffer);
        utils::parser::queryWithParser(
            pp_warpx, "n_current_deposition_buffer", n_current_deposition_buffer);

        amrex::Real quantum_xi_tmp;
        const auto quantum_xi_is_specified =
            utils::parser::queryWithParser(pp_warpx, "quantum_xi", quantum_xi_tmp);
        if (quantum_xi_is_specified) {
            double const quantum_xi = quantum_xi_tmp;
            quantum_xi_c2 = static_cast<amrex::Real>(quantum_xi * PhysConst::c * PhysConst::c);
        }

        const auto at_least_one_boundary_is_pml =
            (std::any_of(WarpX::field_boundary_lo.begin(), WarpX::field_boundary_lo.end(),
                [](const auto& cc){return cc == FieldBoundaryType::PML;})
            ||
            std::any_of(WarpX::field_boundary_hi.begin(), WarpX::field_boundary_hi.end(),
                [](const auto& cc){return cc == FieldBoundaryType::PML;})
            );

        const auto at_least_one_boundary_is_silver_mueller =
            (std::any_of(WarpX::field_boundary_lo.begin(), WarpX::field_boundary_lo.end(),
                [](const auto& cc){return cc == FieldBoundaryType::Absorbing_SilverMueller;})
            ||
            std::any_of(WarpX::field_boundary_hi.begin(), WarpX::field_boundary_hi.end(),
                [](const auto& cc){return cc == FieldBoundaryType::Absorbing_SilverMueller;})
            );

        WARPX_ALWAYS_ASSERT_WITH_MESSAGE(
            !(at_least_one_boundary_is_pml && at_least_one_boundary_is_silver_mueller),
            "PML and Silver-Mueller boundary conditions cannot be activated at the same time.");

        WARPX_ALWAYS_ASSERT_WITH_MESSAGE(
            (!at_least_one_boundary_is_silver_mueller) ||
            (electromagnetic_solver_id == ElectromagneticSolverAlgo::Yee),
            "The Silver-Mueller boundary condition can only be used with the Yee solver.");

        utils::parser::queryWithParser(pp_warpx, "pml_ncell", pml_ncell);
        utils::parser::queryWithParser(pp_warpx, "pml_delta", pml_delta);
        pp_warpx.query("pml_has_particles", pml_has_particles);
        pp_warpx.query("do_pml_j_damping", do_pml_j_damping);
        pp_warpx.query("do_pml_in_domain", do_pml_in_domain);
        pp_warpx.query("do_similar_dm_pml", do_similar_dm_pml);
        // Read `v_particle_pml` in units of the speed of light
        v_particle_pml = 1._rt;
        utils::parser::queryWithParser(pp_warpx, "v_particle_pml", v_particle_pml);
        WARPX_ALWAYS_ASSERT_WITH_MESSAGE(0._rt < v_particle_pml && v_particle_pml <= 1._rt,
            "Input value for the velocity warpx.v_particle_pml of the macroparticle must be in (0,1] (in units of c).");
        // Scale by the speed of light
        v_particle_pml = v_particle_pml * PhysConst::c;

        // Default values of WarpX::do_pml_dive_cleaning and WarpX::do_pml_divb_cleaning:
        // true for Cartesian PSATD solver, false otherwise
        do_pml_dive_cleaning = false;
        do_pml_divb_cleaning = false;
#ifndef WARPX_DIM_RZ
        if (electromagnetic_solver_id == ElectromagneticSolverAlgo::PSATD)
        {
            do_pml_dive_cleaning = true;
            do_pml_divb_cleaning = true;
        }

        // If WarpX::do_dive_cleaning = true, set also WarpX::do_pml_dive_cleaning = true
        // (possibly overwritten by users in the input file, see query below)
        if (do_dive_cleaning) { do_pml_dive_cleaning = true; }

        // If WarpX::do_divb_cleaning = true, set also WarpX::do_pml_divb_cleaning = true
        // (possibly overwritten by users in the input file, see query below)
        // TODO Implement div(B) cleaning in PML with FDTD and remove second if condition
        if (do_divb_cleaning && electromagnetic_solver_id == ElectromagneticSolverAlgo::PSATD) { do_pml_divb_cleaning = true; }
#endif

        // Query input parameters to use div(E) and div(B) cleaning in PMLs
        pp_warpx.query("do_pml_dive_cleaning", do_pml_dive_cleaning);
        pp_warpx.query("do_pml_divb_cleaning", do_pml_divb_cleaning);

        // TODO Implement div(B) cleaning in PML with FDTD and remove ASSERT
        if (electromagnetic_solver_id != ElectromagneticSolverAlgo::PSATD)
        {
            WARPX_ALWAYS_ASSERT_WITH_MESSAGE(
                do_pml_divb_cleaning == false,
                "warpx.do_pml_divb_cleaning = true not implemented for FDTD solver");
        }

        // Divergence cleaning in PMLs for PSATD solver implemented only
        // for both div(E) and div(B) cleaning
        if (electromagnetic_solver_id == ElectromagneticSolverAlgo::PSATD)
        {
            WARPX_ALWAYS_ASSERT_WITH_MESSAGE(
                do_pml_dive_cleaning == do_pml_divb_cleaning,
                "warpx.do_pml_dive_cleaning = "
                + std::to_string(do_pml_dive_cleaning)
                +" and warpx.do_pml_divb_cleaning = "
                + std::to_string(do_pml_divb_cleaning)
                + ": this case is not implemented yet,"
                + " please set both parameters to the same value"
            );
        }

#ifdef WARPX_DIM_RZ
        WARPX_ALWAYS_ASSERT_WITH_MESSAGE( isAnyBoundaryPML() == false || electromagnetic_solver_id == ElectromagneticSolverAlgo::PSATD,
            "PML are not implemented in RZ geometry with FDTD; please set a different boundary condition using boundary.field_lo and boundary.field_hi.");
        WARPX_ALWAYS_ASSERT_WITH_MESSAGE( field_boundary_lo[1] != FieldBoundaryType::PML && field_boundary_hi[1] != FieldBoundaryType::PML,
            "PML are not implemented in RZ geometry along z; please set a different boundary condition using boundary.field_lo and boundary.field_hi.");
        WARPX_ALWAYS_ASSERT_WITH_MESSAGE( (do_pml_dive_cleaning == false && do_pml_divb_cleaning == false),
            "do_pml_dive_cleaning and do_pml_divb_cleaning are not implemented in RZ geometry." );
#endif

        WARPX_ALWAYS_ASSERT_WITH_MESSAGE(
            (do_pml_j_damping==0)||(do_pml_in_domain==1),
            "J-damping can only be done when PML are inside simulation domain (do_pml_in_domain=1)"
        );

        {
            // Parameters below control all plotfile diagnostics
            bool plotfile_min_max = true;
            pp_warpx.query("plotfile_min_max", plotfile_min_max);
            if (plotfile_min_max) {
                plotfile_headerversion = amrex::VisMF::Header::Version_v1;
            } else {
                plotfile_headerversion = amrex::VisMF::Header::NoFabHeader_v1;
            }
            pp_warpx.query("usesingleread", use_single_read);
            pp_warpx.query("usesinglewrite", use_single_write);
            ParmParse pp_vismf("vismf");
            pp_vismf.add("usesingleread", use_single_read);
            pp_vismf.add("usesinglewrite", use_single_write);
            utils::parser::queryWithParser(pp_warpx, "mffile_nstreams", mffile_nstreams);
            VisMF::SetMFFileInStreams(mffile_nstreams);
            utils::parser::queryWithParser(pp_warpx, "field_io_nfiles", field_io_nfiles);
            VisMF::SetNOutFiles(field_io_nfiles);
            utils::parser::queryWithParser(pp_warpx, "particle_io_nfiles", particle_io_nfiles);
            ParmParse pp_particles("particles");
            pp_particles.add("particles_nfiles", particle_io_nfiles);
        }

        if (maxLevel() > 0) {
            Vector<Real> lo, hi;
            const bool fine_tag_lo_specified = utils::parser::queryArrWithParser(pp_warpx, "fine_tag_lo", lo);
            const bool fine_tag_hi_specified = utils::parser::queryArrWithParser(pp_warpx, "fine_tag_hi", hi);
            std::string ref_patch_function;
            const bool parser_specified = pp_warpx.query("ref_patch_function(x,y,z)",ref_patch_function);
            WARPX_ALWAYS_ASSERT_WITH_MESSAGE( ((fine_tag_lo_specified && fine_tag_hi_specified) ||
                                                parser_specified ),
                                                "For max_level > 0, you need to either set\
                                                warpx.fine_tag_lo and warpx.fine_tag_hi\
                                                or warpx.ref_patch_function(x,y,z)");

            if ( (fine_tag_lo_specified && fine_tag_hi_specified) && parser_specified) {
               ablastr::warn_manager::WMRecordWarning("Refined patch", "Both fine_tag_lo,fine_tag_hi\
                   and ref_patch_function(x,y,z) are provided. Note that fine_tag_lo/fine_tag_hi will\
                   override the ref_patch_function(x,y,z) for defining the refinement patches");
            }
            if (fine_tag_lo_specified && fine_tag_hi_specified) {
                fine_tag_lo = RealVect{lo};
                fine_tag_hi = RealVect{hi};
            } else {
                utils::parser::Store_parserString(pp_warpx, "ref_patch_function(x,y,z)", ref_patch_function);
                ref_patch_parser = std::make_unique<amrex::Parser>(
                    utils::parser::makeParser(ref_patch_function,{"x","y","z"}));
            }
        }

        pp_warpx.query("do_dynamic_scheduling", do_dynamic_scheduling);

        // Integer that corresponds to the type of grid used in the simulation
        // (collocated, staggered, hybrid)
        grid_type = static_cast<short>(GetAlgorithmInteger(pp_warpx, "grid_type"));

        // Use same shape factors in all directions, for gathering
        if (grid_type == GridType::Collocated) { galerkin_interpolation = false; }

#ifdef WARPX_DIM_RZ
        // Only needs to be set with WARPX_DIM_RZ, otherwise defaults to 1
        utils::parser::queryWithParser(pp_warpx, "n_rz_azimuthal_modes", n_rz_azimuthal_modes);
        WARPX_ALWAYS_ASSERT_WITH_MESSAGE( n_rz_azimuthal_modes > 0,
            "The number of azimuthal modes (n_rz_azimuthal_modes) must be at least 1");
#endif

        // Check whether fluid species will be used
        {
            const ParmParse pp_fluids("fluids");
            std::vector<std::string> fluid_species_names = {};
            pp_fluids.queryarr("species_names", fluid_species_names);
            do_fluid_species = !fluid_species_names.empty();
            if (do_fluid_species) {
                WARPX_ALWAYS_ASSERT_WITH_MESSAGE(max_level <= 1,
                    "Fluid species cannot currently be used with mesh refinement.");
                WARPX_ALWAYS_ASSERT_WITH_MESSAGE(
                    electrostatic_solver_id != ElectrostaticSolverAlgo::Relativistic,
                    "Fluid species cannot currently be used with the relativistic electrostatic solver.");
#ifdef WARPX_DIM_RZ
                WARPX_ALWAYS_ASSERT_WITH_MESSAGE( n_rz_azimuthal_modes <= 1,
                    "Fluid species cannot be used with more than 1 azimuthal mode.");
#endif
            }
        }

        // Set default parameters with hybrid grid (parsed later below)
        if (grid_type == GridType::Hybrid)
        {
            // Finite-order centering of fields (staggered to nodal)
            // Default field gathering algorithm will be set below
            field_centering_nox = 8;
            field_centering_noy = 8;
            field_centering_noz = 8;
            // Finite-order centering of currents (nodal to staggered)
            do_current_centering = true;
            current_centering_nox = 8;
            current_centering_noy = 8;
            current_centering_noz = 8;
        }

#ifdef WARPX_DIM_RZ
        WARPX_ALWAYS_ASSERT_WITH_MESSAGE(
            grid_type != GridType::Hybrid,
            "warpx.grid_type=hybrid is not implemented in RZ geometry");
#endif

        // If true, the current is deposited on a nodal grid and centered onto
        // a staggered grid. Setting warpx.do_current_centering=1 makes sense
        // only if warpx.grid_type=hybrid. Instead, if warpx.grid_type=nodal or
        // warpx.grid_type=staggered, Maxwell's equations are solved either on a
        // collocated grid or on a staggered grid without current centering.
        pp_warpx.query("do_current_centering", do_current_centering);
        if (do_current_centering)
        {
            WARPX_ALWAYS_ASSERT_WITH_MESSAGE(
                grid_type == GridType::Hybrid,
                "warpx.do_current_centering=1 can be used only with warpx.grid_type=hybrid");

            utils::parser::queryWithParser(
                pp_warpx, "current_centering_nox", current_centering_nox);
            utils::parser::queryWithParser(
                pp_warpx, "current_centering_noy", current_centering_noy);
            utils::parser::queryWithParser(
                pp_warpx, "current_centering_noz", current_centering_noz);

            AllocateCenteringCoefficients(device_current_centering_stencil_coeffs_x,
                                          device_current_centering_stencil_coeffs_y,
                                          device_current_centering_stencil_coeffs_z,
                                          current_centering_nox,
                                          current_centering_noy,
                                          current_centering_noz,
                                          grid_type);
        }

        WARPX_ALWAYS_ASSERT_WITH_MESSAGE(
            maxLevel() == 0 || !do_current_centering,
            "Finite-order centering of currents is not implemented with mesh refinement"
        );
    }

    {
        const ParmParse pp_algo("algo");
#ifdef WARPX_DIM_RZ
        WARPX_ALWAYS_ASSERT_WITH_MESSAGE( electromagnetic_solver_id != ElectromagneticSolverAlgo::CKC,
            "algo.maxwell_solver = ckc is not (yet) available for RZ geometry");
#endif
#ifndef WARPX_USE_PSATD
        WARPX_ALWAYS_ASSERT_WITH_MESSAGE( electromagnetic_solver_id != ElectromagneticSolverAlgo::PSATD,
            "algo.maxwell_solver = psatd is not supported because WarpX was built without spectral solvers");
#endif

#ifdef WARPX_DIM_RZ
        WARPX_ALWAYS_ASSERT_WITH_MESSAGE(Geom(0).isPeriodic(0) == 0,
            "The problem must not be periodic in the radial direction");

        // Ensure code aborts if PEC is specified at r=0 for RZ
        if (Geom(0).ProbLo(0) == 0){
            WARPX_ALWAYS_ASSERT_WITH_MESSAGE(
                WarpX::field_boundary_lo[0] == FieldBoundaryType::None,
                "Error : Field boundary at r=0 must be ``none``. \n");
        }

        if (electromagnetic_solver_id == ElectromagneticSolverAlgo::PSATD) {
            // Force grid_type=collocated (neither staggered nor hybrid)
            // and use same shape factors in all directions for gathering
            grid_type = GridType::Collocated;
            galerkin_interpolation = false;
        }
#endif

        // note: current_deposition must be set after maxwell_solver (electromagnetic_solver_id) or
        //       do_electrostatic (electrostatic_solver_id) are already determined,
        //       because its default depends on the solver selection
        current_deposition_algo = static_cast<short>(GetAlgorithmInteger(pp_algo, "current_deposition"));
        charge_deposition_algo = static_cast<short>(GetAlgorithmInteger(pp_algo, "charge_deposition"));
        particle_pusher_algo = static_cast<short>(GetAlgorithmInteger(pp_algo, "particle_pusher"));
        evolve_scheme = static_cast<short>(GetAlgorithmInteger(pp_algo, "evolve_scheme"));

        WARPX_ALWAYS_ASSERT_WITH_MESSAGE(
            current_deposition_algo != CurrentDepositionAlgo::Esirkepov ||
            !do_current_centering,
            "Current centering (nodal deposition) cannot be used with Esirkepov deposition."
            "Please set warpx.do_current_centering = 0 or algo.current_deposition = direct.");

        WARPX_ALWAYS_ASSERT_WITH_MESSAGE(
            current_deposition_algo != CurrentDepositionAlgo::Villasenor ||
            !do_current_centering,
            "Current centering (nodal deposition) cannot be used with Villasenor deposition."
            "Please set warpx.do_current_centering = 0 or algo.current_deposition = direct.");

        WARPX_ALWAYS_ASSERT_WITH_MESSAGE(
            WarpX::current_deposition_algo != CurrentDepositionAlgo::Vay ||
            !do_current_centering,
            "Vay deposition not implemented with current centering");

        WARPX_ALWAYS_ASSERT_WITH_MESSAGE(
            WarpX::current_deposition_algo != CurrentDepositionAlgo::Vay ||
            maxLevel() <= 0,
            "Vay deposition not implemented with mesh refinement");

        if (WarpX::current_deposition_algo == CurrentDepositionAlgo::Vay) {
            WARPX_ALWAYS_ASSERT_WITH_MESSAGE(
                electromagnetic_solver_id == ElectromagneticSolverAlgo::PSATD,
                "Vay deposition is implemented only for PSATD");
        }

        if (WarpX::current_deposition_algo == CurrentDepositionAlgo::Vay) {
            WARPX_ALWAYS_ASSERT_WITH_MESSAGE(
                do_multi_J == false,
                "Vay deposition not implemented with multi-J algorithm");
        }

        if (current_deposition_algo == CurrentDepositionAlgo::Villasenor) {
            WARPX_ALWAYS_ASSERT_WITH_MESSAGE(
                evolve_scheme == EvolveScheme::ImplicitPicard ||
                evolve_scheme == EvolveScheme::SemiImplicitPicard,
                "Villasenor current deposition can only"
                "be used with Implicit evolve schemes.");
        }

        // Query algo.field_gathering from input, set field_gathering_algo to
        // "default" if not found (default defined in Utils/WarpXAlgorithmSelection.cpp)
        field_gathering_algo = static_cast<short>(GetAlgorithmInteger(pp_algo, "field_gathering"));

        // Set default field gathering algorithm for hybrid grids (momentum-conserving)
        std::string tmp_algo;
        // - algo.field_gathering not found in the input
        // - field_gathering_algo set to "default" above
        //   (default defined in Utils/WarpXAlgorithmSelection.cpp)
        // - reset default value here for hybrid grids
        if (!pp_algo.query("field_gathering", tmp_algo))
        {
            if (grid_type == GridType::Hybrid)
            {
                field_gathering_algo = GatheringAlgo::MomentumConserving;
            }
        }
        // - algo.field_gathering found in the input
        // - field_gathering_algo read above and set to user-defined value
        else
        {
            if (grid_type == GridType::Hybrid)
            {
                WARPX_ALWAYS_ASSERT_WITH_MESSAGE(
                    field_gathering_algo == GatheringAlgo::MomentumConserving,
                    "Hybrid grid (warpx.grid_type=hybrid) should be used only with "
                    "momentum-conserving field gathering algorithm "
                    "(algo.field_gathering=momentum-conserving)");
            }
        }

        // Use same shape factors in all directions, for gathering
        if (field_gathering_algo == GatheringAlgo::MomentumConserving) { galerkin_interpolation = false; }

        {
            const ParmParse pp_interpolation("interpolation");
            pp_interpolation.query("galerkin_scheme",galerkin_interpolation);
        }

        // With the PSATD solver, momentum-conserving field gathering
        // combined with mesh refinement does not seem to work correctly
        // TODO Needs debugging
        if (electromagnetic_solver_id == ElectromagneticSolverAlgo::PSATD &&
            field_gathering_algo == GatheringAlgo::MomentumConserving &&
            maxLevel() > 0)
        {
            WARPX_ABORT_WITH_MESSAGE(
                "With the PSATD solver, momentum-conserving field gathering"
                " combined with mesh refinement is currently not implemented");
        }

        em_solver_medium = GetAlgorithmInteger(pp_algo, "em_solver_medium");
        if (em_solver_medium == MediumForEM::Macroscopic ) {
            macroscopic_solver_algo = GetAlgorithmInteger(pp_algo,"macroscopic_sigma_method");
        }

        if (evolve_scheme == EvolveScheme::ImplicitPicard ||
            evolve_scheme == EvolveScheme::SemiImplicitPicard) {
            utils::parser::queryWithParser(pp_algo, "max_picard_iterations", max_picard_iterations);
            utils::parser::queryWithParser(pp_algo, "picard_iteration_tolerance", picard_iteration_tolerance);
            utils::parser::queryWithParser(pp_algo, "require_picard_convergence", require_picard_convergence);

            WARPX_ALWAYS_ASSERT_WITH_MESSAGE(
                current_deposition_algo == CurrentDepositionAlgo::Esirkepov ||
                current_deposition_algo == CurrentDepositionAlgo::Villasenor ||
                current_deposition_algo == CurrentDepositionAlgo::Direct,
                "Only Esirkepov, Villasenor, or Direct current deposition supported with the implicit and semi-implicit schemes");

            WARPX_ALWAYS_ASSERT_WITH_MESSAGE(
                electromagnetic_solver_id == ElectromagneticSolverAlgo::Yee ||
                electromagnetic_solver_id == ElectromagneticSolverAlgo::CKC,
                "Only the Yee EM solver is supported with the implicit and semi-implicit schemes");

            WARPX_ALWAYS_ASSERT_WITH_MESSAGE(
                particle_pusher_algo == ParticlePusherAlgo::Boris ||
                particle_pusher_algo == ParticlePusherAlgo::HigueraCary,
                "Only the Boris and Higuera particle pushers are supported with the implicit and semi-implicit schemes");

            WARPX_ALWAYS_ASSERT_WITH_MESSAGE(
                field_gathering_algo != GatheringAlgo::MomentumConserving,
                    "With implicit and semi-implicit schemes, the momentum conserving field gather is not supported as it would not conserve energy");
        }

        // Load balancing parameters
        std::vector<std::string> load_balance_intervals_string_vec = {"0"};
        pp_algo.queryarr("load_balance_intervals", load_balance_intervals_string_vec);
        load_balance_intervals = utils::parser::IntervalsParser(
            load_balance_intervals_string_vec);
        pp_algo.query("load_balance_with_sfc", load_balance_with_sfc);
        // Knapsack factor only used with non-SFC strategy
        if (!load_balance_with_sfc) {
            pp_algo.query("load_balance_knapsack_factor", load_balance_knapsack_factor);
        }
        utils::parser::queryWithParser(pp_algo, "load_balance_efficiency_ratio_threshold",
                        load_balance_efficiency_ratio_threshold);
        load_balance_costs_update_algo = static_cast<short>(GetAlgorithmInteger(pp_algo, "load_balance_costs_update"));
        if (WarpX::load_balance_costs_update_algo==LoadBalanceCostsUpdateAlgo::Heuristic) {
            utils::parser::queryWithParser(
                pp_algo, "costs_heuristic_cells_wt", costs_heuristic_cells_wt);
            utils::parser::queryWithParser(
                pp_algo, "costs_heuristic_particles_wt", costs_heuristic_particles_wt);
        }
#   ifndef WARPX_USE_GPUCLOCK
        WARPX_ALWAYS_ASSERT_WITH_MESSAGE(WarpX::load_balance_costs_update_algo!=LoadBalanceCostsUpdateAlgo::GpuClock,
            "`algo.load_balance_costs_update = gpuclock` requires to compile with `-DWarpX_GPUCLOCK=ON`.");
#   endif // !WARPX_USE_GPUCLOCK

        // Parse algo.particle_shape and check that input is acceptable
        // (do this only if there is at least one particle or laser species)
        const ParmParse pp_particles("particles");
        std::vector<std::string> species_names;
        pp_particles.queryarr("species_names", species_names);

        const ParmParse pp_lasers("lasers");
        std::vector<std::string> lasers_names;
        pp_lasers.queryarr("names", lasers_names);

#ifdef WARPX_DIM_RZ
        // Here we check if the simulation includes laser and the number of
        // azimuthal modes is less than 2.
        // In that case we should throw a specific warning since
        // representation of a laser pulse in cylindrical coordinates
        // requires at least 2 azimuthal modes
        if (!lasers_names.empty() && n_rz_azimuthal_modes < 2) {
            ablastr::warn_manager::WMRecordWarning("Laser",
            "Laser pulse representation in RZ requires at least 2 azimuthal modes",
            ablastr::warn_manager::WarnPriority::high);
        }
#endif

        std::vector<std::string> sort_intervals_string_vec = {"-1"};
        int particle_shape;
        if (!species_names.empty() || !lasers_names.empty()) {
            if (utils::parser::queryWithParser(pp_algo, "particle_shape", particle_shape)){
                WARPX_ALWAYS_ASSERT_WITH_MESSAGE(
                    (particle_shape >= 1) && (particle_shape <=4),
                    "algo.particle_shape can be only 1, 2, 3, or 4"
                );

                nox = particle_shape;
                noy = particle_shape;
                noz = particle_shape;
            }
            else{
                WARPX_ABORT_WITH_MESSAGE(
                    "algo.particle_shape must be set in the input file:"
                    " please set algo.particle_shape to 1, 2, 3, or 4");
            }

            if ((maxLevel() > 0) && (particle_shape > 1) && (do_pml_j_damping == 1))
            {
                ablastr::warn_manager::WMRecordWarning("Particles",
                    "When algo.particle_shape > 1,"
                    "some numerical artifact will be present at the interface between coarse and fine patch."
                    "We recommend setting algo.particle_shape = 1 in order to avoid this issue");
            }

            // default sort interval for particles if species or lasers vector is not empty
#ifdef AMREX_USE_GPU
            sort_intervals_string_vec = {"4"};
#else
            sort_intervals_string_vec = {"-1"};
#endif
        }

        const amrex::ParmParse pp_warpx("warpx");
        pp_warpx.queryarr("sort_intervals", sort_intervals_string_vec);
        sort_intervals = utils::parser::IntervalsParser(sort_intervals_string_vec);

        Vector<int> vect_sort_bin_size(AMREX_SPACEDIM,1);
        const bool sort_bin_size_is_specified =
            utils::parser::queryArrWithParser(
                pp_warpx, "sort_bin_size",
                vect_sort_bin_size, 0, AMREX_SPACEDIM);
        if (sort_bin_size_is_specified){
            for (int i=0; i<AMREX_SPACEDIM; i++) {
                sort_bin_size[i] = vect_sort_bin_size[i];
            }
        }

        pp_warpx.query("sort_particles_for_deposition",sort_particles_for_deposition);
        Vector<int> vect_sort_idx_type(AMREX_SPACEDIM,0);
        const bool sort_idx_type_is_specified =
            utils::parser::queryArrWithParser(
                pp_warpx, "sort_idx_type",
                vect_sort_idx_type, 0, AMREX_SPACEDIM);
        if (sort_idx_type_is_specified){
            for (int i=0; i<AMREX_SPACEDIM; i++) {
                sort_idx_type[i] = vect_sort_idx_type[i];
            }
        }

    }

    {
        const ParmParse pp_warpx("warpx");

        // If warpx.grid_type=staggered or warpx.grid_type=hybrid,
        // and algo.field_gathering=momentum-conserving, the fields are solved
        // on a staggered grid and centered onto a nodal grid for gathering.
        // Instead, if warpx.grid_type=collocated, the momentum-conserving and
        // energy conserving field gathering algorithms are equivalent (forces
        // gathered from the collocated grid) and no fields centering occurs.
        if (WarpX::field_gathering_algo == GatheringAlgo::MomentumConserving &&
            WarpX::grid_type != GridType::Collocated)
        {
            utils::parser::queryWithParser(
                pp_warpx, "field_centering_nox", field_centering_nox);
            utils::parser::queryWithParser(
                pp_warpx, "field_centering_noy", field_centering_noy);
            utils::parser::queryWithParser(
                pp_warpx, "field_centering_noz", field_centering_noz);

            AllocateCenteringCoefficients(device_field_centering_stencil_coeffs_x,
                                          device_field_centering_stencil_coeffs_y,
                                          device_field_centering_stencil_coeffs_z,
                                          field_centering_nox,
                                          field_centering_noy,
                                          field_centering_noz,
                                          grid_type);
        }

        // Finite-order centering is not implemented with mesh refinement
        // (note that when warpx.grid_type=collocated, finite-order centering is not used anyways)
        if (maxLevel() > 0 && WarpX::grid_type != GridType::Collocated)
        {
            WARPX_ALWAYS_ASSERT_WITH_MESSAGE(
                field_centering_nox == 2 && field_centering_noy == 2 && field_centering_noz == 2,
                "High-order centering of fields (order > 2) is not implemented with mesh refinement");
        }
    }

    if (electromagnetic_solver_id == ElectromagneticSolverAlgo::PSATD)
    {
        const ParmParse pp_psatd("psatd");
        pp_psatd.query("periodic_single_box_fft", fft_periodic_single_box);

        std::string nox_str;
        std::string noy_str;
        std::string noz_str;

        pp_psatd.query("nox", nox_str);
        pp_psatd.query("noy", noy_str);
        pp_psatd.query("noz", noz_str);

        if(nox_str == "inf") {
            nox_fft = -1;
        } else {
            utils::parser::queryWithParser(pp_psatd, "nox", nox_fft);
        }
        if(noy_str == "inf") {
            noy_fft = -1;
        } else {
            utils::parser::queryWithParser(pp_psatd, "noy", noy_fft);
        }
        if(noz_str == "inf") {
            noz_fft = -1;
        } else {
            utils::parser::queryWithParser(pp_psatd, "noz", noz_fft);
        }

        if (!fft_periodic_single_box) {
            WARPX_ALWAYS_ASSERT_WITH_MESSAGE(nox_fft > 0, "PSATD order must be finite unless psatd.periodic_single_box_fft is used");
            WARPX_ALWAYS_ASSERT_WITH_MESSAGE(noy_fft > 0, "PSATD order must be finite unless psatd.periodic_single_box_fft is used");
            WARPX_ALWAYS_ASSERT_WITH_MESSAGE(noz_fft > 0, "PSATD order must be finite unless psatd.periodic_single_box_fft is used");
        }

        // Integer that corresponds to the order of the PSATD solution
        // (whether the PSATD equations are derived from first-order or
        // second-order solution)
        psatd_solution_type = static_cast<short>(GetAlgorithmInteger(pp_psatd, "solution_type"));

        // Integers that correspond to the time dependency of J (constant, linear)
        // and rho (linear, quadratic) for the PSATD algorithm
        J_in_time = static_cast<short>(GetAlgorithmInteger(pp_psatd, "J_in_time"));
        rho_in_time = static_cast<short>(GetAlgorithmInteger(pp_psatd, "rho_in_time"));

        if (psatd_solution_type != PSATDSolutionType::FirstOrder || !do_multi_J)
        {
            WARPX_ALWAYS_ASSERT_WITH_MESSAGE(
                rho_in_time == RhoInTime::Linear,
                "psatd.rho_in_time=constant not yet implemented, "
                "except for psatd.solution_type=first-order and warpx.do_multi_J=1");
        }

        // Current correction activated by default, unless a charge-conserving
        // current deposition (Esirkepov, Vay) or the div(E) cleaning scheme
        // are used
        current_correction = true;
        if (WarpX::current_deposition_algo == CurrentDepositionAlgo::Esirkepov ||
            WarpX::current_deposition_algo == CurrentDepositionAlgo::Villasenor ||
            WarpX::current_deposition_algo == CurrentDepositionAlgo::Vay ||
            WarpX::do_dive_cleaning)
        {
            current_correction = false;
        }

        // TODO Remove this default when current correction will
        // be implemented for the multi-J algorithm as well.
        if (do_multi_J) { current_correction = false; }

        pp_psatd.query("current_correction", current_correction);

        if (!current_correction &&
            current_deposition_algo != CurrentDepositionAlgo::Esirkepov &&
            current_deposition_algo != CurrentDepositionAlgo::Villasenor &&
            current_deposition_algo != CurrentDepositionAlgo::Vay)
        {
            ablastr::warn_manager::WMRecordWarning(
                "Algorithms",
                "The chosen current deposition algorithm does not guarantee"
                " charge conservation, and no additional current correction"
                " algorithm is activated in order to compensate for that."
                " Lack of charge conservation may negatively affect the"
                " results of the simulation.",
                ablastr::warn_manager::WarnPriority::low);
        }

        pp_psatd.query("do_time_averaging", fft_do_time_averaging);

        if (WarpX::current_deposition_algo == CurrentDepositionAlgo::Vay)
        {
            WARPX_ALWAYS_ASSERT_WITH_MESSAGE(
                !fft_periodic_single_box,
                "Option algo.current_deposition=vay must be used with psatd.periodic_single_box_fft=0.");
        }

        if (current_deposition_algo == CurrentDepositionAlgo::Vay)
        {
            WARPX_ALWAYS_ASSERT_WITH_MESSAGE(
                !current_correction,
                "Options algo.current_deposition=vay and psatd.current_correction=1 cannot be combined together.");
        }

        // Auxiliary: boosted_frame = true if WarpX::gamma_boost is set in the inputs
        const amrex::ParmParse pp_warpx("warpx");
        const bool boosted_frame = pp_warpx.query("gamma_boost", gamma_boost);

        // Check whether the default Galilean velocity should be used
        bool use_default_v_galilean = false;
        pp_psatd.query("use_default_v_galilean", use_default_v_galilean);

        WARPX_ALWAYS_ASSERT_WITH_MESSAGE(
            !use_default_v_galilean || boosted_frame,
            "psatd.use_default_v_galilean = 1 can be used only if WarpX::gamma_boost is also set"
        );

        if (use_default_v_galilean && boosted_frame)
        {
            m_v_galilean[2] = -std::sqrt(1._rt - 1._rt / (gamma_boost * gamma_boost));
        }
        else
        {
            utils::parser::queryArrWithParser(
                pp_psatd, "v_galilean", m_v_galilean, 0, 3);
        }

        // Check whether the default comoving velocity should be used
        bool use_default_v_comoving = false;
        pp_psatd.query("use_default_v_comoving", use_default_v_comoving);

        WARPX_ALWAYS_ASSERT_WITH_MESSAGE(
            !use_default_v_comoving || boosted_frame,
            "psatd.use_default_v_comoving = 1 can be used only if WarpX::gamma_boost is also set"
        );

        if (use_default_v_comoving && boosted_frame)
        {
            m_v_comoving[2] = -std::sqrt(1._rt - 1._rt / (gamma_boost * gamma_boost));
        }
        else
        {
            utils::parser::queryArrWithParser(
                pp_psatd, "v_comoving", m_v_comoving, 0, 3);
        }

        // Scale the Galilean/comoving velocity by the speed of light
        for (auto& vv : m_v_galilean) { vv*= PhysConst::c; }
        for (auto& vv : m_v_comoving) { vv*= PhysConst::c; }

        const auto v_galilean_is_zero =
            std::all_of(m_v_galilean.begin(), m_v_galilean.end(),
            [](const auto& val){return val == 0.;});

        const auto v_comoving_is_zero =
            std::all_of(m_v_comoving.begin(), m_v_comoving.end(),
            [](const auto& val){return val == 0.;});


        // Galilean and comoving algorithms should not be used together
        WARPX_ALWAYS_ASSERT_WITH_MESSAGE(
            v_galilean_is_zero || v_comoving_is_zero,
            "Galilean and comoving algorithms should not be used together"
        );


        if (current_deposition_algo == CurrentDepositionAlgo::Esirkepov ||
            current_deposition_algo == CurrentDepositionAlgo::Villasenor) {

            // The comoving PSATD algorithm is not implemented nor tested with Esirkepov current deposition
            WARPX_ALWAYS_ASSERT_WITH_MESSAGE(v_comoving_is_zero,
                "charge-conserving current depositions (Esirkepov and Villasenor) cannot be used with the comoving PSATD algorithm");

            WARPX_ALWAYS_ASSERT_WITH_MESSAGE(v_galilean_is_zero,
                "charge-conserving current depositions (Esirkepov and Villasenor) cannot be used with the Galilean algorithm.");
        }

        WARPX_ALWAYS_ASSERT_WITH_MESSAGE(
            (current_deposition_algo != CurrentDepositionAlgo::Vay) ||
            v_galilean_is_zero,
            "Vay current deposition not implemented for Galilean algorithms"
        );

#   ifdef WARPX_DIM_RZ
        update_with_rho = true;
#   else
        if (m_v_galilean[0] == 0. && m_v_galilean[1] == 0. && m_v_galilean[2] == 0. &&
            m_v_comoving[0] == 0. && m_v_comoving[1] == 0. && m_v_comoving[2] == 0.) {
            update_with_rho = do_dive_cleaning; // standard PSATD
        }
        else {
            update_with_rho = true;  // Galilean PSATD or comoving PSATD
        }
#   endif

        // Overwrite update_with_rho with value set in input file
        pp_psatd.query("update_with_rho", update_with_rho);

        WARPX_ALWAYS_ASSERT_WITH_MESSAGE(
            (!do_dive_cleaning) || update_with_rho,
            "warpx.do_dive_cleaning = 1 not implemented with psatd.update_with_rho = 0"
        );

        WARPX_ALWAYS_ASSERT_WITH_MESSAGE(
            v_comoving_is_zero || update_with_rho,
            "psatd.update_with_rho must be equal to 1 for comoving PSATD"
        );

        if (do_multi_J)
        {
            WARPX_ALWAYS_ASSERT_WITH_MESSAGE(
                v_galilean_is_zero,
                "Multi-J algorithm not implemented with Galilean PSATD"
            );
        }

        if (J_in_time == JInTime::Linear)
        {
            WARPX_ALWAYS_ASSERT_WITH_MESSAGE(
                update_with_rho,
                "psatd.update_with_rho must be set to 1 when psatd.J_in_time=linear");

            WARPX_ALWAYS_ASSERT_WITH_MESSAGE(
                v_galilean_is_zero,
                "psatd.J_in_time=linear not implemented with Galilean PSATD");

            WARPX_ALWAYS_ASSERT_WITH_MESSAGE(
                v_comoving_is_zero,
                "psatd.J_in_time=linear not implemented with comoving PSATD");

            WARPX_ALWAYS_ASSERT_WITH_MESSAGE(
                !current_correction,
                "psatd.current_correction=1 not implemented with psatd.J_in_time=linear");

            WARPX_ALWAYS_ASSERT_WITH_MESSAGE(
                current_deposition_algo != CurrentDepositionAlgo::Vay,
                "algo.current_deposition=vay not implemented with psatd.J_in_time=linear");
        }

        for (int dir = 0; dir < AMREX_SPACEDIM; dir++)
        {
            if (WarpX::field_boundary_lo[dir] == FieldBoundaryType::Damped ||
                WarpX::field_boundary_hi[dir] == FieldBoundaryType::Damped ) {
                WARPX_ALWAYS_ASSERT_WITH_MESSAGE(
                    WarpX::field_boundary_lo[dir] == WarpX::field_boundary_hi[dir],
                    "field boundary in both lo and hi must be set to Damped for PSATD"
                );
            }
        }

        // Fill guard cells with backward FFTs in directions with field damping
        for (int dir = 0; dir < AMREX_SPACEDIM; dir++)
        {
            if (WarpX::field_boundary_lo[dir] == FieldBoundaryType::Damped ||
                WarpX::field_boundary_hi[dir] == FieldBoundaryType::Damped)
            {
                WarpX::m_fill_guards_fields[dir] = 1;
            }
        }

        // Without periodic single box, fill guard cells with backward FFTs,
        // with current correction or Vay deposition
        if (!fft_periodic_single_box)
        {
            if (current_correction ||
                current_deposition_algo == CurrentDepositionAlgo::Vay)
            {
                WarpX::m_fill_guards_current = amrex::IntVect(1);
            }
        }
    }

    if (electromagnetic_solver_id != ElectromagneticSolverAlgo::PSATD ) {
        for (int idim = 0; idim < AMREX_SPACEDIM; ++idim) {
            WARPX_ALWAYS_ASSERT_WITH_MESSAGE(
                (WarpX::field_boundary_lo[idim] != FieldBoundaryType::Damped) &&
                (WarpX::field_boundary_hi[idim] != FieldBoundaryType::Damped),
                "FieldBoundaryType::Damped is only supported for PSATD"
            );
        }
    }

    // for slice generation //
    {
        const ParmParse pp_slice("slice");
        amrex::Vector<Real> slice_lo(AMREX_SPACEDIM);
        amrex::Vector<Real> slice_hi(AMREX_SPACEDIM);
        Vector<int> slice_crse_ratio(AMREX_SPACEDIM);
        // set default slice_crse_ratio //
        for (int idim=0; idim < AMREX_SPACEDIM; ++idim )
        {
            slice_crse_ratio[idim] = 1;
        }
        utils::parser::queryArrWithParser(
        pp_slice, "dom_lo", slice_lo, 0, AMREX_SPACEDIM);
        utils::parser::queryArrWithParser(
        pp_slice, "dom_hi", slice_hi, 0, AMREX_SPACEDIM);
        utils::parser::queryArrWithParser(
        pp_slice, "coarsening_ratio",slice_crse_ratio,0,AMREX_SPACEDIM);
        utils::parser::queryWithParser(
        pp_slice, "plot_int",slice_plot_int);
        slice_realbox.setLo(slice_lo);
        slice_realbox.setHi(slice_hi);
        slice_cr_ratio = IntVect(AMREX_D_DECL(1,1,1));
        for (int idim = 0; idim < AMREX_SPACEDIM; ++idim)
        {
            if (slice_crse_ratio[idim] > 1 ) {
                slice_cr_ratio[idim] = slice_crse_ratio[idim];
            }
        }
    }
}

void
WarpX::BackwardCompatibility ()
{
    // Auxiliary variables
    int backward_int;
    bool backward_bool;
    std::string backward_str;
    amrex::Real backward_Real;

    const ParmParse pp_amr("amr");
    WARPX_ALWAYS_ASSERT_WITH_MESSAGE(
        !pp_amr.query("plot_int", backward_int),
        "amr.plot_int is not supported anymore. Please use the new syntax for diagnostics:\n"
        "diagnostics.diags_names = my_diag\n"
        "my_diag.intervals = 10\n"
        "for output every 10 iterations. See documentation for more information"
    );

    WARPX_ALWAYS_ASSERT_WITH_MESSAGE(
        !pp_amr.query("plot_file", backward_str),
        "amr.plot_file is not supported anymore. "
        "Please use the new syntax for diagnostics, see documentation."
    );

    const ParmParse pp_warpx("warpx");
    std::vector<std::string> backward_strings;
    WARPX_ALWAYS_ASSERT_WITH_MESSAGE(
        !pp_warpx.queryarr("fields_to_plot", backward_strings),
        "warpx.fields_to_plot is not supported anymore. "
        "Please use the new syntax for diagnostics, see documentation."
    );

    WARPX_ALWAYS_ASSERT_WITH_MESSAGE(
        !pp_warpx.query("plot_finepatch", backward_int),
        "warpx.plot_finepatch is not supported anymore. "
        "Please use the new syntax for diagnostics, see documentation."
    );

    WARPX_ALWAYS_ASSERT_WITH_MESSAGE(
        !pp_warpx.query("plot_crsepatch", backward_int),
        "warpx.plot_crsepatch is not supported anymore. "
        "Please use the new syntax for diagnostics, see documentation."
    );

    WARPX_ALWAYS_ASSERT_WITH_MESSAGE(
        !pp_warpx.queryarr("load_balance_int", backward_strings),
        "warpx.load_balance_int is no longer a valid option. "
        "Please use the renamed option algo.load_balance_intervals instead."
    );

    WARPX_ALWAYS_ASSERT_WITH_MESSAGE(
        !pp_warpx.queryarr("load_balance_intervals", backward_strings),
        "warpx.load_balance_intervals is no longer a valid option. "
        "Please use the renamed option algo.load_balance_intervals instead."
    );

    WARPX_ALWAYS_ASSERT_WITH_MESSAGE(
        !pp_warpx.query("load_balance_efficiency_ratio_threshold", backward_Real),
        "warpx.load_balance_efficiency_ratio_threshold is not supported anymore. "
        "Please use the renamed option algo.load_balance_efficiency_ratio_threshold."
    );

    WARPX_ALWAYS_ASSERT_WITH_MESSAGE(
        !pp_warpx.query("load_balance_with_sfc", backward_int),
        "warpx.load_balance_with_sfc is not supported anymore. "
        "Please use the renamed option algo.load_balance_with_sfc."
    );

    WARPX_ALWAYS_ASSERT_WITH_MESSAGE(
        !pp_warpx.query("load_balance_knapsack_factor", backward_Real),
        "warpx.load_balance_knapsack_factor is not supported anymore. "
        "Please use the renamed option algo.load_balance_knapsack_factor."
    );

    WARPX_ALWAYS_ASSERT_WITH_MESSAGE(
        !pp_warpx.queryarr("override_sync_int", backward_strings),
        "warpx.override_sync_int is no longer a valid option. "
        "Please use the renamed option warpx.override_sync_intervals instead."
    );

    WARPX_ALWAYS_ASSERT_WITH_MESSAGE(
        !pp_warpx.queryarr("sort_int", backward_strings),
        "warpx.sort_int is no longer a valid option. "
        "Please use the renamed option warpx.sort_intervals instead."
    );

    WARPX_ALWAYS_ASSERT_WITH_MESSAGE(
        !pp_warpx.query("do_nodal", backward_int),
        "warpx.do_nodal is not supported anymore. "
        "Please use the flag warpx.grid_type instead."
    );

    WARPX_ALWAYS_ASSERT_WITH_MESSAGE(
        !pp_warpx.query("use_kspace_filter", backward_int),
        "warpx.use_kspace_filter is not supported anymore. "
        "Please use the flag use_filter, see documentation."
    );

    WARPX_ALWAYS_ASSERT_WITH_MESSAGE(
        !pp_warpx.query("do_pml", backward_int),
        "do_pml is not supported anymore. Please use boundary.field_lo and boundary.field_hi"
        " to set the boundary conditions."
    );

    WARPX_ALWAYS_ASSERT_WITH_MESSAGE(
        !pp_warpx.query("serialize_ics", backward_bool),
        "warpx.serialize_ics is no longer a valid option. "
        "Please use the renamed option warpx.serialize_initial_conditions instead."
    );

    WARPX_ALWAYS_ASSERT_WITH_MESSAGE(
        !pp_warpx.query("do_back_transformed_diagnostics", backward_int),
        "Legacy back-transformed diagnostics are not supported anymore. "
        "Please use the new syntax for back-transformed diagnostics, see documentation."
    );

    WARPX_ALWAYS_ASSERT_WITH_MESSAGE(
        !pp_warpx.query("lab_data_directory", backward_str),
        "Legacy back-transformed diagnostics are not supported anymore. "
        "Please use the new syntax for back-transformed diagnostics, see documentation."
    );

    WARPX_ALWAYS_ASSERT_WITH_MESSAGE(
        !pp_warpx.query("num_snapshots_lab", backward_int),
        "Legacy back-transformed diagnostics are not supported anymore. "
        "Please use the new syntax for back-transformed diagnostics, see documentation."
    );

    WARPX_ALWAYS_ASSERT_WITH_MESSAGE(
        !pp_warpx.query("dt_snapshots_lab", backward_Real),
        "Legacy back-transformed diagnostics are not supported anymore. "
        "Please use the new syntax for back-transformed diagnostics, see documentation."
    );

    WARPX_ALWAYS_ASSERT_WITH_MESSAGE(
        !pp_warpx.query("dz_snapshots_lab", backward_Real),
        "Legacy back-transformed diagnostics are not supported anymore. "
        "Please use the new syntax for back-transformed diagnostics, see documentation."
    );

    WARPX_ALWAYS_ASSERT_WITH_MESSAGE(
        !pp_warpx.query("do_back_transformed_fields", backward_int),
        "Legacy back-transformed diagnostics are not supported anymore. "
        "Please use the new syntax for back-transformed diagnostics, see documentation."
    );

    WARPX_ALWAYS_ASSERT_WITH_MESSAGE(
        !pp_warpx.query("buffer_size", backward_int),
        "Legacy back-transformed diagnostics are not supported anymore. "
        "Please use the new syntax for back-transformed diagnostics, see documentation."
    );

    const ParmParse pp_slice("slice");

    WARPX_ALWAYS_ASSERT_WITH_MESSAGE(
        !pp_slice.query("num_slice_snapshots_lab", backward_int),
        "Legacy back-transformed diagnostics are not supported anymore. "
        "Please use the new syntax for back-transformed diagnostics, see documentation."
    );

    WARPX_ALWAYS_ASSERT_WITH_MESSAGE(
        !pp_slice.query("dt_slice_snapshots_lab", backward_Real),
        "Legacy back-transformed diagnostics are not supported anymore. "
        "Please use the new syntax for back-transformed diagnostics, see documentation."
    );

    WARPX_ALWAYS_ASSERT_WITH_MESSAGE(
        !pp_slice.query("particle_slice_width_lab", backward_Real),
        "Legacy back-transformed diagnostics are not supported anymore. "
        "Please use the new syntax for back-transformed diagnostics, see documentation."
    );

    const ParmParse pp_interpolation("interpolation");
    WARPX_ALWAYS_ASSERT_WITH_MESSAGE(
        !pp_interpolation.query("nox", backward_int) &&
        !pp_interpolation.query("noy", backward_int) &&
        !pp_interpolation.query("noz", backward_int),
        "interpolation.nox (as well as .noy, .noz) are not supported anymore."
        " Please use the new syntax algo.particle_shape instead"
    );

    const ParmParse pp_algo("algo");
    int backward_mw_solver;
    WARPX_ALWAYS_ASSERT_WITH_MESSAGE(
        !pp_algo.query("maxwell_fdtd_solver", backward_mw_solver),
        "algo.maxwell_fdtd_solver is not supported anymore. "
        "Please use the renamed option algo.maxwell_solver");

    const ParmParse pp_particles("particles");
    int nspecies;
    if (pp_particles.query("nspecies", nspecies)){
        ablastr::warn_manager::WMRecordWarning("Species",
            "particles.nspecies is ignored. Just use particles.species_names please.",
            ablastr::warn_manager::WarnPriority::low);
    }

    std::vector<std::string> backward_sp_names;
    pp_particles.queryarr("species_names", backward_sp_names);
    for(const std::string& speciesiter : backward_sp_names){
        const ParmParse pp_species(speciesiter);
        std::vector<amrex::Real> backward_vel;
        std::stringstream ssspecies;

        ssspecies << "'" << speciesiter << ".multiple_particles_vel_<x,y,z>'";
        ssspecies << " are not supported anymore. ";
        ssspecies << "Please use the renamed variables ";
        ssspecies << "'" << speciesiter << ".multiple_particles_u<x,y,z>' .";
        WARPX_ALWAYS_ASSERT_WITH_MESSAGE(
            !pp_species.queryarr("multiple_particles_vel_x", backward_vel) &&
            !pp_species.queryarr("multiple_particles_vel_y", backward_vel) &&
            !pp_species.queryarr("multiple_particles_vel_z", backward_vel),
            ssspecies.str());

        ssspecies.str("");
        ssspecies.clear();
        ssspecies << "'" << speciesiter << ".single_particle_vel'";
        ssspecies << " is not supported anymore. ";
        ssspecies << "Please use the renamed variable ";
        ssspecies << "'" << speciesiter << ".single_particle_u' .";
        WARPX_ALWAYS_ASSERT_WITH_MESSAGE(
            !pp_species.queryarr("single_particle_vel", backward_vel),
            ssspecies.str());
    }

    const ParmParse pp_collisions("collisions");
    int ncollisions;
    if (pp_collisions.query("ncollisions", ncollisions)){
        ablastr::warn_manager::WMRecordWarning("Collisions",
            "collisions.ncollisions is ignored. Just use particles.collision_names please.",
            ablastr::warn_manager::WarnPriority::low);
    }

    const ParmParse pp_lasers("lasers");
    int nlasers;
    if (pp_lasers.query("nlasers", nlasers)){
        ablastr::warn_manager::WMRecordWarning("Laser",
            "lasers.nlasers is ignored. Just use lasers.names please.",
            ablastr::warn_manager::WarnPriority::low);
    }
}

// This is a virtual function.
void
WarpX::MakeNewLevelFromScratch (int lev, Real time, const BoxArray& new_grids,
                                const DistributionMapping& new_dmap)
{
    AllocLevelData(lev, new_grids, new_dmap);
    InitLevelData(lev, time);
}

// This is a virtual function.
void
WarpX::MakeNewLevelFromCoarse (int /*lev*/, amrex::Real /*time*/, const amrex::BoxArray& /*ba*/,
                                         const amrex::DistributionMapping& /*dm*/)
{
    WARPX_ABORT_WITH_MESSAGE("MakeNewLevelFromCoarse: To be implemented");
}

void
WarpX::ClearLevel (int lev)
{
    for (int i = 0; i < 3; ++i) {
        Efield_aux[lev][i].reset();
        Bfield_aux[lev][i].reset();

        current_fp[lev][i].reset();
        Efield_fp [lev][i].reset();
        Bfield_fp [lev][i].reset();

        current_store[lev][i].reset();

        if (do_current_centering)
        {
            current_fp_nodal[lev][i].reset();
        }

        if (WarpX::current_deposition_algo == CurrentDepositionAlgo::Vay)
        {
            current_fp_vay[lev][i].reset();
        }

        if (electrostatic_solver_id == ElectrostaticSolverAlgo::LabFrameElectroMagnetostatic)
        {
            vector_potential_fp_nodal[lev][i].reset();
            vector_potential_grad_buf_e_stag[lev][i].reset();
            vector_potential_grad_buf_b_stag[lev][i].reset();
        }

        current_cp[lev][i].reset();
        Efield_cp [lev][i].reset();
        Bfield_cp [lev][i].reset();

        Efield_cax[lev][i].reset();
        Bfield_cax[lev][i].reset();
        current_buf[lev][i].reset();
    }

    if (WarpX::electromagnetic_solver_id == ElectromagneticSolverAlgo::HybridPIC)
    {
        m_hybrid_pic_model->ClearLevel(lev);
    }

    charge_buf[lev].reset();

    current_buffer_masks[lev].reset();
    gather_buffer_masks[lev].reset();

    F_fp  [lev].reset();
    G_fp  [lev].reset();
    rho_fp[lev].reset();
    phi_fp[lev].reset();
    F_cp  [lev].reset();
    G_cp  [lev].reset();
    rho_cp[lev].reset();

#ifdef WARPX_USE_PSATD
    if (WarpX::electromagnetic_solver_id == ElectromagneticSolverAlgo::PSATD) {
        spectral_solver_fp[lev].reset();
        spectral_solver_cp[lev].reset();
    }
#endif

    costs[lev].reset();
    load_balance_efficiency[lev] = -1;
}

void
WarpX::AllocLevelData (int lev, const BoxArray& ba, const DistributionMapping& dm)
{
    const bool aux_is_nodal = (field_gathering_algo == GatheringAlgo::MomentumConserving);

#if   defined(WARPX_DIM_1D_Z)
    const amrex::RealVect dx(WarpX::CellSize(lev)[2]);
#elif   defined(WARPX_DIM_XZ) || defined(WARPX_DIM_RZ)
    const amrex::RealVect dx = {WarpX::CellSize(lev)[0], WarpX::CellSize(lev)[2]};
#elif defined(WARPX_DIM_3D)
    const amrex::RealVect dx = {WarpX::CellSize(lev)[0], WarpX::CellSize(lev)[1], WarpX::CellSize(lev)[2]};
#endif

    // Initialize filter before guard cells manager
    // (needs info on length of filter's stencil)
    if (use_filter)
    {
        InitFilter();
    }

    guard_cells.Init(
        dt[lev],
        dx,
        do_subcycling,
        WarpX::use_fdtd_nci_corr,
        grid_type,
        do_moving_window,
        moving_window_dir,
        WarpX::nox,
        nox_fft, noy_fft, noz_fft,
        NCIGodfreyFilter::m_stencil_width,
        electromagnetic_solver_id,
        maxLevel(),
        WarpX::m_v_galilean,
        WarpX::m_v_comoving,
        safe_guard_cells,
        WarpX::do_multi_J,
        WarpX::fft_do_time_averaging,
        WarpX::isAnyBoundaryPML(),
        WarpX::do_pml_in_domain,
        WarpX::pml_ncell,
        this->refRatio(),
        use_filter,
        bilinear_filter.stencil_length_each_dir);


#ifdef AMREX_USE_EB
        int max_guard = guard_cells.ng_FieldSolver.max();
        m_field_factory[lev] = amrex::makeEBFabFactory(Geom(lev), ba, dm,
                                                       {max_guard, max_guard, max_guard},
                                                       amrex::EBSupport::full);
#else
        m_field_factory[lev] = std::make_unique<FArrayBoxFactory>();
#endif


    if (mypc->nSpeciesDepositOnMainGrid() && n_current_deposition_buffer == 0) {
        n_current_deposition_buffer = 1;
        // This forces the allocation of buffers and allows the code associated
        // with buffers to run. But the buffer size of `1` is in fact not used,
        // `deposit_on_main_grid` forces all particles (whether or not they
        // are in buffers) to deposition on the main grid.
    }

    if (n_current_deposition_buffer < 0) {
        n_current_deposition_buffer = guard_cells.ng_alloc_J.max();
    }
    if (n_field_gather_buffer < 0) {
        // Field gather buffer should be larger than current deposition buffers
        n_field_gather_buffer = n_current_deposition_buffer + 1;
    }

    AllocLevelMFs(lev, ba, dm, guard_cells.ng_alloc_EB, guard_cells.ng_alloc_J,
                  guard_cells.ng_alloc_Rho, guard_cells.ng_alloc_F, guard_cells.ng_alloc_G, aux_is_nodal);

    if (evolve_scheme == EvolveScheme::ImplicitPicard ||
        evolve_scheme == EvolveScheme::SemiImplicitPicard) {
        EvolveImplicitPicardInit(lev);
    }

    m_accelerator_lattice[lev] = std::make_unique<AcceleratorLattice>();
    m_accelerator_lattice[lev]->InitElementFinder(lev, ba, dm);

}

void
WarpX::AllocLevelMFs (int lev, const BoxArray& ba, const DistributionMapping& dm,
                      const IntVect& ngEB, IntVect& ngJ, const IntVect& ngRho,
                      const IntVect& ngF, const IntVect& ngG, const bool aux_is_nodal)
{
    // Declare nodal flags
    IntVect Ex_nodal_flag, Ey_nodal_flag, Ez_nodal_flag;
    IntVect Bx_nodal_flag, By_nodal_flag, Bz_nodal_flag;
    IntVect jx_nodal_flag, jy_nodal_flag, jz_nodal_flag;
    IntVect rho_nodal_flag;
    IntVect phi_nodal_flag;
    amrex::IntVect F_nodal_flag, G_nodal_flag;

    // Set nodal flags
#if   defined(WARPX_DIM_1D_Z)
    // AMReX convention: x = missing dimension, y = missing dimension, z = only dimension
    Ex_nodal_flag = IntVect(1);
    Ey_nodal_flag = IntVect(1);
    Ez_nodal_flag = IntVect(0);
    Bx_nodal_flag = IntVect(0);
    By_nodal_flag = IntVect(0);
    Bz_nodal_flag = IntVect(1);
    jx_nodal_flag = IntVect(1);
    jy_nodal_flag = IntVect(1);
    jz_nodal_flag = IntVect(0);
#elif   defined(WARPX_DIM_XZ) || defined(WARPX_DIM_RZ)
    // AMReX convention: x = first dimension, y = missing dimension, z = second dimension
    Ex_nodal_flag = IntVect(0,1);
    Ey_nodal_flag = IntVect(1,1);
    Ez_nodal_flag = IntVect(1,0);
    Bx_nodal_flag = IntVect(1,0);
    By_nodal_flag = IntVect(0,0);
    Bz_nodal_flag = IntVect(0,1);
    jx_nodal_flag = IntVect(0,1);
    jy_nodal_flag = IntVect(1,1);
    jz_nodal_flag = IntVect(1,0);
#elif defined(WARPX_DIM_3D)
    Ex_nodal_flag = IntVect(0,1,1);
    Ey_nodal_flag = IntVect(1,0,1);
    Ez_nodal_flag = IntVect(1,1,0);
    Bx_nodal_flag = IntVect(1,0,0);
    By_nodal_flag = IntVect(0,1,0);
    Bz_nodal_flag = IntVect(0,0,1);
    jx_nodal_flag = IntVect(0,1,1);
    jy_nodal_flag = IntVect(1,0,1);
    jz_nodal_flag = IntVect(1,1,0);
#endif
    if (electrostatic_solver_id == ElectrostaticSolverAlgo::LabFrameElectroMagnetostatic)
    {
        jx_nodal_flag  = IntVect::TheNodeVector();
        jy_nodal_flag  = IntVect::TheNodeVector();
        jz_nodal_flag  = IntVect::TheNodeVector();
        ngJ = ngRho;
    }
    rho_nodal_flag = IntVect( AMREX_D_DECL(1,1,1) );
    phi_nodal_flag = IntVect::TheNodeVector();
    F_nodal_flag = amrex::IntVect::TheNodeVector();
    G_nodal_flag = amrex::IntVect::TheCellVector();

    // Overwrite nodal flags if necessary
    if (grid_type == GridType::Collocated) {
        Ex_nodal_flag  = IntVect::TheNodeVector();
        Ey_nodal_flag  = IntVect::TheNodeVector();
        Ez_nodal_flag  = IntVect::TheNodeVector();
        Bx_nodal_flag  = IntVect::TheNodeVector();
        By_nodal_flag  = IntVect::TheNodeVector();
        Bz_nodal_flag  = IntVect::TheNodeVector();
        jx_nodal_flag  = IntVect::TheNodeVector();
        jy_nodal_flag  = IntVect::TheNodeVector();
        jz_nodal_flag  = IntVect::TheNodeVector();
        rho_nodal_flag = IntVect::TheNodeVector();
        G_nodal_flag = amrex::IntVect::TheNodeVector();
    }
#ifdef WARPX_DIM_RZ
    if (WarpX::electromagnetic_solver_id == ElectromagneticSolverAlgo::PSATD) {
        // Force cell-centered IndexType in r and z
        Ex_nodal_flag  = IntVect::TheCellVector();
        Ey_nodal_flag  = IntVect::TheCellVector();
        Ez_nodal_flag  = IntVect::TheCellVector();
        Bx_nodal_flag  = IntVect::TheCellVector();
        By_nodal_flag  = IntVect::TheCellVector();
        Bz_nodal_flag  = IntVect::TheCellVector();
        jx_nodal_flag  = IntVect::TheCellVector();
        jy_nodal_flag  = IntVect::TheCellVector();
        jz_nodal_flag  = IntVect::TheCellVector();
        rho_nodal_flag = IntVect::TheCellVector();
        F_nodal_flag = IntVect::TheCellVector();
        G_nodal_flag = IntVect::TheCellVector();
    }

    // With RZ multimode, there is a real and imaginary component
    // for each mode, except mode 0 which is purely real
    // Component 0 is mode 0.
    // Odd components are the real parts.
    // Even components are the imaginary parts.
    ncomps = n_rz_azimuthal_modes*2 - 1;
#endif

    // Set global rho nodal flag to know about rho index type when rho MultiFab is not allocated
    m_rho_nodal_flag = rho_nodal_flag;

    //
    // The fine patch
    //
    const std::array<Real,3> dx = CellSize(lev);

    AllocInitMultiFab(Bfield_fp[lev][0], amrex::convert(ba, Bx_nodal_flag), dm, ncomps, ngEB, lev, "Bfield_fp[x]", 0.0_rt);
    AllocInitMultiFab(Bfield_fp[lev][1], amrex::convert(ba, By_nodal_flag), dm, ncomps, ngEB, lev, "Bfield_fp[y]", 0.0_rt);
    AllocInitMultiFab(Bfield_fp[lev][2], amrex::convert(ba, Bz_nodal_flag), dm, ncomps, ngEB, lev, "Bfield_fp[z]", 0.0_rt);

    AllocInitMultiFab(Efield_fp[lev][0], amrex::convert(ba, Ex_nodal_flag), dm, ncomps, ngEB, lev, "Efield_fp[x]", 0.0_rt);
    AllocInitMultiFab(Efield_fp[lev][1], amrex::convert(ba, Ey_nodal_flag), dm, ncomps, ngEB, lev, "Efield_fp[y]", 0.0_rt);
    AllocInitMultiFab(Efield_fp[lev][2], amrex::convert(ba, Ez_nodal_flag), dm, ncomps, ngEB, lev, "Efield_fp[z]", 0.0_rt);

    AllocInitMultiFab(current_fp[lev][0], amrex::convert(ba, jx_nodal_flag), dm, ncomps, ngJ, lev, "current_fp[x]", 0.0_rt);
    AllocInitMultiFab(current_fp[lev][1], amrex::convert(ba, jy_nodal_flag), dm, ncomps, ngJ, lev, "current_fp[y]", 0.0_rt);
    AllocInitMultiFab(current_fp[lev][2], amrex::convert(ba, jz_nodal_flag), dm, ncomps, ngJ, lev, "current_fp[z]", 0.0_rt);

    // Match external field MultiFabs to fine patch
    if (m_p_ext_field_params->B_ext_grid_type == ExternalFieldType::read_from_file) {
        AllocInitMultiFab(Bfield_fp_external[lev][0], amrex::convert(ba, Bx_nodal_flag), dm, ncomps, ngEB, lev, "Bfield_fp_external[x]", 0.0_rt);
        AllocInitMultiFab(Bfield_fp_external[lev][1], amrex::convert(ba, By_nodal_flag), dm, ncomps, ngEB, lev, "Bfield_fp_external[y]", 0.0_rt);
        AllocInitMultiFab(Bfield_fp_external[lev][2], amrex::convert(ba, Bz_nodal_flag), dm, ncomps, ngEB, lev, "Bfield_fp_external[z]", 0.0_rt);
    }
    if (m_p_ext_field_params->E_ext_grid_type == ExternalFieldType::read_from_file) {
        AllocInitMultiFab(Efield_fp_external[lev][0], amrex::convert(ba, Ex_nodal_flag), dm, ncomps, ngEB, lev, "Efield_fp_external[x]", 0.0_rt);
        AllocInitMultiFab(Efield_fp_external[lev][1], amrex::convert(ba, Ey_nodal_flag), dm, ncomps, ngEB, lev, "Efield_fp_external[y]", 0.0_rt);
        AllocInitMultiFab(Efield_fp_external[lev][2], amrex::convert(ba, Ez_nodal_flag), dm, ncomps, ngEB, lev, "Efield_fp_external[z]", 0.0_rt);
    }

    if (do_current_centering)
    {
        amrex::BoxArray const& nodal_ba = amrex::convert(ba, amrex::IntVect::TheNodeVector());
        AllocInitMultiFab(current_fp_nodal[lev][0], nodal_ba, dm, ncomps, ngJ, lev, "current_fp_nodal[x]", 0.0_rt);
        AllocInitMultiFab(current_fp_nodal[lev][1], nodal_ba, dm, ncomps, ngJ, lev, "current_fp_nodal[y]", 0.0_rt);
        AllocInitMultiFab(current_fp_nodal[lev][2], nodal_ba, dm, ncomps, ngJ, lev, "current_fp_nodal[z]", 0.0_rt);
    }

    if (WarpX::current_deposition_algo == CurrentDepositionAlgo::Vay)
    {
        AllocInitMultiFab(current_fp_vay[lev][0], amrex::convert(ba, rho_nodal_flag), dm, ncomps, ngJ, lev, "current_fp_vay[x]", 0.0_rt);
        AllocInitMultiFab(current_fp_vay[lev][1], amrex::convert(ba, rho_nodal_flag), dm, ncomps, ngJ, lev, "current_fp_vay[y]", 0.0_rt);
        AllocInitMultiFab(current_fp_vay[lev][2], amrex::convert(ba, rho_nodal_flag), dm, ncomps, ngJ, lev, "current_fp_vay[z]", 0.0_rt);
    }

    if (electrostatic_solver_id == ElectrostaticSolverAlgo::LabFrameElectroMagnetostatic)
    {
        AllocInitMultiFab(vector_potential_fp_nodal[lev][0], amrex::convert(ba, rho_nodal_flag),
            dm, ncomps, ngRho, lev, "vector_potential_fp_nodal[x]", 0.0_rt);
        AllocInitMultiFab(vector_potential_fp_nodal[lev][1], amrex::convert(ba, rho_nodal_flag),
            dm, ncomps, ngRho, lev, "vector_potential_fp_nodal[y]", 0.0_rt);
        AllocInitMultiFab(vector_potential_fp_nodal[lev][2], amrex::convert(ba, rho_nodal_flag),
            dm, ncomps, ngRho, lev, "vector_potential_fp_nodal[z]", 0.0_rt);

        AllocInitMultiFab(vector_potential_grad_buf_e_stag[lev][0], amrex::convert(ba, Ex_nodal_flag),
            dm, ncomps, ngEB, lev, "vector_potential_grad_buf_e_stag[x]", 0.0_rt);
        AllocInitMultiFab(vector_potential_grad_buf_e_stag[lev][1], amrex::convert(ba, Ey_nodal_flag),
            dm, ncomps, ngEB, lev, "vector_potential_grad_buf_e_stag[y]", 0.0_rt);
        AllocInitMultiFab(vector_potential_grad_buf_e_stag[lev][2], amrex::convert(ba, Ez_nodal_flag),
            dm, ncomps, ngEB, lev, "vector_potential_grad_buf_e_stag[z]", 0.0_rt);

        AllocInitMultiFab(vector_potential_grad_buf_b_stag[lev][0], amrex::convert(ba, Bx_nodal_flag),
            dm, ncomps, ngEB, lev, "vector_potential_grad_buf_b_stag[x]", 0.0_rt);
        AllocInitMultiFab(vector_potential_grad_buf_b_stag[lev][1], amrex::convert(ba, By_nodal_flag),
            dm, ncomps, ngEB, lev, "vector_potential_grad_buf_b_stag[y]", 0.0_rt);
        AllocInitMultiFab(vector_potential_grad_buf_b_stag[lev][2], amrex::convert(ba, Bz_nodal_flag),
            dm, ncomps, ngEB, lev, "vector_potential_grad_buf_b_stag[z]", 0.0_rt);
    }

    // Allocate extra multifabs needed by the kinetic-fluid hybrid algorithm.
    if (WarpX::electromagnetic_solver_id == ElectromagneticSolverAlgo::HybridPIC)
    {
        m_hybrid_pic_model->AllocateLevelMFs(
            lev, ba, dm, ncomps, ngJ, ngRho, jx_nodal_flag, jy_nodal_flag,
            jz_nodal_flag, rho_nodal_flag
        );
    }

    // Allocate extra multifabs needed for fluids
    if (do_fluid_species) {
        myfl->AllocateLevelMFs(lev, ba, dm);
        auto & warpx = GetInstance();
        const amrex::Real cur_time = warpx.gett_new(lev);
        myfl->InitData(lev, geom[lev].Domain(),cur_time);
    }

    if (fft_do_time_averaging)
    {
        AllocInitMultiFab(Bfield_avg_fp[lev][0], amrex::convert(ba, Bx_nodal_flag), dm, ncomps, ngEB, lev, "Bfield_avg_fp[x]", 0.0_rt);
        AllocInitMultiFab(Bfield_avg_fp[lev][1], amrex::convert(ba, By_nodal_flag), dm, ncomps, ngEB, lev, "Bfield_avg_fp[y]", 0.0_rt);
        AllocInitMultiFab(Bfield_avg_fp[lev][2], amrex::convert(ba, Bz_nodal_flag), dm, ncomps, ngEB, lev, "Bfield_avg_fp[z]", 0.0_rt);

        AllocInitMultiFab(Efield_avg_fp[lev][0], amrex::convert(ba, Ex_nodal_flag), dm, ncomps, ngEB, lev, "Efield_avg_fp[x]", 0.0_rt);
        AllocInitMultiFab(Efield_avg_fp[lev][1], amrex::convert(ba, Ey_nodal_flag), dm, ncomps, ngEB, lev, "Efield_avg_fp[y]", 0.0_rt);
        AllocInitMultiFab(Efield_avg_fp[lev][2], amrex::convert(ba, Ez_nodal_flag), dm, ncomps, ngEB, lev, "Efield_avg_fp[z]", 0.0_rt);
    }

#ifdef AMREX_USE_EB
    constexpr int nc_ls = 1;
    amrex::IntVect ng_ls(2);
    AllocInitMultiFab(m_distance_to_eb[lev], amrex::convert(ba, IntVect::TheNodeVector()), dm, nc_ls, ng_ls, lev, "m_distance_to_eb");

    // EB info are needed only at the finest level
    if (lev == maxLevel())
    {
        if (WarpX::electromagnetic_solver_id != ElectromagneticSolverAlgo::PSATD) {
            AllocInitMultiFab(m_edge_lengths[lev][0], amrex::convert(ba, Ex_nodal_flag), dm, ncomps, guard_cells.ng_FieldSolver, lev, "m_edge_lengths[x]");
            AllocInitMultiFab(m_edge_lengths[lev][1], amrex::convert(ba, Ey_nodal_flag), dm, ncomps, guard_cells.ng_FieldSolver, lev, "m_edge_lengths[y]");
            AllocInitMultiFab(m_edge_lengths[lev][2], amrex::convert(ba, Ez_nodal_flag), dm, ncomps, guard_cells.ng_FieldSolver, lev, "m_edge_lengths[z]");
            AllocInitMultiFab(m_face_areas[lev][0], amrex::convert(ba, Bx_nodal_flag), dm, ncomps, guard_cells.ng_FieldSolver, lev, "m_face_areas[x]");
            AllocInitMultiFab(m_face_areas[lev][1], amrex::convert(ba, By_nodal_flag), dm, ncomps, guard_cells.ng_FieldSolver, lev, "m_face_areas[y]");
            AllocInitMultiFab(m_face_areas[lev][2], amrex::convert(ba, Bz_nodal_flag), dm, ncomps, guard_cells.ng_FieldSolver, lev, "m_face_areas[z]");
        }
        if(WarpX::electromagnetic_solver_id == ElectromagneticSolverAlgo::ECT) {
            AllocInitMultiFab(m_edge_lengths[lev][0], amrex::convert(ba, Ex_nodal_flag), dm, ncomps, guard_cells.ng_FieldSolver, lev, "m_edge_lengths[x]");
            AllocInitMultiFab(m_edge_lengths[lev][1], amrex::convert(ba, Ey_nodal_flag), dm, ncomps, guard_cells.ng_FieldSolver, lev, "m_edge_lengths[y]");
            AllocInitMultiFab(m_edge_lengths[lev][2], amrex::convert(ba, Ez_nodal_flag), dm, ncomps, guard_cells.ng_FieldSolver, lev, "m_edge_lengths[z]");
            AllocInitMultiFab(m_face_areas[lev][0], amrex::convert(ba, Bx_nodal_flag), dm, ncomps, guard_cells.ng_FieldSolver, lev, "m_face_areas[x]");
            AllocInitMultiFab(m_face_areas[lev][1], amrex::convert(ba, By_nodal_flag), dm, ncomps, guard_cells.ng_FieldSolver, lev, "m_face_areas[y]");
            AllocInitMultiFab(m_face_areas[lev][2], amrex::convert(ba, Bz_nodal_flag), dm, ncomps, guard_cells.ng_FieldSolver, lev, "m_face_areas[z]");
            AllocInitMultiFab(m_flag_info_face[lev][0], amrex::convert(ba, Bx_nodal_flag), dm, ncomps, guard_cells.ng_FieldSolver, lev, "m_flag_info_face[x]");
            AllocInitMultiFab(m_flag_info_face[lev][1], amrex::convert(ba, By_nodal_flag), dm, ncomps, guard_cells.ng_FieldSolver, lev, "m_flag_info_face[y]");
            AllocInitMultiFab(m_flag_info_face[lev][2], amrex::convert(ba, Bz_nodal_flag), dm, ncomps, guard_cells.ng_FieldSolver, lev, "m_flag_info_face[z]");
            AllocInitMultiFab(m_flag_ext_face[lev][0], amrex::convert(ba, Bx_nodal_flag), dm, ncomps, guard_cells.ng_FieldSolver, lev, "m_flag_ext_face[x]");
            AllocInitMultiFab(m_flag_ext_face[lev][1], amrex::convert(ba, By_nodal_flag), dm, ncomps, guard_cells.ng_FieldSolver, lev, "m_flag_ext_face[y]");
            AllocInitMultiFab(m_flag_ext_face[lev][2], amrex::convert(ba, Bz_nodal_flag), dm, ncomps, guard_cells.ng_FieldSolver, lev, "m_flag_ext_face[z]");
            AllocInitMultiFab(m_area_mod[lev][0], amrex::convert(ba, Bx_nodal_flag), dm, ncomps, guard_cells.ng_FieldSolver, lev, "m_area_mod[x]");
            AllocInitMultiFab(m_area_mod[lev][1], amrex::convert(ba, By_nodal_flag), dm, ncomps, guard_cells.ng_FieldSolver, lev, "m_area_mod[y]");
            AllocInitMultiFab(m_area_mod[lev][2], amrex::convert(ba, Bz_nodal_flag), dm, ncomps, guard_cells.ng_FieldSolver, lev, "m_area_mod[z]");
            m_borrowing[lev][0] = std::make_unique<amrex::LayoutData<FaceInfoBox>>(amrex::convert(ba, Bx_nodal_flag), dm);
            m_borrowing[lev][1] = std::make_unique<amrex::LayoutData<FaceInfoBox>>(amrex::convert(ba, By_nodal_flag), dm);
            m_borrowing[lev][2] = std::make_unique<amrex::LayoutData<FaceInfoBox>>(amrex::convert(ba, Bz_nodal_flag), dm);
            AllocInitMultiFab(Venl[lev][0], amrex::convert(ba, Bx_nodal_flag), dm, ncomps, guard_cells.ng_FieldSolver, lev, "Venl[x]");
            AllocInitMultiFab(Venl[lev][1], amrex::convert(ba, By_nodal_flag), dm, ncomps, guard_cells.ng_FieldSolver, lev, "Venl[y]");
            AllocInitMultiFab(Venl[lev][2], amrex::convert(ba, Bz_nodal_flag), dm, ncomps, guard_cells.ng_FieldSolver, lev, "Venl[z]");

            AllocInitMultiFab(ECTRhofield[lev][0], amrex::convert(ba, Bx_nodal_flag), dm, ncomps, guard_cells.ng_FieldSolver, lev, "ECTRhofield[x]", 0.0_rt);
            AllocInitMultiFab(ECTRhofield[lev][1], amrex::convert(ba, By_nodal_flag), dm, ncomps, guard_cells.ng_FieldSolver, lev, "ECTRhofield[y]", 0.0_rt);
            AllocInitMultiFab(ECTRhofield[lev][2], amrex::convert(ba, Bz_nodal_flag), dm, ncomps, guard_cells.ng_FieldSolver, lev, "ECTRhofield[z]", 0.0_rt);
        }
    }
#endif

    int rho_ncomps = 0;
    if( (electrostatic_solver_id == ElectrostaticSolverAlgo::LabFrame) ||
        (electrostatic_solver_id == ElectrostaticSolverAlgo::LabFrameElectroMagnetostatic) ||
        (electromagnetic_solver_id == ElectromagneticSolverAlgo::HybridPIC) ) {
        rho_ncomps = ncomps;
    }
    if (do_dive_cleaning) {
        rho_ncomps = 2*ncomps;
    }
    if (WarpX::electromagnetic_solver_id == ElectromagneticSolverAlgo::PSATD) {
        if (do_dive_cleaning || update_with_rho || current_correction) {
            // For the multi-J algorithm we can allocate only one rho component (no distinction between old and new)
            rho_ncomps = (WarpX::do_multi_J) ? ncomps : 2*ncomps;
        }
    }
    if (rho_ncomps > 0)
    {
        AllocInitMultiFab(rho_fp[lev], amrex::convert(ba, rho_nodal_flag), dm, rho_ncomps, ngRho, lev, "rho_fp", 0.0_rt);
    }

    if (electrostatic_solver_id == ElectrostaticSolverAlgo::LabFrame ||
        electrostatic_solver_id == ElectrostaticSolverAlgo::LabFrameElectroMagnetostatic)
    {
        const IntVect ngPhi = IntVect( AMREX_D_DECL(1,1,1) );
        AllocInitMultiFab(phi_fp[lev], amrex::convert(ba, phi_nodal_flag), dm, ncomps, ngPhi, lev, "phi_fp", 0.0_rt);
    }

    if (do_subcycling == 1 && lev == 0)
    {
        AllocInitMultiFab(current_store[lev][0], amrex::convert(ba,jx_nodal_flag),dm,ncomps,ngJ,lev, "current_store[x]");
        AllocInitMultiFab(current_store[lev][1], amrex::convert(ba,jy_nodal_flag),dm,ncomps,ngJ,lev, "current_store[y]");
        AllocInitMultiFab(current_store[lev][2], amrex::convert(ba,jz_nodal_flag),dm,ncomps,ngJ,lev, "current_store[z]");
    }

    if (do_dive_cleaning)
    {
        AllocInitMultiFab(F_fp[lev], amrex::convert(ba, F_nodal_flag), dm, ncomps, ngF, lev, "F_fp", 0.0_rt);
    }

    if (do_divb_cleaning)
    {
        AllocInitMultiFab(G_fp[lev], amrex::convert(ba, G_nodal_flag), dm, ncomps, ngG, lev, "G_fp", 0.0_rt);
    }

    if (WarpX::electromagnetic_solver_id == ElectromagneticSolverAlgo::PSATD)
    {
        // Allocate and initialize the spectral solver
#ifndef WARPX_USE_PSATD
        WARPX_ALWAYS_ASSERT_WITH_MESSAGE( false,
            "WarpX::AllocLevelMFs: PSATD solver requires WarpX build with spectral solver support.");
#else

        // Check whether the option periodic, single box is valid here
        if (fft_periodic_single_box) {
#   ifdef WARPX_DIM_RZ
            WARPX_ALWAYS_ASSERT_WITH_MESSAGE(
                geom[0].isPeriodic(1)          // domain is periodic in z
                && ba.size() == 1 && lev == 0, // domain is decomposed in a single box
                "The option `psatd.periodic_single_box_fft` can only be used for a periodic domain, decomposed in a single box");
#   else
            WARPX_ALWAYS_ASSERT_WITH_MESSAGE(
                geom[0].isAllPeriodic()        // domain is periodic in all directions
                && ba.size() == 1 && lev == 0, // domain is decomposed in a single box
                "The option `psatd.periodic_single_box_fft` can only be used for a periodic domain, decomposed in a single box");
#   endif
        }
        // Get the cell-centered box
        BoxArray realspace_ba = ba;  // Copy box
        realspace_ba.enclosedCells(); // Make it cell-centered
        // Define spectral solver
#   ifdef WARPX_DIM_RZ
        if ( !fft_periodic_single_box ) {
            realspace_ba.grow(1, ngEB[1]); // add guard cells only in z
        }
        if (field_boundary_hi[0] == FieldBoundaryType::PML && !do_pml_in_domain) {
            // Extend region that is solved for to include the guard cells
            // which is where the PML boundary is applied.
            realspace_ba.growHi(0, pml_ncell);
        }
        AllocLevelSpectralSolverRZ(spectral_solver_fp,
                                   lev,
                                   realspace_ba,
                                   dm,
                                   dx);
#   else
        if ( !fft_periodic_single_box ) {
            realspace_ba.grow(ngEB);   // add guard cells
        }
        bool const pml_flag_false = false;
        AllocLevelSpectralSolver(spectral_solver_fp,
                                 lev,
                                 realspace_ba,
                                 dm,
                                 dx,
                                 pml_flag_false);
#   endif
#endif
    } // ElectromagneticSolverAlgo::PSATD
    else {
        m_fdtd_solver_fp[lev] = std::make_unique<FiniteDifferenceSolver>(electromagnetic_solver_id, dx, grid_type);
    }

    //
    // The Aux patch (i.e., the full solution)
    //
    if (aux_is_nodal and grid_type != GridType::Collocated)
    {
        // Create aux multifabs on Nodal Box Array
        BoxArray const nba = amrex::convert(ba,IntVect::TheNodeVector());

        AllocInitMultiFab(Bfield_aux[lev][0], nba, dm, ncomps, ngEB, lev, "Bfield_aux[x]", 0.0_rt);
        AllocInitMultiFab(Bfield_aux[lev][1], nba, dm, ncomps, ngEB, lev, "Bfield_aux[y]", 0.0_rt);
        AllocInitMultiFab(Bfield_aux[lev][2], nba, dm, ncomps, ngEB, lev, "Bfield_aux[z]", 0.0_rt);

        AllocInitMultiFab(Efield_aux[lev][0], nba, dm, ncomps, ngEB, lev, "Efield_aux[x]", 0.0_rt);
        AllocInitMultiFab(Efield_aux[lev][1], nba, dm, ncomps, ngEB, lev, "Efield_aux[y]", 0.0_rt);
        AllocInitMultiFab(Efield_aux[lev][2], nba, dm, ncomps, ngEB, lev, "Efield_aux[z]", 0.0_rt);
    } else if (lev == 0) {
        if (!WarpX::fft_do_time_averaging) {
            // In this case, the aux grid is simply an alias of the fp grid
            AliasInitMultiFab(Efield_aux[lev][0], *Efield_fp[lev][0], 0, ncomps, lev, "Efield_aux[x]", 0.0_rt);
            AliasInitMultiFab(Efield_aux[lev][1], *Efield_fp[lev][1], 0, ncomps, lev, "Efield_aux[y]", 0.0_rt);
            AliasInitMultiFab(Efield_aux[lev][2], *Efield_fp[lev][2], 0, ncomps, lev, "Efield_aux[z]", 0.0_rt);

            AliasInitMultiFab(Bfield_aux[lev][0], *Bfield_fp[lev][0], 0, ncomps, lev, "Bfield_aux[x]", 0.0_rt);
            AliasInitMultiFab(Bfield_aux[lev][1], *Bfield_fp[lev][1], 0, ncomps, lev, "Bfield_aux[y]", 0.0_rt);
            AliasInitMultiFab(Bfield_aux[lev][2], *Bfield_fp[lev][2], 0, ncomps, lev, "Bfield_aux[z]", 0.0_rt);
        } else {
            AliasInitMultiFab(Efield_aux[lev][0], *Efield_avg_fp[lev][0], 0, ncomps, lev, "Efield_aux[x]", 0.0_rt);
            AliasInitMultiFab(Efield_aux[lev][1], *Efield_avg_fp[lev][1], 0, ncomps, lev, "Efield_aux[y]", 0.0_rt);
            AliasInitMultiFab(Efield_aux[lev][2], *Efield_avg_fp[lev][2], 0, ncomps, lev, "Efield_aux[z]", 0.0_rt);

            AliasInitMultiFab(Bfield_aux[lev][0], *Bfield_avg_fp[lev][0], 0, ncomps, lev, "Bfield_aux[x]", 0.0_rt);
            AliasInitMultiFab(Bfield_aux[lev][1], *Bfield_avg_fp[lev][1], 0, ncomps, lev, "Bfield_aux[y]", 0.0_rt);
            AliasInitMultiFab(Bfield_aux[lev][2], *Bfield_avg_fp[lev][2], 0, ncomps, lev, "Bfield_aux[z]", 0.0_rt);
        }
    } else {
        AllocInitMultiFab(Bfield_aux[lev][0], amrex::convert(ba, Bx_nodal_flag), dm, ncomps, ngEB, lev, "Bfield_aux[x]");
        AllocInitMultiFab(Bfield_aux[lev][1], amrex::convert(ba, By_nodal_flag), dm, ncomps, ngEB, lev, "Bfield_aux[y]");
        AllocInitMultiFab(Bfield_aux[lev][2], amrex::convert(ba, Bz_nodal_flag), dm, ncomps, ngEB, lev, "Bfield_aux[z]");

        AllocInitMultiFab(Efield_aux[lev][0], amrex::convert(ba, Ex_nodal_flag), dm, ncomps, ngEB, lev, "Efield_aux[x]");
        AllocInitMultiFab(Efield_aux[lev][1], amrex::convert(ba, Ey_nodal_flag), dm, ncomps, ngEB, lev, "Efield_aux[y]");
        AllocInitMultiFab(Efield_aux[lev][2], amrex::convert(ba, Ez_nodal_flag), dm, ncomps, ngEB, lev, "Efield_aux[z]");
    }

    //
    // The coarse patch
    //
    if (lev > 0)
    {
        BoxArray cba = ba;
        cba.coarsen(refRatio(lev-1));
        const std::array<Real,3> cdx = CellSize(lev-1);

        // Create the MultiFabs for B
        AllocInitMultiFab(Bfield_cp[lev][0], amrex::convert(cba, Bx_nodal_flag), dm, ncomps, ngEB, lev, "Bfield_cp[x]", 0.0_rt);
        AllocInitMultiFab(Bfield_cp[lev][1], amrex::convert(cba, By_nodal_flag), dm, ncomps, ngEB, lev, "Bfield_cp[y]", 0.0_rt);
        AllocInitMultiFab(Bfield_cp[lev][2], amrex::convert(cba, Bz_nodal_flag), dm, ncomps, ngEB, lev, "Bfield_cp[z]", 0.0_rt);

        // Create the MultiFabs for E
        AllocInitMultiFab(Efield_cp[lev][0], amrex::convert(cba, Ex_nodal_flag), dm, ncomps, ngEB, lev, "Efield_cp[x]", 0.0_rt);
        AllocInitMultiFab(Efield_cp[lev][1], amrex::convert(cba, Ey_nodal_flag), dm, ncomps, ngEB, lev, "Efield_cp[y]", 0.0_rt);
        AllocInitMultiFab(Efield_cp[lev][2], amrex::convert(cba, Ez_nodal_flag), dm, ncomps, ngEB, lev, "Efield_cp[z]", 0.0_rt);

        if (fft_do_time_averaging)
        {
            AllocInitMultiFab(Bfield_avg_cp[lev][0], amrex::convert(cba, Bx_nodal_flag), dm, ncomps, ngEB, lev, "Bfield_avg_cp[x]", 0.0_rt);
            AllocInitMultiFab(Bfield_avg_cp[lev][1], amrex::convert(cba, By_nodal_flag), dm, ncomps, ngEB, lev, "Bfield_avg_cp[y]", 0.0_rt);
            AllocInitMultiFab(Bfield_avg_cp[lev][2], amrex::convert(cba, Bz_nodal_flag), dm, ncomps, ngEB, lev, "Bfield_avg_cp[z]", 0.0_rt);

            AllocInitMultiFab(Efield_avg_cp[lev][0], amrex::convert(cba, Ex_nodal_flag), dm, ncomps, ngEB, lev, "Efield_avg_cp[x]", 0.0_rt);
            AllocInitMultiFab(Efield_avg_cp[lev][1], amrex::convert(cba, Ey_nodal_flag), dm, ncomps, ngEB, lev, "Efield_avg_cp[y]", 0.0_rt);
            AllocInitMultiFab(Efield_avg_cp[lev][2], amrex::convert(cba, Ez_nodal_flag), dm, ncomps, ngEB, lev, "Efield_avg_cp[z]", 0.0_rt);
        }

        // Create the MultiFabs for the current
        AllocInitMultiFab(current_cp[lev][0], amrex::convert(cba, jx_nodal_flag), dm, ncomps, ngJ, lev, "current_cp[x]", 0.0_rt);
        AllocInitMultiFab(current_cp[lev][1], amrex::convert(cba, jy_nodal_flag), dm, ncomps, ngJ, lev, "current_cp[y]", 0.0_rt);
        AllocInitMultiFab(current_cp[lev][2], amrex::convert(cba, jz_nodal_flag), dm, ncomps, ngJ, lev, "current_cp[z]", 0.0_rt);

        if (rho_ncomps > 0) {
            AllocInitMultiFab(rho_cp[lev], amrex::convert(cba, rho_nodal_flag), dm, rho_ncomps, ngRho, lev, "rho_cp", 0.0_rt);
        }

        if (do_dive_cleaning)
        {
            AllocInitMultiFab(F_cp[lev], amrex::convert(cba, IntVect::TheUnitVector()), dm, ncomps, ngF, lev, "F_cp", 0.0_rt);
        }

        if (do_divb_cleaning)
        {
            if (grid_type == GridType::Collocated)
            {
                AllocInitMultiFab(G_cp[lev], amrex::convert(cba, IntVect::TheUnitVector()), dm, ncomps, ngG, lev, "G_cp", 0.0_rt);
            }
            else // grid_type=staggered or grid_type=hybrid
            {
                AllocInitMultiFab(G_cp[lev], amrex::convert(cba, IntVect::TheZeroVector()), dm, ncomps, ngG, lev, "G_cp", 0.0_rt);
            }
        }

        if (WarpX::electromagnetic_solver_id == ElectromagneticSolverAlgo::PSATD)
        {
            // Allocate and initialize the spectral solver
#ifndef WARPX_USE_PSATD
            WARPX_ALWAYS_ASSERT_WITH_MESSAGE( false,
                "WarpX::AllocLevelMFs: PSATD solver requires WarpX build with spectral solver support.");
#else

            // Get the cell-centered box, with guard cells
            BoxArray c_realspace_ba = cba;// Copy box
            c_realspace_ba.enclosedCells(); // Make it cell-centered
            // Define spectral solver
#ifdef WARPX_DIM_RZ
            c_realspace_ba.grow(1, ngEB[1]); // add guard cells only in z
            if (field_boundary_hi[0] == FieldBoundaryType::PML && !do_pml_in_domain) {
                // Extend region that is solved for to include the guard cells
                // which is where the PML boundary is applied.
                c_realspace_ba.growHi(0, pml_ncell);
            }
            AllocLevelSpectralSolverRZ(spectral_solver_cp,
                                       lev,
                                       c_realspace_ba,
                                       dm,
                                       cdx);
#   else
            c_realspace_ba.grow(ngEB);
            bool const pml_flag_false = false;
            AllocLevelSpectralSolver(spectral_solver_cp,
                                     lev,
                                     c_realspace_ba,
                                     dm,
                                     cdx,
                                     pml_flag_false);
#   endif
#endif
        } // ElectromagneticSolverAlgo::PSATD
        else {
            m_fdtd_solver_cp[lev] = std::make_unique<FiniteDifferenceSolver>(electromagnetic_solver_id, cdx,
                                                                             grid_type);
        }
    }

    //
    // Copy of the coarse aux
    //
    if (lev > 0 && (n_field_gather_buffer > 0 || n_current_deposition_buffer > 0 ||
                    mypc->nSpeciesGatherFromMainGrid() > 0))
    {
        BoxArray cba = ba;
        cba.coarsen(refRatio(lev-1));

        if (n_field_gather_buffer > 0 || mypc->nSpeciesGatherFromMainGrid() > 0) {
            if (aux_is_nodal) {
                BoxArray const& cnba = amrex::convert(cba,IntVect::TheNodeVector());
                AllocInitMultiFab(Bfield_cax[lev][0], cnba,dm,ncomps,ngEB,lev, "Bfield_cax[x]");
                AllocInitMultiFab(Bfield_cax[lev][1], cnba,dm,ncomps,ngEB,lev, "Bfield_cax[y]");
                AllocInitMultiFab(Bfield_cax[lev][2], cnba,dm,ncomps,ngEB,lev, "Bfield_cax[z]");
                AllocInitMultiFab(Efield_cax[lev][0], cnba,dm,ncomps,ngEB,lev, "Efield_cax[x]");
                AllocInitMultiFab(Efield_cax[lev][1], cnba,dm,ncomps,ngEB,lev, "Efield_cax[y]");
                AllocInitMultiFab(Efield_cax[lev][2], cnba,dm,ncomps,ngEB,lev, "Efield_cax[z]");
            } else {
                // Create the MultiFabs for B
                AllocInitMultiFab(Bfield_cax[lev][0], amrex::convert(cba,Bx_nodal_flag),dm,ncomps,ngEB,lev, "Bfield_cax[x]");
                AllocInitMultiFab(Bfield_cax[lev][1], amrex::convert(cba,By_nodal_flag),dm,ncomps,ngEB,lev, "Bfield_cax[y]");
                AllocInitMultiFab(Bfield_cax[lev][2], amrex::convert(cba,Bz_nodal_flag),dm,ncomps,ngEB,lev, "Bfield_cax[z]");

                // Create the MultiFabs for E
                AllocInitMultiFab(Efield_cax[lev][0], amrex::convert(cba,Ex_nodal_flag),dm,ncomps,ngEB,lev, "Efield_cax[x]");
                AllocInitMultiFab(Efield_cax[lev][1], amrex::convert(cba,Ey_nodal_flag),dm,ncomps,ngEB,lev, "Efield_cax[y]");
                AllocInitMultiFab(Efield_cax[lev][2], amrex::convert(cba,Ez_nodal_flag),dm,ncomps,ngEB,lev, "Efield_cax[z]");
            }

            AllocInitMultiFab(gather_buffer_masks[lev], ba, dm, ncomps, amrex::IntVect(1), lev, "gather_buffer_masks");
            // Gather buffer masks have 1 ghost cell, because of the fact
            // that particles may move by more than one cell when using subcycling.
        }

        if (n_current_deposition_buffer > 0) {
            AllocInitMultiFab(current_buf[lev][0], amrex::convert(cba,jx_nodal_flag),dm,ncomps,ngJ,lev, "current_buf[x]");
            AllocInitMultiFab(current_buf[lev][1], amrex::convert(cba,jy_nodal_flag),dm,ncomps,ngJ,lev, "current_buf[y]");
            AllocInitMultiFab(current_buf[lev][2], amrex::convert(cba,jz_nodal_flag),dm,ncomps,ngJ,lev, "current_buf[z]");
            if (rho_cp[lev]) {
                AllocInitMultiFab(charge_buf[lev], amrex::convert(cba,rho_nodal_flag),dm,2*ncomps,ngRho,lev, "charge_buf");
            }
            AllocInitMultiFab(current_buffer_masks[lev], ba, dm, ncomps, amrex::IntVect(1), lev, "current_buffer_masks");
            // Current buffer masks have 1 ghost cell, because of the fact
            // that particles may move by more than one cell when using subcycling.
        }
    }

    if (load_balance_intervals.isActivated())
    {
        costs[lev] = std::make_unique<LayoutData<Real>>(ba, dm);
        load_balance_efficiency[lev] = -1;
    }
}

#ifdef WARPX_USE_PSATD
#   ifdef WARPX_DIM_RZ
/* \brief Allocate spectral Maxwell solver (RZ dimensions) at a level
 *
 * \param[in, out] spectral_solver Vector of pointer to SpectralSolver, to point to allocated spectral Maxwell
 *                                 solver at a given level
 * \param[in] lev                  Level at which to allocate spectral Maxwell solver
 * \param[in] realspace_ba         Box array that corresponds to the decomposition of the fields in real space
 *                                 (cell-centered; includes guard cells)
 * \param[in] dm                   Indicates which MPI proc owns which box, in realspace_ba
 * \param[in] dx                   Cell size along each dimension
 */
void WarpX::AllocLevelSpectralSolverRZ (amrex::Vector<std::unique_ptr<SpectralSolverRZ>>& spectral_solver,
                                        const int lev,
                                        const amrex::BoxArray& realspace_ba,
                                        const amrex::DistributionMapping& dm,
                                        const std::array<Real,3>& dx)
{
    const RealVect dx_vect(dx[0], dx[2]);

    amrex::Real solver_dt = dt[lev];
    if (WarpX::do_multi_J) { solver_dt /= static_cast<amrex::Real>(WarpX::do_multi_J_n_depositions); }

    auto pss = std::make_unique<SpectralSolverRZ>(lev,
                                                  realspace_ba,
                                                  dm,
                                                  n_rz_azimuthal_modes,
                                                  noz_fft,
                                                  grid_type,
                                                  m_v_galilean,
                                                  dx_vect,
                                                  solver_dt,
                                                  isAnyBoundaryPML(),
                                                  update_with_rho,
                                                  fft_do_time_averaging,
                                                  J_in_time,
                                                  rho_in_time,
                                                  do_dive_cleaning,
                                                  do_divb_cleaning);
    spectral_solver[lev] = std::move(pss);

    if (use_kspace_filter) {
        spectral_solver[lev]->InitFilter(filter_npass_each_dir,
                                         use_filter_compensation);
    }
}
#   else
/* \brief Allocate spectral Maxwell solver at a level
 *
 * \param[in, out] spectral_solver  Vector of pointer to SpectralSolver, to point to allocated spectral Maxwell
 *                                  solver at a given level
 * \param[in] lev                   Level at which to allocate spectral Maxwell solver
 * \param[in] realspace_ba          Box array that corresponds to the decomposition of the fields in real space
 *                                  (cell-centered; includes guard cells)
 * \param[in] dm                    Indicates which MPI proc owns which box, in realspace_ba
 * \param[in] dx                    Cell size along each dimension
 * \param[in] pml_flag              Whether the boxes in which the solver is applied are PML boxes
 */
void WarpX::AllocLevelSpectralSolver (amrex::Vector<std::unique_ptr<SpectralSolver>>& spectral_solver,
                                      const int lev,
                                      const amrex::BoxArray& realspace_ba,
                                      const amrex::DistributionMapping& dm,
                                      const std::array<Real,3>& dx,
                                      const bool pml_flag)
{
#if defined(WARPX_DIM_3D)
    const RealVect dx_vect(dx[0], dx[1], dx[2]);
#elif defined(WARPX_DIM_XZ) || defined(WARPX_DIM_RZ)
    const RealVect dx_vect(dx[0], dx[2]);
#elif defined(WARPX_DIM_1D_Z)
    const RealVect dx_vect(dx[2]);
#endif

    amrex::Real solver_dt = dt[lev];
    if (WarpX::do_multi_J) { solver_dt /= static_cast<amrex::Real>(WarpX::do_multi_J_n_depositions); }

    auto pss = std::make_unique<SpectralSolver>(lev,
                                                realspace_ba,
                                                dm,
                                                nox_fft,
                                                noy_fft,
                                                noz_fft,
                                                grid_type,
                                                m_v_galilean,
                                                m_v_comoving,
                                                dx_vect,
                                                solver_dt,
                                                pml_flag,
                                                fft_periodic_single_box,
                                                update_with_rho,
                                                fft_do_time_averaging,
                                                psatd_solution_type,
                                                J_in_time,
                                                rho_in_time,
                                                do_dive_cleaning,
                                                do_divb_cleaning);
    spectral_solver[lev] = std::move(pss);
}
#   endif
#endif

std::array<Real,3>
WarpX::CellSize (int lev)
{
    const amrex::Geometry& gm = GetInstance().Geom(lev);
    const Real* dx = gm.CellSize();
#if defined(WARPX_DIM_3D)
    return { dx[0], dx[1], dx[2] };
#elif defined(WARPX_DIM_XZ) || defined(WARPX_DIM_RZ)
    return { dx[0], 1.0, dx[1] };
#else
    return { 1.0, 1.0, dx[0] };
#endif
}

amrex::RealBox
WarpX::getRealBox(const Box& bx, int lev)
{
    const amrex::Geometry& gm = GetInstance().Geom(lev);
    const RealBox grid_box{bx, gm.CellSize(), gm.ProbLo()};
    return( grid_box );
}

std::array<Real,3>
WarpX::LowerCorner(const Box& bx, const int lev, const amrex::Real time_shift_delta)
{
    auto & warpx = GetInstance();
    const RealBox grid_box = getRealBox( bx, lev );

    const Real* xyzmin = grid_box.lo();

    const amrex::Real cur_time = warpx.gett_new(lev);
    const amrex::Real time_shift = (cur_time + time_shift_delta - warpx.time_of_last_gal_shift);
    amrex::Array<amrex::Real,3> galilean_shift = { warpx.m_v_galilean[0]*time_shift,
                                                   warpx.m_v_galilean[1]*time_shift,
                                                   warpx.m_v_galilean[2]*time_shift };

#if defined(WARPX_DIM_3D)
    return { xyzmin[0] + galilean_shift[0], xyzmin[1] + galilean_shift[1], xyzmin[2] + galilean_shift[2] };

#elif defined(WARPX_DIM_XZ) || defined(WARPX_DIM_RZ)
    return { xyzmin[0] + galilean_shift[0], std::numeric_limits<Real>::lowest(), xyzmin[1] + galilean_shift[2] };

#elif defined(WARPX_DIM_1D_Z)
    return { std::numeric_limits<Real>::lowest(), std::numeric_limits<Real>::lowest(), xyzmin[0] + galilean_shift[2] };
#endif
}

std::array<Real,3>
WarpX::UpperCorner(const Box& bx, const int lev, const amrex::Real time_shift_delta)
{
    auto & warpx = GetInstance();
    const RealBox grid_box = getRealBox( bx, lev );

    const Real* xyzmax = grid_box.hi();

    const amrex::Real cur_time = warpx.gett_new(lev);
    const amrex::Real time_shift = (cur_time + time_shift_delta - warpx.time_of_last_gal_shift);
    amrex::Array<amrex::Real,3> galilean_shift = { warpx.m_v_galilean[0]*time_shift,
                                                   warpx.m_v_galilean[1]*time_shift,
                                                   warpx.m_v_galilean[2]*time_shift };

#if defined(WARPX_DIM_3D)
    return { xyzmax[0] + galilean_shift[0], xyzmax[1] + galilean_shift[1], xyzmax[2] + galilean_shift[2] };

#elif defined(WARPX_DIM_XZ) || defined(WARPX_DIM_RZ)
    return { xyzmax[0] + galilean_shift[0], std::numeric_limits<Real>::max(), xyzmax[1] + galilean_shift[1] };

#elif defined(WARPX_DIM_1D_Z)
    return { std::numeric_limits<Real>::max(), std::numeric_limits<Real>::max(), xyzmax[0] + galilean_shift[0] };
#endif
}

IntVect
WarpX::RefRatio (int lev)
{
    return GetInstance().refRatio(lev);
}

void
WarpX::ComputeDivB (amrex::MultiFab& divB, int const dcomp,
                    const std::array<const amrex::MultiFab* const, 3>& B,
                    const std::array<amrex::Real,3>& dx)
{
    WARPX_ALWAYS_ASSERT_WITH_MESSAGE(grid_type != GridType::Collocated,
        "ComputeDivB not implemented with warpx.grid_type=Collocated.");

    const Real dxinv = 1._rt/dx[0], dyinv = 1._rt/dx[1], dzinv = 1._rt/dx[2];

#ifdef WARPX_DIM_RZ
    const Real rmin = GetInstance().Geom(0).ProbLo(0);
#endif

#ifdef AMREX_USE_OMP
#pragma omp parallel if (Gpu::notInLaunchRegion())
#endif
    for (MFIter mfi(divB, TilingIfNotGPU()); mfi.isValid(); ++mfi)
    {
        const Box& bx = mfi.tilebox();
        amrex::Array4<const amrex::Real> const& Bxfab = B[0]->array(mfi);
        amrex::Array4<const amrex::Real> const& Byfab = B[1]->array(mfi);
        amrex::Array4<const amrex::Real> const& Bzfab = B[2]->array(mfi);
        amrex::Array4<amrex::Real> const& divBfab = divB.array(mfi);

        ParallelFor(bx,
        [=] AMREX_GPU_DEVICE(int i, int j, int k) noexcept
        {
            warpx_computedivb(i, j, k, dcomp, divBfab, Bxfab, Byfab, Bzfab, dxinv, dyinv, dzinv
#ifdef WARPX_DIM_RZ
                              ,rmin
#endif
                              );
        });
    }
}

void
WarpX::ComputeDivB (amrex::MultiFab& divB, int const dcomp,
                    const std::array<const amrex::MultiFab* const, 3>& B,
                    const std::array<amrex::Real,3>& dx, IntVect const ngrow)
{
    WARPX_ALWAYS_ASSERT_WITH_MESSAGE(grid_type != GridType::Collocated,
        "ComputeDivB not implemented with warpx.grid_type=collocated.");

    const Real dxinv = 1._rt/dx[0], dyinv = 1._rt/dx[1], dzinv = 1._rt/dx[2];

#ifdef WARPX_DIM_RZ
    const Real rmin = GetInstance().Geom(0).ProbLo(0);
#endif

#ifdef AMREX_USE_OMP
#pragma omp parallel if (Gpu::notInLaunchRegion())
#endif
    for (MFIter mfi(divB, TilingIfNotGPU()); mfi.isValid(); ++mfi)
    {
        const Box bx = mfi.growntilebox(ngrow);
        amrex::Array4<const amrex::Real> const& Bxfab = B[0]->array(mfi);
        amrex::Array4<const amrex::Real> const& Byfab = B[1]->array(mfi);
        amrex::Array4<const amrex::Real> const& Bzfab = B[2]->array(mfi);
        amrex::Array4<amrex::Real> const& divBfab = divB.array(mfi);

        ParallelFor(bx,
        [=] AMREX_GPU_DEVICE(int i, int j, int k) noexcept
        {
            warpx_computedivb(i, j, k, dcomp, divBfab, Bxfab, Byfab, Bzfab, dxinv, dyinv, dzinv
#ifdef WARPX_DIM_RZ
                              ,rmin
#endif
                              );
        });
    }
}

void
WarpX::ComputeDivE(amrex::MultiFab& divE, const int lev)
{
    if ( WarpX::electromagnetic_solver_id == ElectromagneticSolverAlgo::PSATD ) {
#ifdef WARPX_USE_PSATD
        spectral_solver_fp[lev]->ComputeSpectralDivE( lev, Efield_aux[lev], divE );
#else
        WARPX_ABORT_WITH_MESSAGE(
            "ComputeDivE: PSATD requested but not compiled");
#endif
    } else {
        m_fdtd_solver_fp[lev]->ComputeDivE( Efield_aux[lev], divE );
    }
}

#if (defined WARPX_DIM_RZ) && (defined WARPX_USE_PSATD)
PML_RZ*
WarpX::GetPML_RZ (int lev)
{
    if (pml_rz[lev]) {
        // This should check if pml was initialized
        return pml_rz[lev].get();
    } else {
        return nullptr;
    }
}
#endif

PML*
WarpX::GetPML (int lev)
{
    if (do_pml) {
        // This should check if pml was initialized
        return pml[lev].get();
    } else {
        return nullptr;
    }
}

std::vector< bool >
WarpX::getPMLdirections() const
{
    std::vector< bool > dirsWithPML( 6, false );
#if AMREX_SPACEDIM!=3
    dirsWithPML.resize( 4 );
#endif
    if( do_pml )
    {
        for( int i = 0; i < static_cast<int>(dirsWithPML.size()) / 2; ++i )
        {
            dirsWithPML.at( 2u*i      ) = bool(do_pml_Lo[0][i]); // on level 0
            dirsWithPML.at( 2u*i + 1u ) = bool(do_pml_Hi[0][i]); // on level 0
        }
    }
    return dirsWithPML;
}

amrex::LayoutData<amrex::Real>*
WarpX::getCosts (int lev)
{
    if (m_instance)
    {
        return m_instance->costs[lev].get();
    } else
    {
        return nullptr;
    }
}

void
WarpX::setLoadBalanceEfficiency (const int lev, const amrex::Real efficiency)
{
    if (m_instance)
    {
        m_instance->load_balance_efficiency[lev] = efficiency;
    } else
    {
        return;
    }
}

amrex::Real
WarpX::getLoadBalanceEfficiency (const int lev)
{
    if (m_instance)
    {
        return m_instance->load_balance_efficiency[lev];
    } else
    {
        return -1;
    }
}

void
WarpX::BuildBufferMasks ()
{
    for (int lev = 1; lev <= maxLevel(); ++lev)
    {
        for (int ipass = 0; ipass < 2; ++ipass)
        {
            const int ngbuffer = (ipass == 0) ? n_current_deposition_buffer : n_field_gather_buffer;
            iMultiFab* bmasks = (ipass == 0) ? current_buffer_masks[lev].get() : gather_buffer_masks[lev].get();
            if (bmasks)
            {
                const IntVect ngtmp = ngbuffer + bmasks->nGrowVect();
                iMultiFab tmp(bmasks->boxArray(), bmasks->DistributionMap(), 1, ngtmp);
                const int covered = 1;
                const int notcovered = 0;
                const int physbnd = 1;
                const int interior = 1;
                const Box& dom = Geom(lev).Domain();
                const amrex::Periodicity& period = Geom(lev).periodicity();
                tmp.BuildMask(dom, period, covered, notcovered, physbnd, interior);
#ifdef AMREX_USE_OMP
#pragma omp parallel if (amrex::Gpu::notInLaunchRegion())
#endif
                for (MFIter mfi(*bmasks, true); mfi.isValid(); ++mfi)
                {
                    const Box tbx = mfi.growntilebox();
                    BuildBufferMasksInBox( tbx, (*bmasks)[mfi], tmp[mfi], ngbuffer );
                }
            }
        }
    }
}

/**
 * \brief Build buffer mask within given FArrayBox
 *
 * \param tbx         Current FArrayBox
 * \param buffer_mask Buffer mask to be set
 * \param guard_mask  Guard mask used to set buffer_mask
 * \param ng          Number of guard cells
 */
void
WarpX::BuildBufferMasksInBox ( const amrex::Box tbx, amrex::IArrayBox &buffer_mask,
                               const amrex::IArrayBox &guard_mask, const int ng )
{
    auto const& msk = buffer_mask.array();
    auto const& gmsk = guard_mask.const_array();
    const amrex::Dim3 ng3 = amrex::IntVect(ng).dim3();
    amrex::ParallelFor(tbx, [=] AMREX_GPU_DEVICE (int i, int j, int k)
    {
        for         (int kk = k-ng3.z; kk <= k+ng3.z; ++kk) {
            for     (int jj = j-ng3.y; jj <= j+ng3.y; ++jj) {
                for (int ii = i-ng3.x; ii <= i+ng3.x; ++ii) {
                    if ( gmsk(ii,jj,kk) == 0 ) {
                        msk(i,j,k) = 0;
                        return;
                    }
                }
            }
        }
        msk(i,j,k) = 1;
    });
}

amrex::Vector<amrex::Real> WarpX::getFornbergStencilCoefficients(const int n_order, const short a_grid_type)
{
    AMREX_ALWAYS_ASSERT_WITH_MESSAGE(n_order % 2 == 0, "n_order must be even");

    const int m = n_order / 2;
    amrex::Vector<amrex::Real> coeffs;
    coeffs.resize(m);

    // There are closed-form formula for these coefficients, but they result in
    // an overflow when evaluated numerically. One way to avoid the overflow is
    // to calculate the coefficients by recurrence.

    // Coefficients for collocated (nodal) finite-difference approximation
    if (a_grid_type == GridType::Collocated)
    {
        // First coefficient
        coeffs.at(0) = m * 2._rt / (m+1);
        // Other coefficients by recurrence
        for (int n = 1; n < m; n++)
        {
            coeffs.at(n) = - (m-n) * 1._rt / (m+n+1) * coeffs.at(n-1);
        }
    }
    // Coefficients for staggered finite-difference approximation
    else
    {
        Real prod = 1.;
        for (int k = 1; k < m+1; k++)
        {
            prod *= (m + k) / (4._rt * k);
        }
        // First coefficient
        coeffs.at(0) = 4_rt * m * prod * prod;
        // Other coefficients by recurrence
        for (int n = 1; n < m; n++)
        {
            coeffs.at(n) = - ((2_rt*n-1) * (m-n)) * 1._rt / ((2_rt*n+1) * (m+n)) * coeffs.at(n-1);
        }
    }

    return coeffs;
}

void WarpX::ReorderFornbergCoefficients (amrex::Vector<amrex::Real>& ordered_coeffs,
                                         amrex::Vector<amrex::Real>& unordered_coeffs,
                                         const int order)
{
    const int n = order / 2;
    for (int i = 0; i < n; i++) {
        ordered_coeffs[i] = unordered_coeffs[n-1-i];
    }
    for (int i = n; i < order; i++) {
        ordered_coeffs[i] = unordered_coeffs[i-n];
    }
}

void WarpX::AllocateCenteringCoefficients (amrex::Gpu::DeviceVector<amrex::Real>& device_centering_stencil_coeffs_x,
                                           amrex::Gpu::DeviceVector<amrex::Real>& device_centering_stencil_coeffs_y,
                                           amrex::Gpu::DeviceVector<amrex::Real>& device_centering_stencil_coeffs_z,
                                           const int centering_nox,
                                           const int centering_noy,
                                           const int centering_noz,
                                           const short a_grid_type)
{
    // Vectors of Fornberg stencil coefficients
    amrex::Vector<amrex::Real> Fornberg_stencil_coeffs_x;
    amrex::Vector<amrex::Real> Fornberg_stencil_coeffs_y;
    amrex::Vector<amrex::Real> Fornberg_stencil_coeffs_z;

    // Host vectors of stencil coefficients used for finite-order centering
    amrex::Vector<amrex::Real> host_centering_stencil_coeffs_x;
    amrex::Vector<amrex::Real> host_centering_stencil_coeffs_y;
    amrex::Vector<amrex::Real> host_centering_stencil_coeffs_z;

    Fornberg_stencil_coeffs_x = getFornbergStencilCoefficients(centering_nox, a_grid_type);
    Fornberg_stencil_coeffs_y = getFornbergStencilCoefficients(centering_noy, a_grid_type);
    Fornberg_stencil_coeffs_z = getFornbergStencilCoefficients(centering_noz, a_grid_type);

    host_centering_stencil_coeffs_x.resize(centering_nox);
    host_centering_stencil_coeffs_y.resize(centering_noy);
    host_centering_stencil_coeffs_z.resize(centering_noz);

    // Re-order Fornberg stencil coefficients:
    // example for order 6: (c_0,c_1,c_2) becomes (c_2,c_1,c_0,c_0,c_1,c_2)
    ReorderFornbergCoefficients(host_centering_stencil_coeffs_x,
                                Fornberg_stencil_coeffs_x, centering_nox);
    ReorderFornbergCoefficients(host_centering_stencil_coeffs_y,
                                Fornberg_stencil_coeffs_y, centering_noy);
    ReorderFornbergCoefficients(host_centering_stencil_coeffs_z,
                                Fornberg_stencil_coeffs_z, centering_noz);

    // Device vectors of stencil coefficients used for finite-order centering

    device_centering_stencil_coeffs_x.resize(host_centering_stencil_coeffs_x.size());
    amrex::Gpu::copyAsync(amrex::Gpu::hostToDevice,
                          host_centering_stencil_coeffs_x.begin(),
                          host_centering_stencil_coeffs_x.end(),
                          device_centering_stencil_coeffs_x.begin());

    device_centering_stencil_coeffs_y.resize(host_centering_stencil_coeffs_y.size());
    amrex::Gpu::copyAsync(amrex::Gpu::hostToDevice,
                          host_centering_stencil_coeffs_y.begin(),
                          host_centering_stencil_coeffs_y.end(),
                          device_centering_stencil_coeffs_y.begin());

    device_centering_stencil_coeffs_z.resize(host_centering_stencil_coeffs_z.size());
    amrex::Gpu::copyAsync(amrex::Gpu::hostToDevice,
                          host_centering_stencil_coeffs_z.begin(),
                          host_centering_stencil_coeffs_z.end(),
                          device_centering_stencil_coeffs_z.begin());

    amrex::Gpu::synchronize();
}

const iMultiFab*
WarpX::CurrentBufferMasks (int lev)
{
    return GetInstance().getCurrentBufferMasks(lev);
}

const iMultiFab*
WarpX::GatherBufferMasks (int lev)
{
    return GetInstance().getGatherBufferMasks(lev);
}

void
WarpX::StoreCurrent (int lev)
{
    for (int idim = 0; idim < 3; ++idim) {
        if (current_store[lev][idim]) {
            MultiFab::Copy(*current_store[lev][idim], *current_fp[lev][idim],
                           0, 0, 1, current_store[lev][idim]->nGrowVect());
        }
    }
}

void
WarpX::RestoreCurrent (int lev)
{
    for (int idim = 0; idim < 3; ++idim) {
        if (current_store[lev][idim]) {
            std::swap(current_fp[lev][idim], current_store[lev][idim]);
        }
    }
}

bool
WarpX::isAnyBoundaryPML()
{
    for (int idim = 0; idim < AMREX_SPACEDIM; ++idim) {
        if ( WarpX::field_boundary_lo[idim] == FieldBoundaryType::PML) { return true; }
        if ( WarpX::field_boundary_hi[idim] == FieldBoundaryType::PML) { return true; }
    }
    return false;
}

std::string
TagWithLevelSuffix (std::string name, int const level)
{
    // Add the suffix "[level=level]"
    name.append("[level=").append(std::to_string(level)).append("]");
    return name;
}

void
WarpX::AllocInitMultiFab (
    std::unique_ptr<amrex::MultiFab>& mf,
    const amrex::BoxArray& ba,
    const amrex::DistributionMapping& dm,
    const int ncomp,
    const amrex::IntVect& ngrow,
    const int level,
    const std::string& name,
    std::optional<const amrex::Real> initial_value)
{
    const auto name_with_suffix = TagWithLevelSuffix(name, level);
    const auto tag = amrex::MFInfo().SetTag(name_with_suffix);
    mf = std::make_unique<amrex::MultiFab>(ba, dm, ncomp, ngrow, tag);
    if (initial_value) {
        mf->setVal(*initial_value);
    }
    multifab_map[name_with_suffix] = mf.get();
}

void
WarpX::AllocInitMultiFab (
    std::unique_ptr<amrex::iMultiFab>& mf,
    const amrex::BoxArray& ba,
    const amrex::DistributionMapping& dm,
    const int ncomp,
    const amrex::IntVect& ngrow,
    const int level,
    const std::string& name,
    std::optional<const int> initial_value)
{
    const auto name_with_suffix = TagWithLevelSuffix(name, level);
    const auto tag = amrex::MFInfo().SetTag(name_with_suffix);
    mf = std::make_unique<amrex::iMultiFab>(ba, dm, ncomp, ngrow, tag);
    if (initial_value) {
        mf->setVal(*initial_value);
    }
    imultifab_map[name_with_suffix] = mf.get();
}

void
WarpX::AliasInitMultiFab (
    std::unique_ptr<amrex::MultiFab>& mf,
    const amrex::MultiFab& mf_to_alias,
    const int scomp,
    const int ncomp,
    const int level,
    const std::string& name,
    std::optional<const amrex::Real> initial_value)
{
    const auto name_with_suffix = TagWithLevelSuffix(name, level);
    mf = std::make_unique<amrex::MultiFab>(mf_to_alias, amrex::make_alias, scomp, ncomp);
    if (initial_value) {
        mf->setVal(*initial_value);
    }
    multifab_map[name_with_suffix] = mf.get();
}

void
WarpX::AllocInitMultiFabFromModel (
    std::unique_ptr<amrex::MultiFab>& mf,
    amrex::MultiFab& mf_model,
    const int level,
    const std::string& name,
    std::optional<const amrex::Real> initial_value)
{
    const auto name_with_suffix = TagWithLevelSuffix(name, level);
    const auto tag = amrex::MFInfo().SetTag(name_with_suffix);
    mf = std::make_unique<amrex::MultiFab>(mf_model.boxArray(), mf_model.DistributionMap(),
                                           mf_model.nComp(), mf_model.nGrowVect(), tag);
    if (initial_value) {
        mf->setVal(*initial_value);
    }
    multifab_map[name_with_suffix] = mf.get();
}<|MERGE_RESOLUTION|>--- conflicted
+++ resolved
@@ -750,18 +750,14 @@
             electromagnetic_solver_id = ElectromagneticSolverAlgo::None;
         }
 
-<<<<<<< HEAD
 #if defined(AMREX_USE_EB) && defined(WARPX_DIM_RZ)
         WARPX_ALWAYS_ASSERT_WITH_MESSAGE(
         electromagnetic_solver_id==ElectromagneticSolverAlgo::None,
         "Currently, the embedded boundary in RZ only works for electrostatic solvers (or no solver).");
 #endif
 
-        if (electrostatic_solver_id != ElectrostaticSolverAlgo::Relativistic)
-=======
-        if (electrostatic_solver_id == ElectrostaticSolverAlgo::LabFrame ||
+      if (electrostatic_solver_id == ElectrostaticSolverAlgo::LabFrame ||
             electrostatic_solver_id == ElectrostaticSolverAlgo::LabFrameElectroMagnetostatic)
->>>>>>> e38acc4d
         {
             // Note that with the relativistic version, these parameters would be
             // input for each species.
