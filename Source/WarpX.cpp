/* Copyright 2016-2020 Andrew Myers, Ann Almgren, Aurore Blelly
 * Axel Huebl, Burlen Loring, David Grote
 * Glenn Richardson, Jean-Luc Vay, Junmin Gu
 * Mathieu Lobet, Maxence Thevenet, Michael Rowan
 * Remi Lehe, Revathi Jambunathan, Weiqun Zhang
 * Yinjian Zhao, levinem
 *
 * This file is part of WarpX.
 *
 * License: BSD-3-Clause-LBNL
 */
#include "WarpX.H"
#include "FieldSolver/WarpX_FDTD.H"
#include "Python/WarpXWrappers.h"
#include "Utils/WarpXConst.H"
#include "Utils/WarpXUtil.H"
#include "Utils/WarpXAlgorithmSelection.H"
#include "Utils/WarpXProfilerWrapper.H"

#include <AMReX_ParmParse.H>
#include <AMReX_MultiFabUtil.H>
#ifdef BL_USE_SENSEI_INSITU
#   include <AMReX_AmrMeshInSituBridge.H>
#endif

#ifdef _OPENMP
#   include <omp.h>
#endif

#include <limits>
#include <algorithm>
#include <cctype>
#include <cmath>
#include <numeric>

using namespace amrex;

Vector<Real> WarpX::E_external_grid(3, 0.0);
Vector<Real> WarpX::B_external_grid(3, 0.0);

std::string WarpX::authors = "";
std::string WarpX::B_ext_grid_s = "default";
std::string WarpX::E_ext_grid_s = "default";

// Parser for B_external on the grid
std::string WarpX::str_Bx_ext_grid_function;
std::string WarpX::str_By_ext_grid_function;
std::string WarpX::str_Bz_ext_grid_function;
// Parser for E_external on the grid
std::string WarpX::str_Ex_ext_grid_function;
std::string WarpX::str_Ey_ext_grid_function;
std::string WarpX::str_Ez_ext_grid_function;

int WarpX::do_moving_window = 0;
int WarpX::moving_window_dir = -1;
Real WarpX::moving_window_v = std::numeric_limits<amrex::Real>::max();

bool WarpX::fft_do_time_averaging = false;

Real WarpX::quantum_xi_c2 = PhysConst::xi_c2;
Real WarpX::gamma_boost = 1.;
Real WarpX::beta_boost = 0.;
Vector<int> WarpX::boost_direction = {0,0,0};
int WarpX::do_compute_max_step_from_zmax = 0;
Real WarpX::zmax_plasma_to_compute_max_step = 0.;

long WarpX::current_deposition_algo;
long WarpX::charge_deposition_algo;
long WarpX::field_gathering_algo;
long WarpX::particle_pusher_algo;
int WarpX::maxwell_solver_id;
long WarpX::load_balance_costs_update_algo;
int WarpX::do_dive_cleaning = 0;
int WarpX::em_solver_medium;
int WarpX::macroscopic_solver_algo;

long WarpX::n_rz_azimuthal_modes = 1;
long WarpX::ncomps = 1;

long WarpX::nox = 1;
long WarpX::noy = 1;
long WarpX::noz = 1;

// For momentum-conserving field gathering, order of interpolation from the
// staggered positions to the grid nodes
int WarpX::field_gathering_nox = 2;
int WarpX::field_gathering_noy = 2;
int WarpX::field_gathering_noz = 2;

bool WarpX::use_fdtd_nci_corr = false;
bool WarpX::galerkin_interpolation = true;

bool WarpX::use_filter        = false;
bool WarpX::use_kspace_filter       = false;
bool WarpX::use_filter_compensation = false;
bool WarpX::use_damp_fields_in_z_guard = false;

bool WarpX::serialize_ics     = false;
bool WarpX::refine_plasma     = false;

int WarpX::num_mirrors = 0;

IntervalsParser WarpX::sort_intervals;
amrex::IntVect WarpX::sort_bin_size(AMREX_D_DECL(1,1,1));

bool WarpX::do_back_transformed_diagnostics = false;
std::string WarpX::lab_data_directory = "lab_frame_data";
int  WarpX::num_snapshots_lab = std::numeric_limits<int>::lowest();
Real WarpX::dt_snapshots_lab  = std::numeric_limits<Real>::lowest();
bool WarpX::do_back_transformed_fields = true;
bool WarpX::do_back_transformed_particles = true;

int  WarpX::num_slice_snapshots_lab = 0;
Real WarpX::dt_slice_snapshots_lab;
Real WarpX::particle_slice_width_lab = 0.0;

bool WarpX::do_dynamic_scheduling = true;

int WarpX::do_electrostatic;
Real WarpX::self_fields_required_precision = 1.e-11;
int WarpX::self_fields_max_iters = 200;

int WarpX::do_subcycling = 0;
bool WarpX::safe_guard_cells = 0;

IntVect WarpX::filter_npass_each_dir(1);

int WarpX::n_field_gather_buffer = -1;
int WarpX::n_current_deposition_buffer = -1;

int WarpX::do_nodal = false;

#ifdef AMREX_USE_GPU
bool WarpX::do_device_synchronize_before_profile = true;
#else
bool WarpX::do_device_synchronize_before_profile = false;
#endif

WarpX* WarpX::m_instance = nullptr;

WarpX&
WarpX::GetInstance ()
{
    if (!m_instance) {
        m_instance = new WarpX();
    }
    return *m_instance;
}

void
WarpX::ResetInstance ()
{
    delete m_instance;
    m_instance = nullptr;
}

WarpX::WarpX ()
{
    m_instance = this;
    ReadParameters();

    BackwardCompatibility();

    // Geometry on all levels has been defined already.

    // No valid BoxArray and DistributionMapping have been defined.
    // But the arrays for them have been resized.

    const int nlevs_max = maxLevel() + 1;

    istep.resize(nlevs_max, 0);
    nsubsteps.resize(nlevs_max, 1);
#if 0
    // no subcycling yet
    for (int lev = 1; lev < nlevs_max; ++lev) {
        nsubsteps[lev] = MaxRefRatio(lev-1);
    }
#endif

    t_new.resize(nlevs_max, 0.0);
    t_old.resize(nlevs_max, std::numeric_limits<Real>::lowest());
    dt.resize(nlevs_max, std::numeric_limits<Real>::max());

    // Particle Container
    mypc = std::make_unique<MultiParticleContainer>(this);
    warpx_do_continuous_injection = mypc->doContinuousInjection();
    if (warpx_do_continuous_injection){
        if (moving_window_v >= 0){
            // Inject particles continuously from the right end of the box
            current_injection_position = geom[0].ProbHi(moving_window_dir);
        } else {
            // Inject particles continuously from the left end of the box
            current_injection_position = geom[0].ProbLo(moving_window_dir);
        }
    }
    do_back_transformed_particles = mypc->doBackTransformedDiagnostics();

    // Diagnostics
    multi_diags = std::make_unique<MultiDiagnostics>();

    /** create object for reduced diagnostics */
    reduced_diags = new MultiReducedDiags();

    Efield_aux.resize(nlevs_max);
    Bfield_aux.resize(nlevs_max);

    Efield_avg_aux.resize(nlevs_max);
    Bfield_avg_aux.resize(nlevs_max);

    F_fp.resize(nlevs_max);
    rho_fp.resize(nlevs_max);
    phi_fp.resize(nlevs_max);
    current_fp.resize(nlevs_max);
    Efield_fp.resize(nlevs_max);
    Bfield_fp.resize(nlevs_max);
    Efield_avg_fp.resize(nlevs_max);
    Bfield_avg_fp.resize(nlevs_max);

    current_store.resize(nlevs_max);

    F_cp.resize(nlevs_max);
    rho_cp.resize(nlevs_max);
    current_cp.resize(nlevs_max);
    Efield_cp.resize(nlevs_max);
    Bfield_cp.resize(nlevs_max);
    Efield_avg_cp.resize(nlevs_max);
    Bfield_avg_cp.resize(nlevs_max);

    Efield_cax.resize(nlevs_max);
    Bfield_cax.resize(nlevs_max);
    current_buffer_masks.resize(nlevs_max);
    gather_buffer_masks.resize(nlevs_max);
    current_buf.resize(nlevs_max);
    charge_buf.resize(nlevs_max);

    pml.resize(nlevs_max);
    costs.resize(nlevs_max);


    if (em_solver_medium == MediumForEM::Macroscopic) {
        // create object for macroscopic solver
        m_macroscopic_properties = std::make_unique<MacroscopicProperties>();
    }


    // Set default values for particle and cell weights for costs update;
    // Default values listed here for the case AMREX_USE_GPU are determined
    // from single-GPU tests on Summit.
    if (costs_heuristic_cells_wt<0. && costs_heuristic_particles_wt<0.
        && WarpX::load_balance_costs_update_algo==LoadBalanceCostsUpdateAlgo::Heuristic)
    {
#ifdef AMREX_USE_GPU
        if (WarpX::maxwell_solver_id == MaxwellSolverAlgo::PSATD) {
            switch (WarpX::nox)
            {
                case 1:
                    costs_heuristic_cells_wt = 0.575;
                    costs_heuristic_particles_wt = 0.425;
                    break;
                case 2:
                    costs_heuristic_cells_wt = 0.405;
                    costs_heuristic_particles_wt = 0.595;
                    break;
                case 3:
                    costs_heuristic_cells_wt = 0.250;
                    costs_heuristic_particles_wt = 0.750;
                    break;
            }
        } else { // FDTD
            switch (WarpX::nox)
            {
                case 1:
                    costs_heuristic_cells_wt = 0.401;
                    costs_heuristic_particles_wt = 0.599;
                    break;
                case 2:
                    costs_heuristic_cells_wt = 0.268;
                    costs_heuristic_particles_wt = 0.732;
                    break;
                case 3:
                    costs_heuristic_cells_wt = 0.145;
                    costs_heuristic_particles_wt = 0.855;
                    break;
            }
        }
#else // CPU
        costs_heuristic_cells_wt = 0.1;
        costs_heuristic_particles_wt = 0.9;
#endif // AMREX_USE_GPU
    }

    // Allocate field solver objects
#ifdef WARPX_USE_PSATD
    if (WarpX::maxwell_solver_id == MaxwellSolverAlgo::PSATD) {
        spectral_solver_fp.resize(nlevs_max);
        spectral_solver_cp.resize(nlevs_max);
    }
#endif
    if (WarpX::maxwell_solver_id != MaxwellSolverAlgo::PSATD) {
        m_fdtd_solver_fp.resize(nlevs_max);
        m_fdtd_solver_cp.resize(nlevs_max);
    }

    // NCI Godfrey filters can have different stencils
    // at different levels (the stencil depends on c*dt/dz)
    nci_godfrey_filter_exeybz.resize(nlevs_max);
    nci_godfrey_filter_bxbyez.resize(nlevs_max);

    // Sanity checks. Must be done after calling the MultiParticleContainer
    // constructor, as it reads additional parameters
    // (e.g., use_fdtd_nci_corr)
    if (WarpX::maxwell_solver_id == MaxwellSolverAlgo::PSATD) {
        AMREX_ALWAYS_ASSERT(use_fdtd_nci_corr == 0);
        AMREX_ALWAYS_ASSERT(do_subcycling == 0);
    }
}

WarpX::~WarpX ()
{
    const int nlevs_max = maxLevel() +1;
    for (int lev = 0; lev < nlevs_max; ++lev) {
        ClearLevel(lev);
    }

    delete reduced_diags;
}

void
WarpX::ReadParameters ()
{
    {
        ParmParse pp;// Traditionally, max_step and stop_time do not have prefix.
        pp.query("max_step", max_step);
        queryWithParser(pp, "stop_time", stop_time);
        pp.query("authors", authors);
    }

    {
        ParmParse pp("amr");// Traditionally, these have prefix, amr.

        pp.query("restart", restart_chkfile);
    }

    {
        ParmParse pp("warpx");

        std::vector<int> numprocs_in;
        pp.queryarr("numprocs", numprocs_in);
        if (not numprocs_in.empty()) {
            AMREX_ALWAYS_ASSERT_WITH_MESSAGE
                (numprocs_in.size() == AMREX_SPACEDIM,
                 "warpx.numprocs, if specified, must have AMREX_SPACEDIM numbers");
            AMREX_ALWAYS_ASSERT_WITH_MESSAGE
                (ParallelDescriptor::NProcs() == AMREX_D_TERM(numprocs_in[0],
                                                             *numprocs_in[1],
                                                             *numprocs_in[2]),
                 "warpx.numprocs, if specified, its product must be equal to the number of processes");
            for (int idim = 0; idim < AMREX_SPACEDIM; ++idim) {
                numprocs[idim] = numprocs_in[idim];
            }
        }

        // set random seed
        std::string random_seed = "default";
        pp.query("random_seed", random_seed);
        if ( random_seed != "default" ) {
            unsigned long myproc_1 = ParallelDescriptor::MyProc() + 1;
            if ( random_seed == "random" ) {
                std::random_device rd;
                std::uniform_int_distribution<int> dist(2, INT_MAX);
                unsigned long seed = myproc_1 * dist(rd);
                ResetRandomSeed(seed);
            } else if ( std::stoi(random_seed) > 0 ) {
                unsigned long seed = myproc_1 * std::stoul(random_seed);
                ResetRandomSeed(seed);
            } else {
                Abort("warpx.random_seed must be \"default\", \"random\" or an integer > 0.");
            }
        }

        queryWithParser(pp, "cfl", cfl);
        pp.query("verbose", verbose);
        pp.query("regrid_int", regrid_int);
        pp.query("do_subcycling", do_subcycling);
        pp.query("use_hybrid_QED", use_hybrid_QED);
        pp.query("safe_guard_cells", safe_guard_cells);
        std::vector<std::string> override_sync_int_string_vec = {"1"};
        pp.queryarr("override_sync_int", override_sync_int_string_vec);
        override_sync_intervals = IntervalsParser(override_sync_int_string_vec);

        AMREX_ALWAYS_ASSERT_WITH_MESSAGE(do_subcycling != 1 || max_level <= 1,
                                         "Subcycling method 1 only works for 2 levels.");

        ReadBoostedFrameParameters(gamma_boost, beta_boost, boost_direction);

        pp.query("do_device_synchronize_before_profile", do_device_synchronize_before_profile);

        // pp.query returns 1 if argument zmax_plasma_to_compute_max_step is
        // specified by the user, 0 otherwise.
        do_compute_max_step_from_zmax =
            queryWithParser(pp, "zmax_plasma_to_compute_max_step",
                      zmax_plasma_to_compute_max_step);

        pp.query("do_moving_window", do_moving_window);
        if (do_moving_window)
        {
            std::string s;
            pp.get("moving_window_dir", s);
            if (s == "x" || s == "X") {
                moving_window_dir = 0;
            }
#if (AMREX_SPACEDIM == 3)
            else if (s == "y" || s == "Y") {
                moving_window_dir = 1;
            }
#endif
            else if (s == "z" || s == "Z") {
                moving_window_dir = AMREX_SPACEDIM-1;
            }
            else {
                const std::string msg = "Unknown moving_window_dir: "+s;
                amrex::Abort(msg.c_str());
            }

            AMREX_ALWAYS_ASSERT_WITH_MESSAGE(Geom(0).isPeriodic(moving_window_dir) == 0,
                       "The problem must be non-periodic in the moving window direction");

            moving_window_x = geom[0].ProbLo(moving_window_dir);

            pp.get("moving_window_v", moving_window_v);
            moving_window_v *= PhysConst::c;
        }

        pp.query("do_back_transformed_diagnostics", do_back_transformed_diagnostics);
        if (do_back_transformed_diagnostics) {

            AMREX_ALWAYS_ASSERT_WITH_MESSAGE(gamma_boost > 1.0,
                   "gamma_boost must be > 1 to use the boosted frame diagnostic.");

            pp.query("lab_data_directory", lab_data_directory);

            std::string s;
            pp.get("boost_direction", s);
            AMREX_ALWAYS_ASSERT_WITH_MESSAGE( (s == "z" || s == "Z"),
                   "The boosted frame diagnostic currently only works if the boost is in the z direction.");

            pp.get("num_snapshots_lab", num_snapshots_lab);

            // Read either dz_snapshots_lab or dt_snapshots_lab
            bool snapshot_interval_is_specified = 0;
            Real dz_snapshots_lab = 0;
            snapshot_interval_is_specified += queryWithParser(pp, "dt_snapshots_lab", dt_snapshots_lab);
            if ( queryWithParser(pp, "dz_snapshots_lab", dz_snapshots_lab) ){
                dt_snapshots_lab = dz_snapshots_lab/PhysConst::c;
                snapshot_interval_is_specified = 1;
            }
            AMREX_ALWAYS_ASSERT_WITH_MESSAGE(
                snapshot_interval_is_specified,
                "When using back-transformed diagnostics, user should specify either dz_snapshots_lab or dt_snapshots_lab.");

            getWithParser(pp, "gamma_boost", gamma_boost);

            pp.query("do_back_transformed_fields", do_back_transformed_fields);

            AMREX_ALWAYS_ASSERT_WITH_MESSAGE(do_moving_window,
                   "The moving window should be on if using the boosted frame diagnostic.");

            pp.get("moving_window_dir", s);
            AMREX_ALWAYS_ASSERT_WITH_MESSAGE( (s == "z" || s == "Z"),
                   "The boosted frame diagnostic currently only works if the moving window is in the z direction.");
        }

        do_electrostatic = GetAlgorithmInteger(pp, "do_electrostatic");

        if (do_electrostatic == ElectrostaticSolverAlgo::LabFrame) {
            queryWithParser(pp, "self_fields_required_precision", self_fields_required_precision);
            pp.query("self_fields_max_iters", self_fields_max_iters);
            // Note that with the relativistic version, these parameters would be
            // input for each species.
        }

        pp.query("n_buffer", n_buffer);
        pp.query("const_dt", const_dt);

        // Read filter and fill IntVect filter_npass_each_dir with
        // proper size for AMREX_SPACEDIM
        pp.query("use_filter", use_filter);
        pp.query("use_filter_compensation", use_filter_compensation);
        Vector<int> parse_filter_npass_each_dir(AMREX_SPACEDIM,1);
        pp.queryarr("filter_npass_each_dir", parse_filter_npass_each_dir);
        filter_npass_each_dir[0] = parse_filter_npass_each_dir[0];
        filter_npass_each_dir[1] = parse_filter_npass_each_dir[1];
#if (AMREX_SPACEDIM == 3)
        filter_npass_each_dir[2] = parse_filter_npass_each_dir[2];
#endif

#if (defined WARPX_DIM_RZ) && (defined WARPX_USE_PSATD)
        // With RZ spectral, only use k-space filtering
        use_kspace_filter = use_filter;
        use_filter = false;
#endif

        pp.query("num_mirrors", num_mirrors);
        if (num_mirrors>0){
            mirror_z.resize(num_mirrors);
            pp.getarr("mirror_z", mirror_z, 0, num_mirrors);
            mirror_z_width.resize(num_mirrors);
            pp.getarr("mirror_z_width", mirror_z_width, 0, num_mirrors);
            mirror_z_npoints.resize(num_mirrors);
            pp.getarr("mirror_z_npoints", mirror_z_npoints, 0, num_mirrors);
        }

        pp.query("serialize_ics", serialize_ics);
        pp.query("refine_plasma", refine_plasma);
        pp.query("do_dive_cleaning", do_dive_cleaning);
        pp.query("n_field_gather_buffer", n_field_gather_buffer);
        pp.query("n_current_deposition_buffer", n_current_deposition_buffer);
#ifdef AMREX_USE_GPU
        std::vector<std::string>sort_int_string_vec = {"4"};
#else
        std::vector<std::string> sort_int_string_vec = {"-1"};
#endif
        pp.queryarr("sort_int", sort_int_string_vec);
        sort_intervals = IntervalsParser(sort_int_string_vec);

        Vector<int> vect_sort_bin_size(AMREX_SPACEDIM,1);
        bool sort_bin_size_is_specified = pp.queryarr("sort_bin_size", vect_sort_bin_size);
        if (sort_bin_size_is_specified){
            for (int i=0; i<AMREX_SPACEDIM; i++)
                sort_bin_size[i] = vect_sort_bin_size[i];
        }

        amrex::Real quantum_xi_tmp;
        int quantum_xi_is_specified = queryWithParser(pp, "quantum_xi", quantum_xi_tmp);
        if (quantum_xi_is_specified) {
            double const quantum_xi = quantum_xi_tmp;
            quantum_xi_c2 = quantum_xi * PhysConst::c * PhysConst::c;
        }

        pp.query("do_pml", do_pml);
        pp.query("pml_ncell", pml_ncell);
        pp.query("pml_delta", pml_delta);
        pp.query("pml_has_particles", pml_has_particles);
        pp.query("do_pml_j_damping", do_pml_j_damping);
        pp.query("do_pml_in_domain", do_pml_in_domain);
#ifdef WARPX_DIM_RZ
        AMREX_ALWAYS_ASSERT_WITH_MESSAGE( do_pml==0,
            "PML are not implemented in RZ geometry ; please set `warpx.do_pml=0`");
#endif

        Vector<int> parse_do_pml_Lo(AMREX_SPACEDIM,1);
        pp.queryarr("do_pml_Lo", parse_do_pml_Lo);
        do_pml_Lo[0] = parse_do_pml_Lo[0];
        do_pml_Lo[1] = parse_do_pml_Lo[1];
#if (AMREX_SPACEDIM == 3)
        do_pml_Lo[2] = parse_do_pml_Lo[2];
#endif
        Vector<int> parse_do_pml_Hi(AMREX_SPACEDIM,1);
        pp.queryarr("do_pml_Hi", parse_do_pml_Hi);
        do_pml_Hi[0] = parse_do_pml_Hi[0];
        do_pml_Hi[1] = parse_do_pml_Hi[1];
#if (AMREX_SPACEDIM == 3)
        do_pml_Hi[2] = parse_do_pml_Hi[2];
#endif

        if ( (do_pml_j_damping==1)&&(do_pml_in_domain==0) ){
            amrex::Abort("J-damping can only be done when PML are inside simulation domain (do_pml_in_domain=1)");
        }

        {
            // Parameters below control all plotfile diagnostics
            bool plotfile_min_max = true;
            pp.query("plotfile_min_max", plotfile_min_max);
            if (plotfile_min_max) {
                plotfile_headerversion = amrex::VisMF::Header::Version_v1;
            } else {
                plotfile_headerversion = amrex::VisMF::Header::NoFabHeader_v1;
            }
            pp.query("usesingleread", use_single_read);
            pp.query("usesinglewrite", use_single_write);
            ParmParse ppv("vismf");
            ppv.add("usesingleread", use_single_read);
            ppv.add("usesinglewrite", use_single_write);
            pp.query("mffile_nstreams", mffile_nstreams);
            VisMF::SetMFFileInStreams(mffile_nstreams);
            pp.query("field_io_nfiles", field_io_nfiles);
            VisMF::SetNOutFiles(field_io_nfiles);
            pp.query("particle_io_nfiles", particle_io_nfiles);
            ParmParse ppp("particles");
            ppp.add("particles_nfiles", particle_io_nfiles);
        }

        if (maxLevel() > 0) {
            Vector<Real> lo, hi;
            pp.getarr("fine_tag_lo", lo);
            pp.getarr("fine_tag_hi", hi);
            fine_tag_lo = RealVect{lo};
            fine_tag_hi = RealVect{hi};
        }

        std::vector<std::string> load_balance_int_string_vec = {"0"};
        pp.queryarr("load_balance_int", load_balance_int_string_vec);
        load_balance_intervals = IntervalsParser(load_balance_int_string_vec);
        pp.query("load_balance_with_sfc", load_balance_with_sfc);
        pp.query("load_balance_knapsack_factor", load_balance_knapsack_factor);
        queryWithParser(pp, "load_balance_efficiency_ratio_threshold",
                             load_balance_efficiency_ratio_threshold);

        pp.query("do_dynamic_scheduling", do_dynamic_scheduling);

        pp.query("do_nodal", do_nodal);
        // Use same shape factors in all directions, for gathering
        if (do_nodal) galerkin_interpolation = false;

        // Only needs to be set with WARPX_DIM_RZ, otherwise defaults to 1
        pp.query("n_rz_azimuthal_modes", n_rz_azimuthal_modes);
    }

    {
        ParmParse pp("algo");
        maxwell_solver_id = GetAlgorithmInteger(pp, "maxwell_solver");
#ifdef WARPX_DIM_RZ
        if (maxwell_solver_id == MaxwellSolverAlgo::CKC) {
            AMREX_ALWAYS_ASSERT_WITH_MESSAGE( false,
                "algo.maxwell_solver = ckc is not (yet) available for RZ geometry");
        }
#endif
#ifndef WARPX_USE_PSATD
        if (maxwell_solver_id == MaxwellSolverAlgo::PSATD) {
            AMREX_ALWAYS_ASSERT_WITH_MESSAGE( false,
                                              "algo.maxwell_solver = psatd is not supported because WarpX was built without spectral solvers");
        }
#endif

#ifdef WARPX_DIM_RZ
        AMREX_ALWAYS_ASSERT_WITH_MESSAGE(Geom(0).isPeriodic(0) == 0,
            "The problem must not be periodic in the radial direction");

        if (maxwell_solver_id == MaxwellSolverAlgo::PSATD) {
            // Force do_nodal=true (that is, not staggered) and
            // use same shape factors in all directions, for gathering
            do_nodal = true;
            galerkin_interpolation = false;
        }
#endif

        // note: current_deposition must be set after maxwell_solver is already determined,
        //       because its default depends on the solver selection
        current_deposition_algo = GetAlgorithmInteger(pp, "current_deposition");
        charge_deposition_algo = GetAlgorithmInteger(pp, "charge_deposition");
        particle_pusher_algo = GetAlgorithmInteger(pp, "particle_pusher");

        field_gathering_algo = GetAlgorithmInteger(pp, "field_gathering");
        if (field_gathering_algo == GatheringAlgo::MomentumConserving) {
            // Use same shape factors in all directions, for gathering
            galerkin_interpolation = false;
        }
        load_balance_costs_update_algo = GetAlgorithmInteger(pp, "load_balance_costs_update");
        em_solver_medium = GetAlgorithmInteger(pp, "em_solver_medium");
        if (em_solver_medium == MediumForEM::Macroscopic ) {
            macroscopic_solver_algo = GetAlgorithmInteger(pp,"macroscopic_sigma_method");
        }
        queryWithParser(pp, "costs_heuristic_cells_wt", costs_heuristic_cells_wt);
        queryWithParser(pp, "costs_heuristic_particles_wt", costs_heuristic_particles_wt);
    }
    {
        ParmParse pp("interpolation");
        pp.query("nox", nox);
        pp.query("noy", noy);
        pp.query("noz", noz);

#ifdef WARPX_USE_PSATD
        // For momentum-conserving field gathering, read from input the order of
        // interpolation from the staggered positions to the grid nodes
        if (field_gathering_algo == GatheringAlgo::MomentumConserving) {
            pp.query("field_gathering_nox", field_gathering_nox);
            pp.query("field_gathering_noy", field_gathering_noy);
            pp.query("field_gathering_noz", field_gathering_noz);
        }

        if (maxLevel() > 0) {
            AMREX_ALWAYS_ASSERT_WITH_MESSAGE(
                field_gathering_nox == 2 && field_gathering_noy == 2 && field_gathering_noz == 2,
                "High-order interpolation (order > 2) is not implemented with mesh refinement");
        }
#endif

        pp.query("galerkin_scheme",galerkin_interpolation);

        AMREX_ALWAYS_ASSERT_WITH_MESSAGE( nox == noy and nox == noz ,
            "warpx.nox, noy and noz must be equal");
        AMREX_ALWAYS_ASSERT_WITH_MESSAGE( nox >= 1, "warpx.nox must >= 1");
    }

    if (maxwell_solver_id == MaxwellSolverAlgo::PSATD)
    {
        ParmParse pp("psatd");
        pp.query("periodic_single_box_fft", fft_periodic_single_box);
        pp.query("fftw_plan_measure", fftw_plan_measure);

        std::string nox_str;
        std::string noy_str;
        std::string noz_str;

        pp.query("nox", nox_str);
        pp.query("noy", noy_str);
        pp.query("noz", noz_str);

        if(nox_str == "inf"){
            nox_fft = -1;
        } else{
            pp.query("nox", nox_fft);
        }
        if(noy_str == "inf"){
            noy_fft = -1;
        } else{
            pp.query("noy", noy_fft);
        }
        if(noz_str == "inf"){
            noz_fft = -1;
        } else{
            pp.query("noz", noz_fft);
        }


        if (!fft_periodic_single_box) {
            AMREX_ALWAYS_ASSERT_WITH_MESSAGE(nox_fft > 0, "PSATD order must be finite unless psatd.periodic_single_box_fft is used");
            AMREX_ALWAYS_ASSERT_WITH_MESSAGE(noy_fft > 0, "PSATD order must be finite unless psatd.periodic_single_box_fft is used");
            AMREX_ALWAYS_ASSERT_WITH_MESSAGE(noz_fft > 0, "PSATD order must be finite unless psatd.periodic_single_box_fft is used");
        }

        pp.query("current_correction", current_correction);
        pp.query("v_galilean", m_v_galilean);
        pp.query("v_comoving", m_v_comoving);
        pp.query("do_time_averaging", fft_do_time_averaging);

        // Scale the velocity by the speed of light
        for (int i=0; i<3; i++) m_v_galilean[i] *= PhysConst::c;
        for (int i=0; i<3; i++) m_v_comoving[i] *= PhysConst::c;

        // The comoving PSATD algorithm is not implemented nor tested with Esirkepov current deposition
        if (current_deposition_algo == CurrentDepositionAlgo::Esirkepov) {
            if (m_v_comoving[0] != 0. || m_v_comoving[1] != 0. || m_v_comoving[2] != 0.) {
                amrex::Abort("Esirkepov current deposition cannot be used with the comoving PSATD algorithm");
            }
        }

        if (m_v_galilean[0] == 0. && m_v_galilean[1] == 0. && m_v_galilean[2] == 0. &&
            m_v_comoving[0] == 0. && m_v_comoving[1] == 0. && m_v_comoving[2] == 0.) {
            update_with_rho = false; // standard PSATD
        }
        else {
            update_with_rho = true;  // Galilean PSATD or comoving PSATD
        }

        // Overwrite update_with_rho with value set in input file
        pp.query("update_with_rho", update_with_rho);

        if (m_v_comoving[0] != 0. || m_v_comoving[1] != 0. || m_v_comoving[2] != 0.) {
            AMREX_ALWAYS_ASSERT_WITH_MESSAGE(update_with_rho,
                "psatd.update_with_rho must be equal to 1 for comoving PSATD");
        }

#   ifdef WARPX_DIM_RZ
        if (!Geom(0).isPeriodic(1)) {
            use_damp_fields_in_z_guard = true;
        }
        pp.query("use_damp_fields_in_z_guard", use_damp_fields_in_z_guard);
#   endif

    }

    // for slice generation //
    {
       ParmParse pp("slice");
       amrex::Vector<Real> slice_lo(AMREX_SPACEDIM);
       amrex::Vector<Real> slice_hi(AMREX_SPACEDIM);
       Vector<int> slice_crse_ratio(AMREX_SPACEDIM);
       // set default slice_crse_ratio //
       for (int idim=0; idim < AMREX_SPACEDIM; ++idim )
       {
          slice_crse_ratio[idim] = 1;
       }
       pp.queryarr("dom_lo",slice_lo,0,AMREX_SPACEDIM);
       pp.queryarr("dom_hi",slice_hi,0,AMREX_SPACEDIM);
       pp.queryarr("coarsening_ratio",slice_crse_ratio,0,AMREX_SPACEDIM);
       pp.query("plot_int",slice_plot_int);
       slice_realbox.setLo(slice_lo);
       slice_realbox.setHi(slice_hi);
       slice_cr_ratio = IntVect(AMREX_D_DECL(1,1,1));
       for (int idim = 0; idim < AMREX_SPACEDIM; ++idim)
       {
          if (slice_crse_ratio[idim] > 1 ) {
             slice_cr_ratio[idim] = slice_crse_ratio[idim];
          }
       }

       if (do_back_transformed_diagnostics) {
          AMREX_ALWAYS_ASSERT_WITH_MESSAGE(gamma_boost > 1.0,
                 "gamma_boost must be > 1 to use the boost frame diagnostic");
          pp.query("num_slice_snapshots_lab", num_slice_snapshots_lab);
          if (num_slice_snapshots_lab > 0) {
             getWithParser(pp, "dt_slice_snapshots_lab", dt_slice_snapshots_lab );
             getWithParser(pp, "particle_slice_width_lab",particle_slice_width_lab);
          }
       }

    }
}

void
WarpX::BackwardCompatibility ()
{
    ParmParse ppa("amr");
    int backward_int;
    if (ppa.query("plot_int", backward_int)){
        amrex::Abort("amr.plot_int is not supported anymore. Please use the new syntax for diagnostics:\n"
            "diagnostics.diags_names = my_diag\n"
            "my_diag.period = 10\n"
            "for output every 10 iterations. See documentation for more information");
    }

    std::string backward_str;
    if (ppa.query("plot_file", backward_str)){
        amrex::Abort("amr.plot_file is not supported anymore. "
                     "Please use the new syntax for diagnostics, see documentation.");
    }

    ParmParse ppw("warpx");
    std::vector<std::string> backward_strings;
    if (ppw.queryarr("fields_to_plot", backward_strings)){
        amrex::Abort("warpx.fields_to_plot is not supported anymore. "
                     "Please use the new syntax for diagnostics, see documentation.");
    }
    if (ppw.query("plot_finepatch", backward_int)){
        amrex::Abort("warpx.plot_finepatch is not supported anymore. "
                     "Please use the new syntax for diagnostics, see documentation.");
    }
    if (ppw.query("plot_crsepatch", backward_int)){
        amrex::Abort("warpx.plot_crsepatch is not supported anymore. "
                     "Please use the new syntax for diagnostics, see documentation.");
    }
    if (ppw.query("use_kspace_filter", backward_int)){
        amrex::Abort("warpx.use_kspace_filter is not supported anymore. "
                     "Please use the flag use_filter, see documentation.");
    }

    ParmParse ppalgo("algo");
    int backward_mw_solver;
    if (ppalgo.query("maxwell_fdtd_solver", backward_mw_solver)){
        amrex::Abort("algo.maxwell_fdtd_solver is not supported anymore. "
                     "Please use the renamed option algo.maxwell_solver");
    }

    ParmParse pparticles("particles");
    int nspecies;
    if (pparticles.query("nspecies", nspecies)){
        amrex::Print()<<"particles.nspecies is ignored. Just use particles.species_names please.\n";
    }
    ParmParse pcol("collisions");
    int ncollisions;
    if (pcol.query("ncollisions", ncollisions)){
        amrex::Print()<<"collisions.ncollisions is ignored. Just use particles.collision_names please.\n";
    }
    ParmParse plasers("lasers");
    int nlasers;
    if (plasers.query("nlasers", nlasers)){
        amrex::Print()<<"lasers.nlasers is ignored. Just use lasers.names please.\n";
    }
}

// This is a virtual function.
void
WarpX::MakeNewLevelFromScratch (int lev, Real time, const BoxArray& new_grids,
                                const DistributionMapping& new_dmap)
{
    AllocLevelData(lev, new_grids, new_dmap);
    InitLevelData(lev, time);
}

void
WarpX::ClearLevel (int lev)
{
    for (int i = 0; i < 3; ++i) {
        Efield_aux[lev][i].reset();
        Bfield_aux[lev][i].reset();

        current_fp[lev][i].reset();
        Efield_fp [lev][i].reset();
        Bfield_fp [lev][i].reset();

        current_store[lev][i].reset();

        current_cp[lev][i].reset();
        Efield_cp [lev][i].reset();
        Bfield_cp [lev][i].reset();

        Efield_cax[lev][i].reset();
        Bfield_cax[lev][i].reset();
        current_buf[lev][i].reset();
    }

    charge_buf[lev].reset();

    current_buffer_masks[lev].reset();
    gather_buffer_masks[lev].reset();

    F_fp  [lev].reset();
    rho_fp[lev].reset();
    phi_fp[lev].reset();
    F_cp  [lev].reset();
    rho_cp[lev].reset();

    costs[lev].reset();
}

void
WarpX::AllocLevelData (int lev, const BoxArray& ba, const DistributionMapping& dm)
{

    bool aux_is_nodal = (field_gathering_algo == GatheringAlgo::MomentumConserving);

    guard_cells.Init(
        do_subcycling,
        WarpX::use_fdtd_nci_corr,
        do_nodal,
        do_moving_window,
        aux_is_nodal,
        moving_window_dir,
        WarpX::nox,
        nox_fft, noy_fft, noz_fft,
        NCIGodfreyFilter::m_stencil_width,
        maxwell_solver_id,
        maxLevel(),
        WarpX::m_v_galilean,
        WarpX::m_v_comoving,
        safe_guard_cells);

    if (mypc->nSpeciesDepositOnMainGrid() && n_current_deposition_buffer == 0) {
        n_current_deposition_buffer = 1;
        // This forces the allocation of buffers and allows the code associated
        // with buffers to run. But the buffer size of `1` is in fact not used,
        // `deposit_on_main_grid` forces all particles (whether or not they
        // are in buffers) to deposition on the main grid.
    }

    if (n_current_deposition_buffer < 0) {
        n_current_deposition_buffer = guard_cells.ng_alloc_J.max();
    }
    if (n_field_gather_buffer < 0) {
        // Field gather buffer should be larger than current deposition buffers
        n_field_gather_buffer = n_current_deposition_buffer + 1;
    }

    AllocLevelMFs(lev, ba, dm, guard_cells.ng_alloc_EB, guard_cells.ng_alloc_J,
                  guard_cells.ng_alloc_Rho, guard_cells.ng_alloc_F,
                  guard_cells.ng_Extra, aux_is_nodal);
}

void
WarpX::AllocLevelMFs (int lev, const BoxArray& ba, const DistributionMapping& dm,
                      const IntVect& ngE, const IntVect& ngJ, const IntVect& ngRho,
                      const IntVect& ngF, const IntVect& ngextra, const bool aux_is_nodal)
{
    // Declare nodal flags
    IntVect Ex_nodal_flag, Ey_nodal_flag, Ez_nodal_flag;
    IntVect Bx_nodal_flag, By_nodal_flag, Bz_nodal_flag;
    IntVect jx_nodal_flag, jy_nodal_flag, jz_nodal_flag;
    IntVect rho_nodal_flag;
    IntVect phi_nodal_flag;

    // Set nodal flags
#if   (AMREX_SPACEDIM == 2)
    // AMReX convention: x = first dimension, y = missing dimension, z = second dimension
    Ex_nodal_flag = IntVect(0,1);
    Ey_nodal_flag = IntVect(1,1);
    Ez_nodal_flag = IntVect(1,0);
    Bx_nodal_flag = IntVect(1,0);
    By_nodal_flag = IntVect(0,0);
    Bz_nodal_flag = IntVect(0,1);
    jx_nodal_flag = IntVect(0,1);
    jy_nodal_flag = IntVect(1,1);
    jz_nodal_flag = IntVect(1,0);
#elif (AMREX_SPACEDIM == 3)
    Ex_nodal_flag = IntVect(0,1,1);
    Ey_nodal_flag = IntVect(1,0,1);
    Ez_nodal_flag = IntVect(1,1,0);
    Bx_nodal_flag = IntVect(1,0,0);
    By_nodal_flag = IntVect(0,1,0);
    Bz_nodal_flag = IntVect(0,0,1);
    jx_nodal_flag = IntVect(0,1,1);
    jy_nodal_flag = IntVect(1,0,1);
    jz_nodal_flag = IntVect(1,1,0);
#endif
    rho_nodal_flag = IntVect( AMREX_D_DECL(1,1,1) );
    phi_nodal_flag = IntVect::TheNodeVector();

    // Overwrite nodal flags if necessary
    if (do_nodal) {
        Ex_nodal_flag  = IntVect::TheNodeVector();
        Ey_nodal_flag  = IntVect::TheNodeVector();
        Ez_nodal_flag  = IntVect::TheNodeVector();
        Bx_nodal_flag  = IntVect::TheNodeVector();
        By_nodal_flag  = IntVect::TheNodeVector();
        Bz_nodal_flag  = IntVect::TheNodeVector();
        jx_nodal_flag  = IntVect::TheNodeVector();
        jy_nodal_flag  = IntVect::TheNodeVector();
        jz_nodal_flag  = IntVect::TheNodeVector();
        rho_nodal_flag = IntVect::TheNodeVector();
    }
#ifdef WARPX_DIM_RZ
    if (WarpX::maxwell_solver_id == MaxwellSolverAlgo::PSATD) {
        // Force cell-centered IndexType in r and z
        Ex_nodal_flag  = IntVect::TheCellVector();
        Ey_nodal_flag  = IntVect::TheCellVector();
        Ez_nodal_flag  = IntVect::TheCellVector();
        Bx_nodal_flag  = IntVect::TheCellVector();
        By_nodal_flag  = IntVect::TheCellVector();
        Bz_nodal_flag  = IntVect::TheCellVector();
        jx_nodal_flag  = IntVect::TheCellVector();
        jy_nodal_flag  = IntVect::TheCellVector();
        jz_nodal_flag  = IntVect::TheCellVector();
        rho_nodal_flag = IntVect::TheCellVector();
    }

    // With RZ multimode, there is a real and imaginary component
    // for each mode, except mode 0 which is purely real
    // Component 0 is mode 0.
    // Odd components are the real parts.
    // Even components are the imaginary parts.
    ncomps = n_rz_azimuthal_modes*2 - 1;
#endif

    //
    // The fine patch
    //
    std::array<Real,3> dx = CellSize(lev);

    Bfield_fp[lev][0] = std::make_unique<MultiFab>(amrex::convert(ba,Bx_nodal_flag),dm,ncomps,ngE+ngextra);
    Bfield_fp[lev][1] = std::make_unique<MultiFab>(amrex::convert(ba,By_nodal_flag),dm,ncomps,ngE+ngextra);
    Bfield_fp[lev][2] = std::make_unique<MultiFab>(amrex::convert(ba,Bz_nodal_flag),dm,ncomps,ngE+ngextra);

    Efield_fp[lev][0] = std::make_unique<MultiFab>(amrex::convert(ba,Ex_nodal_flag),dm,ncomps,ngE+ngextra);
    Efield_fp[lev][1] = std::make_unique<MultiFab>(amrex::convert(ba,Ey_nodal_flag),dm,ncomps,ngE+ngextra);
    Efield_fp[lev][2] = std::make_unique<MultiFab>(amrex::convert(ba,Ez_nodal_flag),dm,ncomps,ngE+ngextra);

    current_fp[lev][0] = std::make_unique<MultiFab>(amrex::convert(ba,jx_nodal_flag),dm,ncomps,ngJ);
    current_fp[lev][1] = std::make_unique<MultiFab>(amrex::convert(ba,jy_nodal_flag),dm,ncomps,ngJ);
    current_fp[lev][2] = std::make_unique<MultiFab>(amrex::convert(ba,jz_nodal_flag),dm,ncomps,ngJ);


    Bfield_avg_fp[lev][0] = std::make_unique<MultiFab>(amrex::convert(ba,Bx_nodal_flag),dm,ncomps,ngE);
    Bfield_avg_fp[lev][1] = std::make_unique<MultiFab>(amrex::convert(ba,By_nodal_flag),dm,ncomps,ngE);
    Bfield_avg_fp[lev][2] = std::make_unique<MultiFab>(amrex::convert(ba,Bz_nodal_flag),dm,ncomps,ngE);

    Efield_avg_fp[lev][0] = std::make_unique<MultiFab>(amrex::convert(ba,Ex_nodal_flag),dm,ncomps,ngE);
    Efield_avg_fp[lev][1] = std::make_unique<MultiFab>(amrex::convert(ba,Ey_nodal_flag),dm,ncomps,ngE);
    Efield_avg_fp[lev][2] = std::make_unique<MultiFab>(amrex::convert(ba,Ez_nodal_flag),dm,ncomps,ngE);

#ifdef WARPX_USE_PSATD
    const bool deposit_charge = do_dive_cleaning || (plot_rho && do_back_transformed_diagnostics)
                                || update_with_rho || current_correction;
#else
    const bool deposit_charge = do_dive_cleaning || (plot_rho && do_back_transformed_diagnostics);
#endif
    if (deposit_charge)
    {
        rho_fp[lev] = std::make_unique<MultiFab>(amrex::convert(ba,rho_nodal_flag),dm,2*ncomps,ngRho);
    }

    if (do_electrostatic == ElectrostaticSolverAlgo::LabFrame)
    {
        IntVect ngPhi = IntVect( AMREX_D_DECL(1,1,1) );
        phi_fp[lev] = std::make_unique<MultiFab>(amrex::convert(ba,phi_nodal_flag),dm,ncomps,ngPhi);
    }

    if (do_subcycling == 1 && lev == 0)
    {
        current_store[lev][0] = std::make_unique<MultiFab>(amrex::convert(ba,jx_nodal_flag),dm,ncomps,ngJ);
        current_store[lev][1] = std::make_unique<MultiFab>(amrex::convert(ba,jy_nodal_flag),dm,ncomps,ngJ);
        current_store[lev][2] = std::make_unique<MultiFab>(amrex::convert(ba,jz_nodal_flag),dm,ncomps,ngJ);
    }

    if (do_dive_cleaning)
    {
        F_fp[lev] = std::make_unique<MultiFab>(amrex::convert(ba,IntVect::TheUnitVector()),dm,ncomps, ngF.max());
    }
    bool const pml_flag_false = false;
    if (WarpX::maxwell_solver_id == MaxwellSolverAlgo::PSATD)
    {
        // Allocate and initialize the spectral solver
#ifndef WARPX_USE_PSATD
        AMREX_ALWAYS_ASSERT_WITH_MESSAGE( false,
            "WarpX::AllocLevelMFs: PSATD solver requires WarpX build with spectral solver support.");
#else
        if (!do_dive_cleaning)
            rho_fp[lev] = std::make_unique<MultiFab>(amrex::convert(ba,rho_nodal_flag),dm,2*ncomps,ngRho);

#   if (AMREX_SPACEDIM == 3)
        RealVect dx_vect(dx[0], dx[1], dx[2]);
#   elif (AMREX_SPACEDIM == 2)
        RealVect dx_vect(dx[0], dx[2]);
#   endif
        // Check whether the option periodic, single box is valid here
        if (fft_periodic_single_box) {
#   ifdef WARPX_DIM_RZ
            AMREX_ALWAYS_ASSERT_WITH_MESSAGE(
                geom[0].isPeriodic(1)          // domain is periodic in z
                && ba.size() == 1 && lev == 0, // domain is decomposed in a single box
                "The option `psatd.periodic_single_box_fft` can only be used for a periodic domain, decomposed in a single box");
#   else
            AMREX_ALWAYS_ASSERT_WITH_MESSAGE(
                geom[0].isAllPeriodic()        // domain is periodic in all directions
                && ba.size() == 1 && lev == 0, // domain is decomposed in a single box
                "The option `psatd.periodic_single_box_fft` can only be used for a periodic domain, decomposed in a single box");
#   endif
        }
        // Get the cell-centered box
        BoxArray realspace_ba = ba;  // Copy box
        realspace_ba.enclosedCells(); // Make it cell-centered
        // Define spectral solver
#   ifdef WARPX_DIM_RZ
<<<<<<< HEAD
    if ( fft_periodic_single_box == false ) {
        realspace_ba.grow(1, ngE[1]); // add guard cells only in z
    }
    spectral_solver_fp[lev] = std::make_unique<SpectralSolverRZ>( realspace_ba, dm,
        n_rz_azimuthal_modes, noz_fft, do_nodal, m_v_galilean, dx_vect, dt[lev], lev, update_with_rho );
    if (use_kspace_filter) {
        spectral_solver_fp[lev]->InitFilter(filter_npass_each_dir, use_filter_compensation);
    }
=======
        if ( fft_periodic_single_box == false ) {
            realspace_ba.grow(1, ngE[1]); // add guard cells only in z
        }
        spectral_solver_fp[lev] = std::make_unique<SpectralSolverRZ>( realspace_ba, dm,
            n_rz_azimuthal_modes, noz_fft, do_nodal, m_v_galilean, dx_vect, dt[lev], lev );
        if (use_kspace_filter) {
            spectral_solver_fp[lev]->InitFilter(filter_npass_each_dir, use_filter_compensation);
        }
>>>>>>> 3fde1891
#   else
    if ( fft_periodic_single_box == false ) {
        realspace_ba.grow(ngE); // add guard cells
    }
    bool const pml_flag_false=false;
    spectral_solver_fp[lev] = std::make_unique<SpectralSolver>( realspace_ba, dm,
        nox_fft, noy_fft, noz_fft, do_nodal, m_v_galilean, m_v_comoving, dx_vect, dt[lev],
        pml_flag_false, fft_periodic_single_box, update_with_rho, fft_do_time_averaging );
#   endif
#endif
    } // MaxwellSolverAlgo::PSATD
    else {
        m_fdtd_solver_fp[lev] = std::make_unique<FiniteDifferenceSolver>(maxwell_solver_id, dx, do_nodal);
    }

    //
    // The Aux patch (i.e., the full solution)
    //
    if (aux_is_nodal and !do_nodal)
    {
        // Create aux multifabs on Nodal Box Array
        BoxArray const nba = amrex::convert(ba,IntVect::TheNodeVector());
        Bfield_aux[lev][0] = std::make_unique<MultiFab>(nba,dm,ncomps,ngE);
        Bfield_aux[lev][1] = std::make_unique<MultiFab>(nba,dm,ncomps,ngE);
        Bfield_aux[lev][2] = std::make_unique<MultiFab>(nba,dm,ncomps,ngE);

        Efield_aux[lev][0] = std::make_unique<MultiFab>(nba,dm,ncomps,ngE);
        Efield_aux[lev][1] = std::make_unique<MultiFab>(nba,dm,ncomps,ngE);
        Efield_aux[lev][2] = std::make_unique<MultiFab>(nba,dm,ncomps,ngE);
    }
    else if (lev == 0)
    {
        for (int idir = 0; idir < 3; ++idir) {
            Efield_aux[lev][idir] = std::make_unique<MultiFab>(*Efield_fp[lev][idir], amrex::make_alias, 0, ncomps);
            Bfield_aux[lev][idir] = std::make_unique<MultiFab>(*Bfield_fp[lev][idir], amrex::make_alias, 0, ncomps);

            Efield_avg_aux[lev][idir] = std::make_unique<MultiFab>(*Efield_avg_fp[lev][idir], amrex::make_alias, 0, ncomps);
            Bfield_avg_aux[lev][idir] = std::make_unique<MultiFab>(*Bfield_avg_fp[lev][idir], amrex::make_alias, 0, ncomps);
        }
    }
    else
    {
        Bfield_aux[lev][0] = std::make_unique<MultiFab>(amrex::convert(ba,Bx_nodal_flag),dm,ncomps,ngE);
        Bfield_aux[lev][1] = std::make_unique<MultiFab>(amrex::convert(ba,By_nodal_flag),dm,ncomps,ngE);
        Bfield_aux[lev][2] = std::make_unique<MultiFab>(amrex::convert(ba,Bz_nodal_flag),dm,ncomps,ngE);

        Efield_aux[lev][0] = std::make_unique<MultiFab>(amrex::convert(ba,Ex_nodal_flag),dm,ncomps,ngE);
        Efield_aux[lev][1] = std::make_unique<MultiFab>(amrex::convert(ba,Ey_nodal_flag),dm,ncomps,ngE);
        Efield_aux[lev][2] = std::make_unique<MultiFab>(amrex::convert(ba,Ez_nodal_flag),dm,ncomps,ngE);


        Bfield_avg_aux[lev][0] = std::make_unique<MultiFab>(amrex::convert(ba,Bx_nodal_flag),dm,ncomps,ngE);
        Bfield_avg_aux[lev][1] = std::make_unique<MultiFab>(amrex::convert(ba,By_nodal_flag),dm,ncomps,ngE);
        Bfield_avg_aux[lev][2] = std::make_unique<MultiFab>(amrex::convert(ba,Bz_nodal_flag),dm,ncomps,ngE);

        Efield_avg_aux[lev][0] = std::make_unique<MultiFab>(amrex::convert(ba,Ex_nodal_flag),dm,ncomps,ngE);
        Efield_avg_aux[lev][1] = std::make_unique<MultiFab>(amrex::convert(ba,Ey_nodal_flag),dm,ncomps,ngE);
        Efield_avg_aux[lev][2] = std::make_unique<MultiFab>(amrex::convert(ba,Ez_nodal_flag),dm,ncomps,ngE);

    }

    //
    // The coarse patch
    //
    if (lev > 0)
    {
        BoxArray cba = ba;
        cba.coarsen(refRatio(lev-1));
        std::array<Real,3> cdx = CellSize(lev-1);

        // Create the MultiFabs for B
        Bfield_cp[lev][0] = std::make_unique<MultiFab>(amrex::convert(cba,Bx_nodal_flag),dm,ncomps,ngE);
        Bfield_cp[lev][1] = std::make_unique<MultiFab>(amrex::convert(cba,By_nodal_flag),dm,ncomps,ngE);
        Bfield_cp[lev][2] = std::make_unique<MultiFab>(amrex::convert(cba,Bz_nodal_flag),dm,ncomps,ngE);

        // Create the MultiFabs for E
        Efield_cp[lev][0] = std::make_unique<MultiFab>(amrex::convert(cba,Ex_nodal_flag),dm,ncomps,ngE);
        Efield_cp[lev][1] = std::make_unique<MultiFab>(amrex::convert(cba,Ey_nodal_flag),dm,ncomps,ngE);
        Efield_cp[lev][2] = std::make_unique<MultiFab>(amrex::convert(cba,Ez_nodal_flag),dm,ncomps,ngE);

        // Create the MultiFabs for B_avg
        Bfield_avg_cp[lev][0] = std::make_unique<MultiFab>(amrex::convert(cba,Bx_nodal_flag),dm,ncomps,ngE);
        Bfield_avg_cp[lev][1] = std::make_unique<MultiFab>(amrex::convert(cba,By_nodal_flag),dm,ncomps,ngE);
        Bfield_avg_cp[lev][2] = std::make_unique<MultiFab>(amrex::convert(cba,Bz_nodal_flag),dm,ncomps,ngE);

        // Create the MultiFabs for E_avg
        Efield_avg_cp[lev][0] = std::make_unique<MultiFab>(amrex::convert(cba,Ex_nodal_flag),dm,ncomps,ngE);
        Efield_avg_cp[lev][1] = std::make_unique<MultiFab>(amrex::convert(cba,Ey_nodal_flag),dm,ncomps,ngE);
        Efield_avg_cp[lev][2] = std::make_unique<MultiFab>(amrex::convert(cba,Ez_nodal_flag),dm,ncomps,ngE);

        // Create the MultiFabs for the current
        current_cp[lev][0] = std::make_unique<MultiFab>(amrex::convert(cba,jx_nodal_flag),dm,ncomps,ngJ);
        current_cp[lev][1] = std::make_unique<MultiFab>(amrex::convert(cba,jy_nodal_flag),dm,ncomps,ngJ);
        current_cp[lev][2] = std::make_unique<MultiFab>(amrex::convert(cba,jz_nodal_flag),dm,ncomps,ngJ);

        if (do_dive_cleaning || (plot_rho && do_back_transformed_diagnostics)) {
            rho_cp[lev] = std::make_unique<MultiFab>(amrex::convert(cba,rho_nodal_flag),dm,2*ncomps,ngRho);
        }
        if (do_dive_cleaning)
        {
            F_cp[lev] = std::make_unique<MultiFab>(amrex::convert(cba,IntVect::TheUnitVector()),dm,ncomps, ngF.max());
        }
        if (WarpX::maxwell_solver_id == MaxwellSolverAlgo::PSATD)
        {
            // Allocate and initialize the spectral solver
#ifndef WARPX_USE_PSATD
            AMREX_ALWAYS_ASSERT_WITH_MESSAGE( false,
                "WarpX::AllocLevelMFs: PSATD solver requires WarpX build with spectral solver support.");
#else
            if (!do_dive_cleaning)
                rho_cp[lev] = std::make_unique<MultiFab>( amrex::convert(cba,rho_nodal_flag),dm,2*ncomps,ngRho );

#   if (AMREX_SPACEDIM == 3)
            RealVect cdx_vect(cdx[0], cdx[1], cdx[2]);
#   elif (AMREX_SPACEDIM == 2)
            RealVect cdx_vect(cdx[0], cdx[2]);
#   endif
            // Get the cell-centered box, with guard cells
            BoxArray c_realspace_ba = cba;// Copy box
            c_realspace_ba.enclosedCells(); // Make it cell-centered
            // Define spectral solver
#   ifdef WARPX_DIM_RZ
<<<<<<< HEAD
        c_realspace_ba.grow(1, ngE[1]); // add guard cells only in z
        spectral_solver_cp[lev] = std::make_unique<SpectralSolverRZ>( c_realspace_ba, dm,
            n_rz_azimuthal_modes, noz_fft, do_nodal, m_v_galilean, cdx_vect, dt[lev], lev, update_with_rho );
        if (use_kspace_filter) {
            spectral_solver_cp[lev]->InitFilter(filter_npass_each_dir, use_filter_compensation);
        }
=======
            c_realspace_ba.grow(1, ngE[1]); // add guard cells only in z
            spectral_solver_cp[lev] = std::make_unique<SpectralSolverRZ>( c_realspace_ba, dm,
                n_rz_azimuthal_modes, noz_fft, do_nodal, m_v_galilean, cdx_vect, dt[lev], lev );
            if (use_kspace_filter) {
                spectral_solver_cp[lev]->InitFilter(filter_npass_each_dir, use_filter_compensation);
            }
>>>>>>> 3fde1891
#   else
        c_realspace_ba.grow(ngE); // add guard cells
        spectral_solver_cp[lev] = std::make_unique<SpectralSolver>( c_realspace_ba, dm,
            nox_fft, noy_fft, noz_fft, do_nodal, m_v_galilean, m_v_comoving, cdx_vect, dt[lev],
            pml_flag_false, fft_periodic_single_box, update_with_rho, fft_do_time_averaging );
#   endif
#endif
        } // MaxwellSolverAlgo::PSATD
        else {
            m_fdtd_solver_cp[lev] = std::make_unique<FiniteDifferenceSolver>(maxwell_solver_id, cdx,
                                                                             do_nodal);
        }
    }

    //
    // Copy of the coarse aux
    //
    if (lev > 0 && (n_field_gather_buffer > 0 || n_current_deposition_buffer > 0 ||
                    mypc->nSpeciesGatherFromMainGrid() > 0))
    {
        BoxArray cba = ba;
        cba.coarsen(refRatio(lev-1));

        if (n_field_gather_buffer > 0 || mypc->nSpeciesGatherFromMainGrid() > 0) {
            if (aux_is_nodal) {
                BoxArray const& cnba = amrex::convert(cba,IntVect::TheNodeVector());
                Bfield_cax[lev][0] = std::make_unique<MultiFab>(cnba,dm,ncomps,ngE);
                Bfield_cax[lev][1] = std::make_unique<MultiFab>(cnba,dm,ncomps,ngE);
                Bfield_cax[lev][2] = std::make_unique<MultiFab>(cnba,dm,ncomps,ngE);
                Efield_cax[lev][0] = std::make_unique<MultiFab>(cnba,dm,ncomps,ngE);
                Efield_cax[lev][1] = std::make_unique<MultiFab>(cnba,dm,ncomps,ngE);
                Efield_cax[lev][2] = std::make_unique<MultiFab>(cnba,dm,ncomps,ngE);
            } else {
                // Create the MultiFabs for B
                Bfield_cax[lev][0] = std::make_unique<MultiFab>(amrex::convert(cba,Bx_nodal_flag),dm,ncomps,ngE);
                Bfield_cax[lev][1] = std::make_unique<MultiFab>(amrex::convert(cba,By_nodal_flag),dm,ncomps,ngE);
                Bfield_cax[lev][2] = std::make_unique<MultiFab>(amrex::convert(cba,Bz_nodal_flag),dm,ncomps,ngE);

                // Create the MultiFabs for E
                Efield_cax[lev][0] = std::make_unique<MultiFab>(amrex::convert(cba,Ex_nodal_flag),dm,ncomps,ngE);
                Efield_cax[lev][1] = std::make_unique<MultiFab>(amrex::convert(cba,Ey_nodal_flag),dm,ncomps,ngE);
                Efield_cax[lev][2] = std::make_unique<MultiFab>(amrex::convert(cba,Ez_nodal_flag),dm,ncomps,ngE);
            }

            gather_buffer_masks[lev] = std::make_unique<iMultiFab>(ba, dm, ncomps, 1 );
            // Gather buffer masks have 1 ghost cell, because of the fact
            // that particles may move by more than one cell when using subcycling.
        }

        if (n_current_deposition_buffer > 0) {
            current_buf[lev][0] = std::make_unique<MultiFab>(amrex::convert(cba,jx_nodal_flag),dm,ncomps,ngJ);
            current_buf[lev][1] = std::make_unique<MultiFab>(amrex::convert(cba,jy_nodal_flag),dm,ncomps,ngJ);
            current_buf[lev][2] = std::make_unique<MultiFab>(amrex::convert(cba,jz_nodal_flag),dm,ncomps,ngJ);
            if (rho_cp[lev]) {
                charge_buf[lev] = std::make_unique<MultiFab>(amrex::convert(cba,rho_nodal_flag),dm,2*ncomps,ngRho);
            }
            current_buffer_masks[lev] = std::make_unique<iMultiFab>(ba, dm, ncomps, 1);
            // Current buffer masks have 1 ghost cell, because of the fact
            // that particles may move by more than one cell when using subcycling.
        }
    }

    if (load_balance_intervals.isActivated())
    {
        costs[lev] = std::make_unique<LayoutData<Real>>(ba, dm);
    }
}

std::array<Real,3>
WarpX::CellSize (int lev)
{
    const auto& gm = GetInstance().Geom(lev);
    const Real* dx = gm.CellSize();
#if (AMREX_SPACEDIM == 3)
    return { dx[0], dx[1], dx[2] };
#elif (AMREX_SPACEDIM == 2)
    return { dx[0], 1.0, dx[1] };
#else
    static_assert(AMREX_SPACEDIM != 1, "1D is not supported");
#endif
}

amrex::RealBox
WarpX::getRealBox(const Box& bx, int lev)
{
    const auto& gm = GetInstance().Geom(lev);
    const RealBox grid_box{bx, gm.CellSize(), gm.ProbLo()};
    return( grid_box );
}

std::array<Real,3>
WarpX::LowerCorner(const Box& bx, std::array<amrex::Real,3> galilean_shift, int lev)
{
    RealBox grid_box = getRealBox( bx, lev );

    const Real* xyzmin = grid_box.lo();

#if (AMREX_SPACEDIM == 3)
    return { xyzmin[0] + galilean_shift[0], xyzmin[1] + galilean_shift[1], xyzmin[2] + galilean_shift[2] };

#elif (AMREX_SPACEDIM == 2)
    return { xyzmin[0] + galilean_shift[0], std::numeric_limits<Real>::lowest(), xyzmin[1] + galilean_shift[2] };
#endif
}

std::array<Real,3>
WarpX::UpperCorner(const Box& bx, int lev)
{
    const RealBox grid_box = getRealBox( bx, lev );
    const Real* xyzmax = grid_box.hi();
#if (AMREX_SPACEDIM == 3)
    return { xyzmax[0], xyzmax[1], xyzmax[2] };
#elif (AMREX_SPACEDIM == 2)
    return { xyzmax[0], std::numeric_limits<Real>::max(), xyzmax[1] };
#endif
}

std::array<Real,3>
WarpX::LowerCornerWithGalilean (const Box& bx, const amrex::Array<amrex::Real,3>& v_galilean, int lev)
{
    amrex::Real cur_time = gett_new(lev);
    amrex::Real time_shift = (cur_time - time_of_last_gal_shift);
    amrex::Array<amrex::Real,3> galilean_shift = { v_galilean[0]*time_shift, v_galilean[1]*time_shift, v_galilean[2]*time_shift };
    return WarpX::LowerCorner(bx, galilean_shift, lev);
}

IntVect
WarpX::RefRatio (int lev)
{
    return GetInstance().refRatio(lev);
}

void
WarpX::ComputeDivB (amrex::MultiFab& divB, int const dcomp,
                    const std::array<const amrex::MultiFab* const, 3>& B,
                    const std::array<amrex::Real,3>& dx)
{
    AMREX_ALWAYS_ASSERT_WITH_MESSAGE(!do_nodal,
        "ComputeDivB not implemented with do_nodal."
        "Shouldn't be too hard to make it general with class FiniteDifferenceSolver");

    Real dxinv = 1._rt/dx[0], dyinv = 1._rt/dx[1], dzinv = 1._rt/dx[2];

#ifdef WARPX_DIM_RZ
    const Real rmin = GetInstance().Geom(0).ProbLo(0);
#endif

#ifdef _OPENMP
#pragma omp parallel if (Gpu::notInLaunchRegion())
#endif
    for (MFIter mfi(divB, TilingIfNotGPU()); mfi.isValid(); ++mfi)
    {
        const Box& bx = mfi.tilebox();
        auto const& Bxfab = B[0]->array(mfi);
        auto const& Byfab = B[1]->array(mfi);
        auto const& Bzfab = B[2]->array(mfi);
        auto const& divBfab = divB.array(mfi);

        ParallelFor(bx,
        [=] AMREX_GPU_DEVICE(int i, int j, int k) noexcept
        {
            warpx_computedivb(i, j, k, dcomp, divBfab, Bxfab, Byfab, Bzfab, dxinv, dyinv, dzinv
#ifdef WARPX_DIM_RZ
                              ,rmin
#endif
                              );
        });
    }
}

void
WarpX::ComputeDivB (amrex::MultiFab& divB, int const dcomp,
                    const std::array<const amrex::MultiFab* const, 3>& B,
                    const std::array<amrex::Real,3>& dx, int const ngrow)
{
    AMREX_ALWAYS_ASSERT_WITH_MESSAGE(!do_nodal,
        "ComputeDivB not implemented with do_nodal."
        "Shouldn't be too hard to make it general with class FiniteDifferenceSolver");

    Real dxinv = 1._rt/dx[0], dyinv = 1._rt/dx[1], dzinv = 1._rt/dx[2];

#ifdef WARPX_DIM_RZ
    const Real rmin = GetInstance().Geom(0).ProbLo(0);
#endif

#ifdef _OPENMP
#pragma omp parallel if (Gpu::notInLaunchRegion())
#endif
    for (MFIter mfi(divB, TilingIfNotGPU()); mfi.isValid(); ++mfi)
    {
        Box bx = mfi.growntilebox(ngrow);
        auto const& Bxfab = B[0]->array(mfi);
        auto const& Byfab = B[1]->array(mfi);
        auto const& Bzfab = B[2]->array(mfi);
        auto const& divBfab = divB.array(mfi);

        ParallelFor(bx,
        [=] AMREX_GPU_DEVICE(int i, int j, int k) noexcept
        {
            warpx_computedivb(i, j, k, dcomp, divBfab, Bxfab, Byfab, Bzfab, dxinv, dyinv, dzinv
#ifdef WARPX_DIM_RZ
                              ,rmin
#endif
                              );
        });
    }
}

void
WarpX::ComputeDivE(amrex::MultiFab& divE, const int lev)
{
    if ( WarpX::maxwell_solver_id == MaxwellSolverAlgo::PSATD ) {
#ifdef WARPX_USE_PSATD
        spectral_solver_fp[lev]->ComputeSpectralDivE( Efield_aux[lev], divE );
#else
        amrex::Abort("ComputeDivE: PSATD requested but not compiled");
#endif
    } else {
        m_fdtd_solver_fp[lev]->ComputeDivE( Efield_aux[lev], divE );
    }
}

PML*
WarpX::GetPML (int lev)
{
    if (do_pml) {
        // This should check if pml was initialized
        return pml[lev].get();
    } else {
        return nullptr;
    }
}

std::vector< bool >
WarpX::getPMLdirections() const
{
    std::vector< bool > dirsWithPML( 6, false );
#if AMREX_SPACEDIM!=3
    dirsWithPML.resize( 4 );
#endif
    if( do_pml )
    {
        for( auto i = 0u; i < dirsWithPML.size() / 2u; ++i )
        {
            dirsWithPML.at( 2u*i      ) = bool(do_pml_Lo[i]);
            dirsWithPML.at( 2u*i + 1u ) = bool(do_pml_Hi[i]);
        }
    }
    return dirsWithPML;
}

void
WarpX::BuildBufferMasks ()
{
    for (int lev = 1; lev <= maxLevel(); ++lev)
    {
        for (int ipass = 0; ipass < 2; ++ipass)
        {
            int ngbuffer = (ipass == 0) ? n_current_deposition_buffer : n_field_gather_buffer;
            iMultiFab* bmasks = (ipass == 0) ? current_buffer_masks[lev].get() : gather_buffer_masks[lev].get();
            if (bmasks)
            {
                const int ngtmp = ngbuffer + bmasks->nGrow();
                iMultiFab tmp(bmasks->boxArray(), bmasks->DistributionMap(), 1, ngtmp);
                const int covered = 1;
                const int notcovered = 0;
                const int physbnd = 1;
                const int interior = 1;
                const Box& dom = Geom(lev).Domain();
                const auto& period = Geom(lev).periodicity();
                tmp.BuildMask(dom, period, covered, notcovered, physbnd, interior);
#ifdef _OPENMP
#pragma omp parallel
#endif
                for (MFIter mfi(*bmasks, true); mfi.isValid(); ++mfi)
                {
                    const Box tbx = mfi.growntilebox();
                    BuildBufferMasksInBox( tbx, (*bmasks)[mfi], tmp[mfi], ngbuffer );
                }
            }
        }
    }
}

/**
 * \brief Build buffer mask within given FArrayBox
 *
 * \param tbx         Current FArrayBox
 * \param buffer_mask Buffer mask to be set
 * \param guard_mask  Guard mask used to set buffer_mask
 * \param ng          Number of guard cells
 */
void
WarpX::BuildBufferMasksInBox ( const amrex::Box tbx, amrex::IArrayBox &buffer_mask,
                               const amrex::IArrayBox &guard_mask, const int ng )
{
    bool setnull;
    const auto lo = amrex::lbound( tbx );
    const auto hi = amrex::ubound( tbx );
    Array4<int> msk = buffer_mask.array();
    Array4<int const> gmsk = guard_mask.array();
#if (AMREX_SPACEDIM == 2)
    int k = lo.z;
    for     (int j = lo.y; j <= hi.y; ++j) {
        for (int i = lo.x; i <= hi.x; ++i) {
            setnull = false;
            // If gmsk=0 for any neighbor within ng cells, current cell is in the buffer region
            for     (int jj = j-ng; jj <= j+ng; ++jj) {
                for (int ii = i-ng; ii <= i+ng; ++ii) {
                    if ( gmsk(ii,jj,k) == 0 ) setnull = true;
                }
            }
            if ( setnull ) msk(i,j,k) = 0;
            else           msk(i,j,k) = 1;
        }
    }
#elif (AMREX_SPACEDIM == 3)
    for         (int k = lo.z; k <= hi.z; ++k) {
        for     (int j = lo.y; j <= hi.y; ++j) {
            for (int i = lo.x; i <= hi.x; ++i) {
                setnull = false;
                // If gmsk=0 for any neighbor within ng cells, current cell is in the buffer region
                for         (int kk = k-ng; kk <= k+ng; ++kk) {
                    for     (int jj = j-ng; jj <= j+ng; ++jj) {
                        for (int ii = i-ng; ii <= i+ng; ++ii) {
                            if ( gmsk(ii,jj,kk) == 0 ) setnull = true;
                        }
                    }
                }
                if ( setnull ) msk(i,j,k) = 0;
                else           msk(i,j,k) = 1;
            }
        }
    }
#endif
}

const iMultiFab*
WarpX::CurrentBufferMasks (int lev)
{
    return GetInstance().getCurrentBufferMasks(lev);
}

const iMultiFab*
WarpX::GatherBufferMasks (int lev)
{
    return GetInstance().getGatherBufferMasks(lev);
}

void
WarpX::StoreCurrent (int lev)
{
    for (int idim = 0; idim < 3; ++idim) {
        if (current_store[lev][idim]) {
            MultiFab::Copy(*current_store[lev][idim], *current_fp[lev][idim],
                           0, 0, 1, current_store[lev][idim]->nGrowVect());
        }
    }
}

void
WarpX::RestoreCurrent (int lev)
{
    for (int idim = 0; idim < 3; ++idim) {
        if (current_store[lev][idim]) {
            std::swap(current_fp[lev][idim], current_store[lev][idim]);
        }
    }
}

std::string
WarpX::Version ()
{
#ifdef WARPX_GIT_VERSION
    return std::string(WARPX_GIT_VERSION);
#else
    return std::string("Unknown");
#endif
}

std::string
WarpX::PicsarVersion ()
{
#ifdef PICSAR_GIT_VERSION
    return std::string(PICSAR_GIT_VERSION);
#else
    return std::string("Unknown");
#endif
}<|MERGE_RESOLUTION|>--- conflicted
+++ resolved
@@ -1120,25 +1120,14 @@
         realspace_ba.enclosedCells(); // Make it cell-centered
         // Define spectral solver
 #   ifdef WARPX_DIM_RZ
-<<<<<<< HEAD
-    if ( fft_periodic_single_box == false ) {
-        realspace_ba.grow(1, ngE[1]); // add guard cells only in z
-    }
-    spectral_solver_fp[lev] = std::make_unique<SpectralSolverRZ>( realspace_ba, dm,
-        n_rz_azimuthal_modes, noz_fft, do_nodal, m_v_galilean, dx_vect, dt[lev], lev, update_with_rho );
-    if (use_kspace_filter) {
-        spectral_solver_fp[lev]->InitFilter(filter_npass_each_dir, use_filter_compensation);
-    }
-=======
         if ( fft_periodic_single_box == false ) {
             realspace_ba.grow(1, ngE[1]); // add guard cells only in z
         }
         spectral_solver_fp[lev] = std::make_unique<SpectralSolverRZ>( realspace_ba, dm,
-            n_rz_azimuthal_modes, noz_fft, do_nodal, m_v_galilean, dx_vect, dt[lev], lev );
+            n_rz_azimuthal_modes, noz_fft, do_nodal, m_v_galilean, dx_vect, dt[lev], lev, update_with_rho );
         if (use_kspace_filter) {
             spectral_solver_fp[lev]->InitFilter(filter_npass_each_dir, use_filter_compensation);
         }
->>>>>>> 3fde1891
 #   else
     if ( fft_periodic_single_box == false ) {
         realspace_ba.grow(ngE); // add guard cells
@@ -1261,21 +1250,12 @@
             c_realspace_ba.enclosedCells(); // Make it cell-centered
             // Define spectral solver
 #   ifdef WARPX_DIM_RZ
-<<<<<<< HEAD
-        c_realspace_ba.grow(1, ngE[1]); // add guard cells only in z
-        spectral_solver_cp[lev] = std::make_unique<SpectralSolverRZ>( c_realspace_ba, dm,
-            n_rz_azimuthal_modes, noz_fft, do_nodal, m_v_galilean, cdx_vect, dt[lev], lev, update_with_rho );
-        if (use_kspace_filter) {
-            spectral_solver_cp[lev]->InitFilter(filter_npass_each_dir, use_filter_compensation);
-        }
-=======
             c_realspace_ba.grow(1, ngE[1]); // add guard cells only in z
             spectral_solver_cp[lev] = std::make_unique<SpectralSolverRZ>( c_realspace_ba, dm,
-                n_rz_azimuthal_modes, noz_fft, do_nodal, m_v_galilean, cdx_vect, dt[lev], lev );
+                n_rz_azimuthal_modes, noz_fft, do_nodal, m_v_galilean, cdx_vect, dt[lev], lev, update_with_rho );
             if (use_kspace_filter) {
                 spectral_solver_cp[lev]->InitFilter(filter_npass_each_dir, use_filter_compensation);
             }
->>>>>>> 3fde1891
 #   else
         c_realspace_ba.grow(ngE); // add guard cells
         spectral_solver_cp[lev] = std::make_unique<SpectralSolver>( c_realspace_ba, dm,
