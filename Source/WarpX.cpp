--- conflicted
+++ resolved
@@ -1463,13 +1463,10 @@
         WarpX::do_electrostatic,
         WarpX::do_multi_J,
         WarpX::fft_do_time_averaging,
-<<<<<<< HEAD
         WarpX::isAnyBoundaryPML(),
         WarpX::do_pml_in_domain,
-        WarpX::pml_ncell);
-=======
+        WarpX::pml_ncell,
         this->refRatio());
->>>>>>> 6ab9adba
 
     if (mypc->nSpeciesDepositOnMainGrid() && n_current_deposition_buffer == 0) {
         n_current_deposition_buffer = 1;
