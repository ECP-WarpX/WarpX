--- conflicted
+++ resolved
@@ -1075,25 +1075,14 @@
             queryWithParser(pp_interpolation, "current_centering_noz", current_centering_noz);
         }
 
-<<<<<<< HEAD
         // Finite-order centering is not implemented with mesh refinement
         // (note that when WarpX::do_nodal = 1 finite-order centering is not used anyways)
         if (maxLevel() > 0 && WarpX::do_nodal == 0)
         {
-            AMREX_ALWAYS_ASSERT_WITH_MESSAGE(
+            WARPX_ALWAYS_ASSERT_WITH_MESSAGE(
                 field_centering_nox == 2 && field_centering_noy == 2 && field_centering_noz == 2,
                 "High-order centering of fields (order > 2) is not implemented with mesh refinement");
         }
-=======
-            // Finite-order centering is not implemented with mesh refinement
-            // (note that when WarpX::do_nodal = 1 finite-order centering is not used anyways)
-            if (maxLevel() > 0 && WarpX::do_nodal == 0)
-            {
-                WARPX_ALWAYS_ASSERT_WITH_MESSAGE(
-                    field_centering_nox == 2 && field_centering_noy == 2 && field_centering_noz == 2,
-                    "High-order centering of fields (order > 2) is not implemented with mesh refinement");
-            }
->>>>>>> e94a8eb3
 
         if (WarpX::field_gathering_algo == GatheringAlgo::MomentumConserving &&
             WarpX::do_nodal == 0)
