
#include <limits>
#include <algorithm>
#include <cctype>
#include <cmath>
#include <numeric>

#ifdef _OPENMP
#include <omp.h>
#endif

#include <AMReX_ParmParse.H>
#include <AMReX_MultiFabUtil.H>

#include <WarpX.H>
#include <WarpX_f.H>
#include <WarpXConst.H>
#include <WarpXWrappers.h>
#include <WarpXUtil.H>

#ifdef BL_USE_SENSEI_INSITU
#include <AMReX_AmrMeshInSituBridge.H>
#endif

using namespace amrex;

Vector<Real> WarpX::B_external(3, 0.0);

int WarpX::do_moving_window = 0;
int WarpX::moving_window_dir = -1;

Real WarpX::gamma_boost = 1.;
Real WarpX::beta_boost = 0.;
Vector<int> WarpX::boost_direction = {0,0,0};
int WarpX::do_compute_max_step_from_zmax = 0;
Real WarpX::zmax_plasma_to_compute_max_step = 0.;

long WarpX::current_deposition_algo = 3;
long WarpX::charge_deposition_algo = 0;
long WarpX::field_gathering_algo = 1;
long WarpX::particle_pusher_algo = 0;
int WarpX::maxwell_fdtd_solver_id = 0;

long WarpX::nox = 1;
long WarpX::noy = 1;
long WarpX::noz = 1;

bool WarpX::use_fdtd_nci_corr = false;
int  WarpX::l_lower_order_in_v = true;

bool WarpX::use_filter        = false;
bool WarpX::serialize_ics     = false;
bool WarpX::refine_plasma     = false;

int WarpX::num_mirrors = 0;

int  WarpX::sort_int = -1;

bool WarpX::do_boosted_frame_diagnostic = false;
std::string WarpX::lab_data_directory = "lab_frame_data";
int  WarpX::num_snapshots_lab = std::numeric_limits<int>::lowest();
Real WarpX::dt_snapshots_lab  = std::numeric_limits<Real>::lowest();
bool WarpX::do_boosted_frame_fields = true;
bool WarpX::do_boosted_frame_particles = true;

bool WarpX::do_dynamic_scheduling = true;

#if (AMREX_SPACEDIM == 3)
IntVect WarpX::Bx_nodal_flag(1,0,0);
IntVect WarpX::By_nodal_flag(0,1,0);
IntVect WarpX::Bz_nodal_flag(0,0,1);
#elif (AMREX_SPACEDIM == 2)
IntVect WarpX::Bx_nodal_flag(1,0);  // x is the first dimension to AMReX
IntVect WarpX::By_nodal_flag(0,0);  // y is the missing dimension to 2D AMReX
IntVect WarpX::Bz_nodal_flag(0,1);  // z is the second dimension to 2D AMReX
#endif

#if (AMREX_SPACEDIM == 3)
IntVect WarpX::Ex_nodal_flag(0,1,1);
IntVect WarpX::Ey_nodal_flag(1,0,1);
IntVect WarpX::Ez_nodal_flag(1,1,0);
#elif (AMREX_SPACEDIM == 2)
IntVect WarpX::Ex_nodal_flag(0,1);  // x is the first dimension to AMReX
IntVect WarpX::Ey_nodal_flag(1,1);  // y is the missing dimension to 2D AMReX
IntVect WarpX::Ez_nodal_flag(1,0);  // z is the second dimension to 2D AMReX
#endif

#if (AMREX_SPACEDIM == 3)
IntVect WarpX::jx_nodal_flag(0,1,1);
IntVect WarpX::jy_nodal_flag(1,0,1);
IntVect WarpX::jz_nodal_flag(1,1,0);
#elif (AMREX_SPACEDIM == 2)
IntVect WarpX::jx_nodal_flag(0,1);  // x is the first dimension to AMReX
IntVect WarpX::jy_nodal_flag(1,1);  // y is the missing dimension to 2D AMReX
IntVect WarpX::jz_nodal_flag(1,0);  // z is the second dimension to 2D AMReX
#endif

IntVect WarpX::filter_npass_each_dir(1);

int WarpX::n_field_gather_buffer = 0;
int WarpX::n_current_deposition_buffer = -1;

int WarpX::do_nodal = false;

WarpX* WarpX::m_instance = nullptr;

WarpX&
WarpX::GetInstance ()
{
    if (!m_instance) {
	m_instance = new WarpX();
    }
    return *m_instance;
}

void
WarpX::ResetInstance ()
{
    delete m_instance;
    m_instance = nullptr;
}	

WarpX::WarpX ()
{
    m_instance = this;

    ReadParameters();

    // Geometry on all levels has been defined already.

    // No valid BoxArray and DistributionMapping have been defined.
    // But the arrays for them have been resized.

    int nlevs_max = maxLevel() + 1;

    istep.resize(nlevs_max, 0);
    nsubsteps.resize(nlevs_max, 1);
#if 0
    // no subcycling yet
    for (int lev = 1; lev <= maxLevel(); ++lev) {
	nsubsteps[lev] = MaxRefRatio(lev-1);
    }
#endif

    t_new.resize(nlevs_max, 0.0);
    t_old.resize(nlevs_max, -1.e100);
    dt.resize(nlevs_max, 1.e100);

    // Particle Container
    mypc = std::unique_ptr<MultiParticleContainer> (new MultiParticleContainer(this));
    warpx_do_continuous_injection = mypc->doContinuousInjection();
    if (warpx_do_continuous_injection){
        if (moving_window_v >= 0){
            // Inject particles continuously from the right end of the box
            current_injection_position = geom[0].ProbHi(moving_window_dir);
        } else {
            // Inject particles continuously from the left end of the box
            current_injection_position = geom[0].ProbLo(moving_window_dir);
        }
    }
    do_boosted_frame_particles = mypc->doBoostedFrameDiags();

    Efield_aux.resize(nlevs_max);
    Bfield_aux.resize(nlevs_max);

    F_fp.resize(nlevs_max);
    rho_fp.resize(nlevs_max);
    current_fp.resize(nlevs_max);
    Efield_fp.resize(nlevs_max);
    Bfield_fp.resize(nlevs_max);

    current_store.resize(nlevs_max);

    F_cp.resize(nlevs_max);
    rho_cp.resize(nlevs_max);
    current_cp.resize(nlevs_max);
    Efield_cp.resize(nlevs_max);
    Bfield_cp.resize(nlevs_max);

    Efield_cax.resize(nlevs_max);
    Bfield_cax.resize(nlevs_max);
    current_buffer_masks.resize(nlevs_max);
    gather_buffer_masks.resize(nlevs_max);
    current_buf.resize(nlevs_max);
    charge_buf.resize(nlevs_max);

    current_fp_owner_masks.resize(nlevs_max);
    current_cp_owner_masks.resize(nlevs_max);
    rho_fp_owner_masks.resize(nlevs_max);
    rho_cp_owner_masks.resize(nlevs_max);

    pml.resize(nlevs_max);

#ifdef WARPX_DO_ELECTROSTATIC
    masks.resize(nlevs_max);
    gather_masks.resize(nlevs_max);
#endif // WARPX_DO_ELECTROSTATIC

    costs.resize(nlevs_max);

#ifdef WARPX_USE_PSATD
    Efield_fp_fft.resize(nlevs_max);
    Bfield_fp_fft.resize(nlevs_max);
    current_fp_fft.resize(nlevs_max);
    rho_fp_fft.resize(nlevs_max);

    Efield_cp_fft.resize(nlevs_max);
    Bfield_cp_fft.resize(nlevs_max);
    current_cp_fft.resize(nlevs_max);
    rho_cp_fft.resize(nlevs_max);

    dataptr_fp_fft.resize(nlevs_max);
    dataptr_cp_fft.resize(nlevs_max);

    spectral_solver_fp.resize(nlevs_max);
    spectral_solver_cp.resize(nlevs_max);

    ba_valid_fp_fft.resize(nlevs_max);
    ba_valid_cp_fft.resize(nlevs_max);

    domain_fp_fft.resize(nlevs_max);
    domain_cp_fft.resize(nlevs_max);

    comm_fft.resize(nlevs_max,MPI_COMM_NULL);
    color_fft.resize(nlevs_max,-1);
#endif

#ifdef BL_USE_SENSEI_INSITU
    insitu_bridge = nullptr;
#endif
}

WarpX::~WarpX ()
{
    int nlevs_max = maxLevel() +1;
    for (int lev = 0; lev < nlevs_max; ++lev) {
        ClearLevel(lev);
    }

#ifdef BL_USE_SENSEI_INSITU
    delete insitu_bridge;
#endif
}

void
WarpX::ReadParameters ()
{
    {
	ParmParse pp;  // Traditionally, max_step and stop_time do not have prefix.
	pp.query("max_step", max_step);
	pp.query("stop_time", stop_time);
    }

    {
	ParmParse pp("amr"); // Traditionally, these have prefix, amr.

	pp.query("check_file", check_file);
	pp.query("check_int", check_int);

	pp.query("plot_file", plot_file);
	pp.query("plot_int", plot_int);

	pp.query("restart", restart_chkfile);
    }

    {
	ParmParse pp("warpx");

	pp.query("cfl", cfl);
	pp.query("verbose", verbose);
	pp.query("regrid_int", regrid_int);
    pp.query("do_subcycling", do_subcycling);

    AMREX_ALWAYS_ASSERT_WITH_MESSAGE(do_subcycling != 1 || max_level <= 1,
                                     "Subcycling method 1 only works for 2 levels.");

    ReadBoostedFrameParameters(gamma_boost, beta_boost, boost_direction);

    // pp.query returns 1 if argument zmax_plasma_to_compute_max_step is 
    // specified by the user, 0 otherwise.
    do_compute_max_step_from_zmax = 
        pp.query("zmax_plasma_to_compute_max_step", 
                  zmax_plasma_to_compute_max_step);

    pp.queryarr("B_external", B_external);

	pp.query("do_moving_window", do_moving_window);
	if (do_moving_window)
	{
	    std::string s;
	    pp.get("moving_window_dir", s);
	    if (s == "x" || s == "X") {
		moving_window_dir = 0;
	    }
#if (AMREX_SPACEDIM == 3)
	    else if (s == "y" || s == "Y") {
		moving_window_dir = 1;
	    }
#endif
	    else if (s == "z" || s == "Z") {
		moving_window_dir = AMREX_SPACEDIM-1;
	    }
	    else {
		const std::string msg = "Unknown moving_window_dir: "+s;
		amrex::Abort(msg.c_str());
	    }

	    moving_window_x = geom[0].ProbLo(moving_window_dir);

	    pp.get("moving_window_v", moving_window_v);
	    moving_window_v *= PhysConst::c;
	}

    pp.query("do_boosted_frame_diagnostic", do_boosted_frame_diagnostic);
    if (do_boosted_frame_diagnostic) {

        AMREX_ALWAYS_ASSERT_WITH_MESSAGE(gamma_boost > 1.0,
               "gamma_boost must be > 1 to use the boosted frame diagnostic.");

        pp.query("lab_data_directory", lab_data_directory);
        
        std::string s;
        pp.get("boost_direction", s);
        AMREX_ALWAYS_ASSERT_WITH_MESSAGE( (s == "z" || s == "Z"),
               "The boosted frame diagnostic currently only works if the boost is in the z direction.");

        pp.get("num_snapshots_lab", num_snapshots_lab);
        pp.get("dt_snapshots_lab", dt_snapshots_lab);
        pp.get("gamma_boost", gamma_boost);

        pp.query("do_boosted_frame_fields", do_boosted_frame_fields);

        AMREX_ALWAYS_ASSERT_WITH_MESSAGE(do_moving_window,
               "The moving window should be on if using the boosted frame diagnostic.");

        pp.get("moving_window_dir", s);
        AMREX_ALWAYS_ASSERT_WITH_MESSAGE( (s == "z" || s == "Z"),
               "The boosted frame diagnostic currently only works if the moving window is in the z direction.");
    }

    pp.query("do_electrostatic", do_electrostatic);
    pp.query("n_buffer", n_buffer);
    pp.query("const_dt", const_dt);

    // Read filter and fill IntVect filter_npass_each_dir with
    // proper size for AMREX_SPACEDIM
	pp.query("use_filter", use_filter);
    Vector<int> parse_filter_npass_each_dir(AMREX_SPACEDIM,1);
    pp.queryarr("filter_npass_each_dir", parse_filter_npass_each_dir);
    filter_npass_each_dir[0] = parse_filter_npass_each_dir[0];
    filter_npass_each_dir[1] = parse_filter_npass_each_dir[1];
#if (AMREX_SPACEDIM == 3)
    filter_npass_each_dir[2] = parse_filter_npass_each_dir[2];
#endif

    pp.query("num_mirrors", num_mirrors);
    if (num_mirrors>0){
        mirror_z.resize(num_mirrors);
        pp.getarr("mirror_z", mirror_z, 0, num_mirrors);
        mirror_z_width.resize(num_mirrors);
        pp.getarr("mirror_z_width", mirror_z_width, 0, num_mirrors);
        mirror_z_npoints.resize(num_mirrors);
        pp.getarr("mirror_z_npoints", mirror_z_npoints, 0, num_mirrors);
    }

	pp.query("serialize_ics", serialize_ics);
	pp.query("refine_plasma", refine_plasma);
        pp.query("do_dive_cleaning", do_dive_cleaning);
        pp.query("n_field_gather_buffer", n_field_gather_buffer);
        pp.query("n_current_deposition_buffer", n_current_deposition_buffer);
	pp.query("sort_int", sort_int);

        pp.query("do_pml", do_pml);
        pp.query("pml_ncell", pml_ncell);
        pp.query("pml_delta", pml_delta);

        pp.query("dump_openpmd", dump_openpmd);
        pp.query("dump_plotfiles", dump_plotfiles);
        pp.query("plot_raw_fields", plot_raw_fields);
        pp.query("plot_raw_fields_guards", plot_raw_fields_guards);
        if (ParallelDescriptor::NProcs() == 1) {
            plot_proc_number = false;
        }
        // Fields to dump into plotfiles
        pp.query("plot_E_field"      , plot_E_field);
        pp.query("plot_B_field"      , plot_B_field);
        pp.query("plot_J_field"      , plot_J_field);
        pp.query("plot_part_per_cell", plot_part_per_cell);
        pp.query("plot_part_per_grid", plot_part_per_grid);
        pp.query("plot_part_per_proc", plot_part_per_proc);
        pp.query("plot_proc_number"  , plot_proc_number);
        pp.query("plot_dive"         , plot_dive);
        pp.query("plot_divb"         , plot_divb);
        pp.query("plot_rho"          , plot_rho);
        pp.query("plot_F"            , plot_F);
        pp.query("plot_coarsening_ratio", plot_coarsening_ratio);

        // Check that the coarsening_ratio can divide the blocking factor
        for (int lev=0; lev<maxLevel(); lev++){
          for (int comp=0; comp<AMREX_SPACEDIM; comp++){
            if ( blockingFactor(lev)[comp] % plot_coarsening_ratio != 0 ){
              amrex::Abort("plot_coarsening_ratio should be an integer divisor of the blocking factor.");
            }
          }
        }

        if (plot_F){
        AMREX_ALWAYS_ASSERT_WITH_MESSAGE(do_dive_cleaning,
                "plot_F only works if warpx.do_dive_cleaning = 1");
        }
        pp.query("plot_finepatch", plot_finepatch);
        if (maxLevel() > 0) {
            pp.query("plot_crsepatch", plot_crsepatch);
        }

        {
            bool plotfile_min_max = true;
            pp.query("plotfile_min_max", plotfile_min_max);
            if (plotfile_min_max) {
                plotfile_headerversion = amrex::VisMF::Header::Version_v1;
            } else {
                plotfile_headerversion = amrex::VisMF::Header::NoFabHeader_v1;
            }
            pp.query("usesingleread", use_single_read);
            pp.query("usesinglewrite", use_single_write);
            ParmParse ppv("vismf");
            ppv.add("usesingleread", use_single_read);
            ppv.add("usesinglewrite", use_single_write);
            pp.query("mffile_nstreams", mffile_nstreams);
            VisMF::SetMFFileInStreams(mffile_nstreams);
            pp.query("field_io_nfiles", field_io_nfiles);
            VisMF::SetNOutFiles(field_io_nfiles);
            pp.query("particle_io_nfiles", particle_io_nfiles);
            ParmParse ppp("particles");
            ppp.add("particles_nfiles", particle_io_nfiles);
        }

        if (maxLevel() > 0) {
            Vector<Real> lo, hi;
            pp.getarr("fine_tag_lo", lo);
            pp.getarr("fine_tag_hi", hi);
            fine_tag_lo = RealVect{lo};
            fine_tag_hi = RealVect{hi};
        }

<<<<<<< HEAD
        // select which particle comps to write
        {
            pp.queryarr("particle_plot_vars", particle_plot_vars);

            if (particle_plot_vars.size() == 0)
            {
                if (WarpX::do_boosted_frame_diagnostic && WarpX::do_boosted_frame_particles)
                {
                    particle_plot_flags.resize(PIdx::nattribs + 6, 1);
                }
                else
                {
                    particle_plot_flags.resize(PIdx::nattribs, 1);
                }
            }
            else
            {
                if (WarpX::do_boosted_frame_diagnostic && WarpX::do_boosted_frame_particles)
                {
                    particle_plot_flags.resize(PIdx::nattribs + 6, 0);
                }
                else
                {
                    particle_plot_flags.resize(PIdx::nattribs, 0);
                }

                for (const auto& var : particle_plot_vars)
                {
                    particle_plot_flags[ParticleStringNames::to_index.at(var)] = 1;
                }
            }
        }

=======
>>>>>>> 30e40e46
        pp.query("load_balance_int", load_balance_int);
        pp.query("load_balance_with_sfc", load_balance_with_sfc);
        pp.query("load_balance_knapsack_factor", load_balance_knapsack_factor);

        pp.query("do_dynamic_scheduling", do_dynamic_scheduling);

        pp.query("do_nodal", do_nodal);
        if (do_nodal) {
            Bx_nodal_flag = IntVect::TheNodeVector();
            By_nodal_flag = IntVect::TheNodeVector();
            Bz_nodal_flag = IntVect::TheNodeVector();
            Ex_nodal_flag = IntVect::TheNodeVector();
            Ey_nodal_flag = IntVect::TheNodeVector();
            Ez_nodal_flag = IntVect::TheNodeVector();
            jx_nodal_flag = IntVect::TheNodeVector();
            jy_nodal_flag = IntVect::TheNodeVector();
            jz_nodal_flag = IntVect::TheNodeVector();
            // Use same shape factors in all directions, for gathering
            l_lower_order_in_v = false;
        }
    }

    {
	ParmParse pp("interpolation");
	pp.query("nox", nox);
	pp.query("noy", noy);
	pp.query("noz", noz);
        AMREX_ALWAYS_ASSERT_WITH_MESSAGE( nox == noy and nox == noz ,
	    "warpx.nox, noy and noz must be equal");
        AMREX_ALWAYS_ASSERT_WITH_MESSAGE( nox >= 1, "warpx.nox must >= 1");
    }

    {
	ParmParse pp("algo");
	pp.query("current_deposition", current_deposition_algo);
	pp.query("charge_deposition", charge_deposition_algo);
	pp.query("field_gathering", field_gathering_algo);
	pp.query("particle_pusher", particle_pusher_algo);
	std::string s_solver = "";
	pp.query("maxwell_fdtd_solver", s_solver);
        std::transform(s_solver.begin(),
                       s_solver.end(),
                       s_solver.begin(),
                       ::tolower);
	// if maxwell_fdtd_solver is specified, set the value
	// of maxwell_fdtd_solver_id accordingly.
        // Otherwise keep the default value maxwell_fdtd_solver_id=0
        if (s_solver != "") {
            if (s_solver == "yee") {
                maxwell_fdtd_solver_id = 0;
            } else if (s_solver == "ckc") {
                maxwell_fdtd_solver_id = 1;
            } else {
                amrex::Abort("Unknown FDTD Solver type " + s_solver);
            }
        }
    }

#ifdef WARPX_USE_PSATD
    {
        ParmParse pp("psatd");
        pp.query("hybrid_mpi_decomposition", fft_hybrid_mpi_decomposition);
        pp.query("ngroups_fft", ngroups_fft);
        pp.query("fftw_plan_measure", fftw_plan_measure);
        pp.query("nox", nox_fft);
        pp.query("noy", noy_fft);
        pp.query("noz", noz_fft);
        pp.query("v_galilean", v_galilean);
        // Override value
        if (fft_hybrid_mpi_decomposition==false) ngroups_fft=ParallelDescriptor::NProcs();
    }
#endif

    {
        insitu_start = 0;
        insitu_int = 0;
        insitu_config = "";
        insitu_pin_mesh = 0;

        ParmParse pp("insitu");
        pp.query("int", insitu_int);
        pp.query("start", insitu_start);
        pp.query("config", insitu_config);
        pp.query("pin_mesh", insitu_pin_mesh);
    }
}

// This is a virtual function.
void
WarpX::MakeNewLevelFromScratch (int lev, Real time, const BoxArray& new_grids,
                                const DistributionMapping& new_dmap)
{
    AllocLevelData(lev, new_grids, new_dmap);
    InitLevelData(lev, time);

#ifdef WARPX_USE_PSATD
    AllocLevelDataFFT(lev);
    InitLevelDataFFT(lev, time);
#endif
}

void
WarpX::ClearLevel (int lev)
{
    for (int i = 0; i < 3; ++i) {
	Efield_aux[lev][i].reset();
	Bfield_aux[lev][i].reset();

	current_fp[lev][i].reset();
	Efield_fp [lev][i].reset();
	Bfield_fp [lev][i].reset();

        current_store[lev][i].reset();

	current_cp[lev][i].reset();
	Efield_cp [lev][i].reset();
	Bfield_cp [lev][i].reset();

	Efield_cax[lev][i].reset();
	Bfield_cax[lev][i].reset();
        current_buf[lev][i].reset();

        current_fp_owner_masks[lev][i].reset();
        current_cp_owner_masks[lev][i].reset();
    }

    rho_fp_owner_masks[lev].reset();
    rho_cp_owner_masks[lev].reset();

    charge_buf[lev].reset();

    current_buffer_masks[lev].reset();
    gather_buffer_masks[lev].reset();

    F_fp  [lev].reset();
    rho_fp[lev].reset();
    F_cp  [lev].reset();
    rho_cp[lev].reset();

    costs[lev].reset();

#ifdef WARPX_USE_PSATD
    for (int i = 0; i < 3; ++i) {
        Efield_fp_fft[lev][i].reset();
        Bfield_fp_fft[lev][i].reset();
        current_fp_fft[lev][i].reset();

        Efield_cp_fft[lev][i].reset();
        Bfield_cp_fft[lev][i].reset();
        current_cp_fft[lev][i].reset();
    }

    rho_fp_fft[lev].reset();
    rho_cp_fft[lev].reset();

    dataptr_fp_fft[lev].reset();
    dataptr_cp_fft[lev].reset();

    ba_valid_fp_fft[lev] = BoxArray();
    ba_valid_cp_fft[lev] = BoxArray();

    FreeFFT(lev);
#endif
}

void
WarpX::AllocLevelData (int lev, const BoxArray& ba, const DistributionMapping& dm)
{
    // When using subcycling, the particles on the fine level perform two pushes
    // before being redistributed ; therefore, we need one extra guard cell
    // (the particles may move by 2*c*dt)
    const int ngx_tmp = (maxLevel() > 0 && do_subcycling == 1) ? WarpX::nox+1 : WarpX::nox;
    const int ngy_tmp = (maxLevel() > 0 && do_subcycling == 1) ? WarpX::noy+1 : WarpX::noy;
    const int ngz_tmp = (maxLevel() > 0 && do_subcycling == 1) ? WarpX::noz+1 : WarpX::noz;

    // Ex, Ey, Ez, Bx, By, and Bz have the same number of ghost cells.
    // jx, jy, jz and rho have the same number of ghost cells.
    // E and B have the same number of ghost cells as j and rho if NCI filter is not used,
    // but different number of ghost cells in z-direction if NCI filter is used.
    // The number of cells should be even, in order to easily perform the
    // interpolation from coarse grid to fine grid.
    int ngx = (ngx_tmp % 2) ? ngx_tmp+1 : ngx_tmp;  // Always even number
    int ngy = (ngy_tmp % 2) ? ngy_tmp+1 : ngy_tmp;  // Always even number
    int ngz_nonci = (ngz_tmp % 2) ? ngz_tmp+1 : ngz_tmp;  // Always even number
    int ngz;
    if (WarpX::use_fdtd_nci_corr) {
        int ng = ngz_tmp + (mypc->nstencilz_fdtd_nci_corr-1);
        ngz = (ng % 2) ? ng+1 : ng;
    } else {
        ngz = ngz_nonci;
    }

    // J is only interpolated from fine to coarse (not coarse to fine)
    // and therefore does not need to be even.
    int ngJx = ngx_tmp;
    int ngJy = ngy_tmp;
    int ngJz = ngz_tmp;

    // When calling the moving window (with one level of refinement),  we shift
    // the fine grid by 2 cells ; therefore, we need at least 2 guard cells
    // on level 1. This may not be necessary for level 0.
    if (do_moving_window) {
        ngx = std::max(ngx,2);
        ngy = std::max(ngy,2);
        ngz = std::max(ngz,2);
        ngJx = std::max(ngJx,2);
        ngJy = std::max(ngJy,2);
        ngJz = std::max(ngJz,2);
    }

#if (AMREX_SPACEDIM == 3)
    IntVect ngE(ngx,ngy,ngz);
    IntVect ngJ(ngJx,ngJy,ngJz);
#elif (AMREX_SPACEDIM == 2)
    IntVect ngE(ngx,ngz);
    IntVect ngJ(ngJx,ngJz);
#endif

    IntVect ngRho = ngJ+1; //One extra ghost cell, so that it's safe to deposit charge density
                           // after pushing particle.

    if (mypc->nSpeciesDepositOnMainGrid() && n_current_deposition_buffer == 0) {
        n_current_deposition_buffer = 1;
    }

    if (n_current_deposition_buffer < 0) {
        n_current_deposition_buffer = ngJ.max();
    }

    int ngF = (do_moving_window) ? 2 : 0;
    // CKC solver requires one additional guard cell
    if (maxwell_fdtd_solver_id == 1) ngF = std::max( ngF, 1 );

    AllocLevelMFs(lev, ba, dm, ngE, ngJ, ngRho, ngF);
}

void
WarpX::AllocLevelMFs (int lev, const BoxArray& ba, const DistributionMapping& dm,
                      const IntVect& ngE, const IntVect& ngJ, const IntVect& ngRho, int ngF)
{
    //
    // The fine patch
    //
    Bfield_fp[lev][0].reset( new MultiFab(amrex::convert(ba,Bx_nodal_flag),dm,1,ngE));
    Bfield_fp[lev][1].reset( new MultiFab(amrex::convert(ba,By_nodal_flag),dm,1,ngE));
    Bfield_fp[lev][2].reset( new MultiFab(amrex::convert(ba,Bz_nodal_flag),dm,1,ngE));

    Efield_fp[lev][0].reset( new MultiFab(amrex::convert(ba,Ex_nodal_flag),dm,1,ngE));
    Efield_fp[lev][1].reset( new MultiFab(amrex::convert(ba,Ey_nodal_flag),dm,1,ngE));
    Efield_fp[lev][2].reset( new MultiFab(amrex::convert(ba,Ez_nodal_flag),dm,1,ngE));

    current_fp[lev][0].reset( new MultiFab(amrex::convert(ba,jx_nodal_flag),dm,1,ngJ));
    current_fp[lev][1].reset( new MultiFab(amrex::convert(ba,jy_nodal_flag),dm,1,ngJ));
    current_fp[lev][2].reset( new MultiFab(amrex::convert(ba,jz_nodal_flag),dm,1,ngJ));

    const auto& period = Geom(lev).periodicity();
    current_fp_owner_masks[lev][0] = std::move(current_fp[lev][0]->OwnerMask(period));
    current_fp_owner_masks[lev][1] = std::move(current_fp[lev][1]->OwnerMask(period));
    current_fp_owner_masks[lev][2] = std::move(current_fp[lev][2]->OwnerMask(period));

    if (do_dive_cleaning || plot_rho)
    {
        rho_fp[lev].reset(new MultiFab(amrex::convert(ba,IntVect::TheUnitVector()),dm,2,ngRho));
        rho_fp_owner_masks[lev] = std::move(rho_fp[lev]->OwnerMask(period));
    }

    if (do_subcycling == 1 && lev == 0)
    {
        current_store[lev][0].reset( new MultiFab(amrex::convert(ba,jx_nodal_flag),dm,1,ngJ));
        current_store[lev][1].reset( new MultiFab(amrex::convert(ba,jy_nodal_flag),dm,1,ngJ));
        current_store[lev][2].reset( new MultiFab(amrex::convert(ba,jz_nodal_flag),dm,1,ngJ));
    }

    if (do_dive_cleaning)
    {
        F_fp[lev].reset  (new MultiFab(amrex::convert(ba,IntVect::TheUnitVector()),dm,1, ngF));
    }
#ifdef WARPX_USE_PSATD
    else
    {
        rho_fp[lev].reset(new MultiFab(amrex::convert(ba,IntVect::TheUnitVector()),dm,2,ngRho));
        rho_fp_owner_masks[lev] = std::move(rho_fp[lev]->OwnerMask(period));
    }
#endif

    //
    // The Aux patch (i.e., the full solution)
    //
    if (lev == 0)
    {
        for (int idir = 0; idir < 3; ++idir) {
            Efield_aux[lev][idir].reset(new MultiFab(*Efield_fp[lev][idir], amrex::make_alias, 0, 1));
            Bfield_aux[lev][idir].reset(new MultiFab(*Bfield_fp[lev][idir], amrex::make_alias, 0, 1));
        }
    }
    else
    {
        Bfield_aux[lev][0].reset( new MultiFab(amrex::convert(ba,Bx_nodal_flag),dm,1,ngE));
        Bfield_aux[lev][1].reset( new MultiFab(amrex::convert(ba,By_nodal_flag),dm,1,ngE));
        Bfield_aux[lev][2].reset( new MultiFab(amrex::convert(ba,Bz_nodal_flag),dm,1,ngE));

        Efield_aux[lev][0].reset( new MultiFab(amrex::convert(ba,Ex_nodal_flag),dm,1,ngE));
        Efield_aux[lev][1].reset( new MultiFab(amrex::convert(ba,Ey_nodal_flag),dm,1,ngE));
        Efield_aux[lev][2].reset( new MultiFab(amrex::convert(ba,Ez_nodal_flag),dm,1,ngE));
    }

    //
    // The coarse patch
    //
    if (lev > 0)
    {
        BoxArray cba = ba;
        cba.coarsen(refRatio(lev-1));

        // Create the MultiFabs for B
        Bfield_cp[lev][0].reset( new MultiFab(amrex::convert(cba,Bx_nodal_flag),dm,1,ngE));
        Bfield_cp[lev][1].reset( new MultiFab(amrex::convert(cba,By_nodal_flag),dm,1,ngE));
        Bfield_cp[lev][2].reset( new MultiFab(amrex::convert(cba,Bz_nodal_flag),dm,1,ngE));

        // Create the MultiFabs for E
        Efield_cp[lev][0].reset( new MultiFab(amrex::convert(cba,Ex_nodal_flag),dm,1,ngE));
        Efield_cp[lev][1].reset( new MultiFab(amrex::convert(cba,Ey_nodal_flag),dm,1,ngE));
        Efield_cp[lev][2].reset( new MultiFab(amrex::convert(cba,Ez_nodal_flag),dm,1,ngE));

        // Create the MultiFabs for the current
        current_cp[lev][0].reset( new MultiFab(amrex::convert(cba,jx_nodal_flag),dm,1,ngJ));
        current_cp[lev][1].reset( new MultiFab(amrex::convert(cba,jy_nodal_flag),dm,1,ngJ));
        current_cp[lev][2].reset( new MultiFab(amrex::convert(cba,jz_nodal_flag),dm,1,ngJ));

        const auto& cperiod = Geom(lev-1).periodicity();
        current_cp_owner_masks[lev][0] = std::move(current_cp[lev][0]->OwnerMask(cperiod));
        current_cp_owner_masks[lev][1] = std::move(current_cp[lev][1]->OwnerMask(cperiod));
        current_cp_owner_masks[lev][2] = std::move(current_cp[lev][2]->OwnerMask(cperiod));

        if (do_dive_cleaning || plot_rho){
            rho_cp[lev].reset(new MultiFab(amrex::convert(cba,IntVect::TheUnitVector()),dm,2,ngRho));
            rho_cp_owner_masks[lev] = std::move(rho_cp[lev]->OwnerMask(cperiod));
        }
        if (do_dive_cleaning)
        {
            F_cp[lev].reset  (new MultiFab(amrex::convert(cba,IntVect::TheUnitVector()),dm,1, ngF));
        }
#ifdef WARPX_USE_PSATD
        else
        {
            rho_cp[lev].reset(new MultiFab(amrex::convert(cba,IntVect::TheUnitVector()),dm,2,ngRho));
            rho_cp_owner_masks[lev] = std::move(rho_cp[lev]->OwnerMask(cperiod));
        }
#endif
    }

    //
    // Copy of the coarse aux
    //
    if (lev > 0 && (n_field_gather_buffer > 0 || n_current_deposition_buffer > 0))
    {
        BoxArray cba = ba;
        cba.coarsen(refRatio(lev-1));

        if (n_field_gather_buffer > 0) {
            // Create the MultiFabs for B
            Bfield_cax[lev][0].reset( new MultiFab(amrex::convert(cba,Bx_nodal_flag),dm,1,ngE));
            Bfield_cax[lev][1].reset( new MultiFab(amrex::convert(cba,By_nodal_flag),dm,1,ngE));
            Bfield_cax[lev][2].reset( new MultiFab(amrex::convert(cba,Bz_nodal_flag),dm,1,ngE));

            // Create the MultiFabs for E
            Efield_cax[lev][0].reset( new MultiFab(amrex::convert(cba,Ex_nodal_flag),dm,1,ngE));
            Efield_cax[lev][1].reset( new MultiFab(amrex::convert(cba,Ey_nodal_flag),dm,1,ngE));
            Efield_cax[lev][2].reset( new MultiFab(amrex::convert(cba,Ez_nodal_flag),dm,1,ngE));

            gather_buffer_masks[lev].reset( new iMultiFab(ba, dm, 1, 1) );
            // Gather buffer masks have 1 ghost cell, because of the fact
            // that particles may move by more than one cell when using subcycling.
        }

        if (n_current_deposition_buffer > 0) {
            current_buf[lev][0].reset( new MultiFab(amrex::convert(cba,jx_nodal_flag),dm,1,ngJ));
            current_buf[lev][1].reset( new MultiFab(amrex::convert(cba,jy_nodal_flag),dm,1,ngJ));
            current_buf[lev][2].reset( new MultiFab(amrex::convert(cba,jz_nodal_flag),dm,1,ngJ));
            if (do_dive_cleaning || plot_rho) {
                charge_buf[lev].reset( new MultiFab(amrex::convert(cba,IntVect::TheUnitVector()),dm,2,ngRho));
            }
            current_buffer_masks[lev].reset( new iMultiFab(ba, dm, 1, 1) );
            // Current buffer masks have 1 ghost cell, because of the fact
            // that particles may move by more than one cell when using subcycling.
        }
    }

    if (load_balance_int > 0) {
        costs[lev].reset(new MultiFab(ba, dm, 1, 0));
    }


}

std::array<Real,3>
WarpX::CellSize (int lev)
{
    const auto& gm = GetInstance().Geom(lev);
    const Real* dx = gm.CellSize();
#if (AMREX_SPACEDIM == 3)
    return { dx[0], dx[1], dx[2] };
#elif (AMREX_SPACEDIM == 2)
    return { dx[0], 1.0, dx[1] };
#else
    static_assert(AMREX_SPACEDIM != 1, "1D is not supported");
#endif
}

amrex::RealBox
WarpX::getRealBox(const Box& bx, int lev)
{
    const auto& gm = GetInstance().Geom(lev);
    const RealBox grid_box{bx, gm.CellSize(), gm.ProbLo()};
    return( grid_box );
}

std::array<Real,3>
WarpX::LowerCorner(const Box& bx, int lev)
{
    const RealBox grid_box = getRealBox( bx, lev );
    const Real* xyzmin = grid_box.lo();
#if (AMREX_SPACEDIM == 3)
    return { xyzmin[0], xyzmin[1], xyzmin[2] };
#elif (AMREX_SPACEDIM == 2)
    return { xyzmin[0], -1.e100, xyzmin[1] };
#endif
}

std::array<Real,3>
WarpX::UpperCorner(const Box& bx, int lev)
{
    const RealBox grid_box = getRealBox( bx, lev );
    const Real* xyzmax = grid_box.hi();
#if (AMREX_SPACEDIM == 3)
    return { xyzmax[0], xyzmax[1], xyzmax[2] };
#elif (AMREX_SPACEDIM == 2)
    return { xyzmax[0], 1.e100, xyzmax[1] };
#endif
}

IntVect
WarpX::RefRatio (int lev)
{
    return GetInstance().refRatio(lev);
}

void
WarpX::Evolve (int numsteps) {
    BL_PROFILE_REGION("WarpX::Evolve()");

#ifdef WARPX_DO_ELECTROSTATIC
    if (do_electrostatic) {
        EvolveES(numsteps);
    } else {
      EvolveEM(numsteps);
    }
#else
    EvolveEM(numsteps);
#endif // WARPX_DO_ELECTROSTATIC
}

void
WarpX::ComputeDivB (MultiFab& divB, int dcomp,
                    const std::array<const MultiFab*, 3>& B,
                    const std::array<Real,3>& dx)
{
#ifdef _OPENMP
#pragma omp parallel
#endif
    for (MFIter mfi(divB, true); mfi.isValid(); ++mfi)
    {
        const Box& bx = mfi.tilebox();
        WRPX_COMPUTE_DIVB(bx.loVect(), bx.hiVect(),
                           BL_TO_FORTRAN_N_ANYD(divB[mfi],dcomp),
                           BL_TO_FORTRAN_ANYD((*B[0])[mfi]),
                           BL_TO_FORTRAN_ANYD((*B[1])[mfi]),
                           BL_TO_FORTRAN_ANYD((*B[2])[mfi]),
                           dx.data());
    }
}

void
WarpX::ComputeDivB (MultiFab& divB, int dcomp,
                    const std::array<const MultiFab*, 3>& B,
                    const std::array<Real,3>& dx, int ngrow)
{
#ifdef _OPENMP
#pragma omp parallel
#endif
    for (MFIter mfi(divB, true); mfi.isValid(); ++mfi)
    {
        Box bx = mfi.growntilebox(ngrow);
        WRPX_COMPUTE_DIVB(bx.loVect(), bx.hiVect(),
                           BL_TO_FORTRAN_N_ANYD(divB[mfi],dcomp),
                           BL_TO_FORTRAN_ANYD((*B[0])[mfi]),
                           BL_TO_FORTRAN_ANYD((*B[1])[mfi]),
                           BL_TO_FORTRAN_ANYD((*B[2])[mfi]),
                           dx.data());
    }
}

void
WarpX::ComputeDivE (MultiFab& divE, int dcomp,
                    const std::array<const MultiFab*, 3>& E,
                    const std::array<Real,3>& dx)
{
#ifdef _OPENMP
#pragma omp parallel
#endif
    for (MFIter mfi(divE, true); mfi.isValid(); ++mfi)
    {
        const Box& bx = mfi.tilebox();
#ifdef WARPX_RZ
        const Real xmin = GetInstance().Geom(0).ProbLo(0);
#endif
        WRPX_COMPUTE_DIVE(bx.loVect(), bx.hiVect(),
                           BL_TO_FORTRAN_N_ANYD(divE[mfi],dcomp),
                           BL_TO_FORTRAN_ANYD((*E[0])[mfi]),
                           BL_TO_FORTRAN_ANYD((*E[1])[mfi]),
                           BL_TO_FORTRAN_ANYD((*E[2])[mfi]),
                           dx.data()
#ifdef WARPX_RZ
                           ,&xmin
#endif
                           );
    }
}

void
WarpX::ComputeDivE (MultiFab& divE, int dcomp,
                    const std::array<const MultiFab*, 3>& E,
                    const std::array<Real,3>& dx, int ngrow)
{
#ifdef _OPENMP
#pragma omp parallel
#endif
    for (MFIter mfi(divE, true); mfi.isValid(); ++mfi)
    {
        Box bx = mfi.growntilebox(ngrow);
#ifdef WARPX_RZ
        const Real xmin = GetInstance().Geom(0).ProbLo(0);
#endif
        WRPX_COMPUTE_DIVE(bx.loVect(), bx.hiVect(),
                           BL_TO_FORTRAN_N_ANYD(divE[mfi],dcomp),
                           BL_TO_FORTRAN_ANYD((*E[0])[mfi]),
                           BL_TO_FORTRAN_ANYD((*E[1])[mfi]),
                           BL_TO_FORTRAN_ANYD((*E[2])[mfi]),
                           dx.data()
#ifdef WARPX_RZ
                           ,&xmin
#endif
                           );
    }
}

void
WarpX::BuildBufferMasks ()
{
    for (int lev = 1; lev <= maxLevel(); ++lev)
    {
        for (int ipass = 0; ipass < 2; ++ipass)
        {
            int ngbuffer = (ipass == 0) ? n_current_deposition_buffer : n_field_gather_buffer;
            iMultiFab* bmasks = (ipass == 0) ? current_buffer_masks[lev].get() : gather_buffer_masks[lev].get();
            if (bmasks)
            {
                const int ngtmp = ngbuffer + bmasks->nGrow();
                iMultiFab tmp(bmasks->boxArray(), bmasks->DistributionMap(), 1, ngtmp);
                const int covered = 1;
                const int notcovered = 0;
                const int physbnd = 1;
                const int interior = 1;
                const Box& dom = Geom(lev).Domain();
                const auto& period = Geom(lev).periodicity();
                tmp.BuildMask(dom, period, covered, notcovered, physbnd, interior);
#ifdef _OPENMP
#pragma omp parallel
#endif
                for (MFIter mfi(*bmasks, true); mfi.isValid(); ++mfi)
                {
                    const Box& tbx = mfi.growntilebox();
                    warpx_build_buffer_masks (BL_TO_FORTRAN_BOX(tbx),
                                              BL_TO_FORTRAN_ANYD((*bmasks)[mfi]),
                                              BL_TO_FORTRAN_ANYD(tmp[mfi]),
                                              &ngbuffer);
                }
            }
        }
    }
}

const iMultiFab*
WarpX::CurrentBufferMasks (int lev)
{
    return GetInstance().getCurrentBufferMasks(lev);
}

const iMultiFab*
WarpX::GatherBufferMasks (int lev)
{
    return GetInstance().getGatherBufferMasks(lev);
}

void
WarpX::StoreCurrent (int lev)
{
    for (int idim = 0; idim < 3; ++idim) {
        if (current_store[lev][idim]) {
            MultiFab::Copy(*current_store[lev][idim], *current_fp[lev][idim],
                           0, 0, 1, current_store[lev][idim]->nGrowVect());
        }
    }
}

void
WarpX::RestoreCurrent (int lev)
{
    for (int idim = 0; idim < 3; ++idim) {
        if (current_store[lev][idim]) {
            std::swap(current_fp[lev][idim], current_store[lev][idim]);
        }
    }
}

std::string
WarpX::Version ()
{
#ifdef WARPX_GIT_VERSION
    return std::string(WARPX_GIT_VERSION);
#else
    return std::string("Unknown");
#endif
}

std::string
WarpX::PicsarVersion ()
{
#ifdef WARPX_GIT_VERSION
    return std::string(PICSAR_GIT_VERSION);
#else
    return std::string("Unknown");
#endif
}<|MERGE_RESOLUTION|>--- conflicted
+++ resolved
@@ -118,7 +118,7 @@
 {
     delete m_instance;
     m_instance = nullptr;
-}	
+}
 
 WarpX::WarpX ()
 {
@@ -276,10 +276,10 @@
 
     ReadBoostedFrameParameters(gamma_boost, beta_boost, boost_direction);
 
-    // pp.query returns 1 if argument zmax_plasma_to_compute_max_step is 
+    // pp.query returns 1 if argument zmax_plasma_to_compute_max_step is
     // specified by the user, 0 otherwise.
-    do_compute_max_step_from_zmax = 
-        pp.query("zmax_plasma_to_compute_max_step", 
+    do_compute_max_step_from_zmax =
+        pp.query("zmax_plasma_to_compute_max_step",
                   zmax_plasma_to_compute_max_step);
 
     pp.queryarr("B_external", B_external);
@@ -318,7 +318,7 @@
                "gamma_boost must be > 1 to use the boosted frame diagnostic.");
 
         pp.query("lab_data_directory", lab_data_directory);
-        
+
         std::string s;
         pp.get("boost_direction", s);
         AMREX_ALWAYS_ASSERT_WITH_MESSAGE( (s == "z" || s == "Z"),
@@ -443,42 +443,6 @@
             fine_tag_hi = RealVect{hi};
         }
 
-<<<<<<< HEAD
-        // select which particle comps to write
-        {
-            pp.queryarr("particle_plot_vars", particle_plot_vars);
-
-            if (particle_plot_vars.size() == 0)
-            {
-                if (WarpX::do_boosted_frame_diagnostic && WarpX::do_boosted_frame_particles)
-                {
-                    particle_plot_flags.resize(PIdx::nattribs + 6, 1);
-                }
-                else
-                {
-                    particle_plot_flags.resize(PIdx::nattribs, 1);
-                }
-            }
-            else
-            {
-                if (WarpX::do_boosted_frame_diagnostic && WarpX::do_boosted_frame_particles)
-                {
-                    particle_plot_flags.resize(PIdx::nattribs + 6, 0);
-                }
-                else
-                {
-                    particle_plot_flags.resize(PIdx::nattribs, 0);
-                }
-
-                for (const auto& var : particle_plot_vars)
-                {
-                    particle_plot_flags[ParticleStringNames::to_index.at(var)] = 1;
-                }
-            }
-        }
-
-=======
->>>>>>> 30e40e46
         pp.query("load_balance_int", load_balance_int);
         pp.query("load_balance_with_sfc", load_balance_with_sfc);
         pp.query("load_balance_knapsack_factor", load_balance_knapsack_factor);
