/* Copyright 2016-2020 Andrew Myers, Ann Almgren, Aurore Blelly
 * Axel Huebl, Burlen Loring, David Grote
 * Glenn Richardson, Jean-Luc Vay, Junmin Gu
 * Mathieu Lobet, Maxence Thevenet, Michael Rowan
 * Remi Lehe, Revathi Jambunathan, Weiqun Zhang
 * Yinjian Zhao, levinem
 *
 * This file is part of WarpX.
 *
 * License: BSD-3-Clause-LBNL
 */
#include "WarpX.H"
#include "FieldSolver/WarpX_FDTD.H"
#include "Python/WarpXWrappers.h"
#include "Utils/WarpXConst.H"
#include "Utils/WarpXUtil.H"
#include "Utils/WarpXAlgorithmSelection.H"
#include "Utils/WarpXProfilerWrapper.H"

#include <AMReX_ParmParse.H>
#include <AMReX_MultiFabUtil.H>
#ifdef BL_USE_SENSEI_INSITU
#   include <AMReX_AmrMeshInSituBridge.H>
#endif

#ifdef _OPENMP
#   include <omp.h>
#endif

#include <limits>
#include <algorithm>
#include <cctype>
#include <cmath>
#include <numeric>

using namespace amrex;

Vector<Real> WarpX::E_external_grid(3, 0.0);
Vector<Real> WarpX::B_external_grid(3, 0.0);

std::string WarpX::authors = "";
std::string WarpX::B_ext_grid_s = "default";
std::string WarpX::E_ext_grid_s = "default";

// Parser for B_external on the grid
std::string WarpX::str_Bx_ext_grid_function;
std::string WarpX::str_By_ext_grid_function;
std::string WarpX::str_Bz_ext_grid_function;
// Parser for E_external on the grid
std::string WarpX::str_Ex_ext_grid_function;
std::string WarpX::str_Ey_ext_grid_function;
std::string WarpX::str_Ez_ext_grid_function;

int WarpX::do_moving_window = 0;
int WarpX::moving_window_dir = -1;
Real WarpX::moving_window_v = std::numeric_limits<amrex::Real>::max();

bool WarpX::fft_do_time_averaging = false;

Real WarpX::quantum_xi_c2 = PhysConst::xi_c2;
Real WarpX::gamma_boost = 1._rt;
Real WarpX::beta_boost = 0._rt;
Vector<int> WarpX::boost_direction = {0,0,0};
int WarpX::do_compute_max_step_from_zmax = 0;
Real WarpX::zmax_plasma_to_compute_max_step = 0._rt;

long WarpX::current_deposition_algo;
long WarpX::charge_deposition_algo;
long WarpX::field_gathering_algo;
long WarpX::particle_pusher_algo;
int WarpX::maxwell_solver_id;
long WarpX::load_balance_costs_update_algo;
int WarpX::do_dive_cleaning = 0;
int WarpX::em_solver_medium;
int WarpX::macroscopic_solver_algo;

int WarpX::n_rz_azimuthal_modes = 1;
int WarpX::ncomps = 1;

long WarpX::nox = 1;
long WarpX::noy = 1;
long WarpX::noz = 1;

// For momentum-conserving field gathering, order of interpolation from the
// staggered positions to the grid nodes
int WarpX::field_gathering_nox = 2;
int WarpX::field_gathering_noy = 2;
int WarpX::field_gathering_noz = 2;

bool WarpX::use_fdtd_nci_corr = false;
bool WarpX::galerkin_interpolation = true;

bool WarpX::use_filter        = false;
bool WarpX::use_kspace_filter       = false;
bool WarpX::use_filter_compensation = false;
bool WarpX::use_damp_fields_in_z_guard = false;

bool WarpX::serialize_ics     = false;
bool WarpX::refine_plasma     = false;

int WarpX::num_mirrors = 0;

IntervalsParser WarpX::sort_intervals;
amrex::IntVect WarpX::sort_bin_size(AMREX_D_DECL(1,1,1));

bool WarpX::do_back_transformed_diagnostics = false;
std::string WarpX::lab_data_directory = "lab_frame_data";
int  WarpX::num_snapshots_lab = std::numeric_limits<int>::lowest();
Real WarpX::dt_snapshots_lab  = std::numeric_limits<Real>::lowest();
bool WarpX::do_back_transformed_fields = true;
bool WarpX::do_back_transformed_particles = true;

int  WarpX::num_slice_snapshots_lab = 0;
Real WarpX::dt_slice_snapshots_lab;
Real WarpX::particle_slice_width_lab = 0.0_rt;

bool WarpX::do_dynamic_scheduling = true;

int WarpX::do_electrostatic;
Real WarpX::self_fields_required_precision = 1.e-11_rt;
int WarpX::self_fields_max_iters = 200;

int WarpX::do_subcycling = 0;
bool WarpX::safe_guard_cells = 0;

IntVect WarpX::filter_npass_each_dir(1);

int WarpX::n_field_gather_buffer = -1;
int WarpX::n_current_deposition_buffer = -1;

int WarpX::do_nodal = false;

#ifdef AMREX_USE_GPU
bool WarpX::do_device_synchronize_before_profile = true;
#else
bool WarpX::do_device_synchronize_before_profile = false;
#endif

WarpX* WarpX::m_instance = nullptr;

WarpX&
WarpX::GetInstance ()
{
    if (!m_instance) {
        m_instance = new WarpX();
    }
    return *m_instance;
}

void
WarpX::ResetInstance ()
{
    delete m_instance;
    m_instance = nullptr;
}

WarpX::WarpX ()
{
    m_instance = this;
    ReadParameters();

    BackwardCompatibility();

    // Geometry on all levels has been defined already.

    // No valid BoxArray and DistributionMapping have been defined.
    // But the arrays for them have been resized.

    const int nlevs_max = maxLevel() + 1;

    istep.resize(nlevs_max, 0);
    nsubsteps.resize(nlevs_max, 1);
#if 0
    // no subcycling yet
    for (int lev = 1; lev < nlevs_max; ++lev) {
        nsubsteps[lev] = MaxRefRatio(lev-1);
    }
#endif

    t_new.resize(nlevs_max, 0.0);
    t_old.resize(nlevs_max, std::numeric_limits<Real>::lowest());
    dt.resize(nlevs_max, std::numeric_limits<Real>::max());

    // Particle Container
    mypc = std::make_unique<MultiParticleContainer>(this);
    warpx_do_continuous_injection = mypc->doContinuousInjection();
    if (warpx_do_continuous_injection){
        if (moving_window_v >= 0){
            // Inject particles continuously from the right end of the box
            current_injection_position = geom[0].ProbHi(moving_window_dir);
        } else {
            // Inject particles continuously from the left end of the box
            current_injection_position = geom[0].ProbLo(moving_window_dir);
        }
    }
    do_back_transformed_particles = mypc->doBackTransformedDiagnostics();

    // Diagnostics
    multi_diags = std::make_unique<MultiDiagnostics>();

    /** create object for reduced diagnostics */
    reduced_diags = new MultiReducedDiags();

    Efield_aux.resize(nlevs_max);
    Bfield_aux.resize(nlevs_max);

    Efield_avg_aux.resize(nlevs_max);
    Bfield_avg_aux.resize(nlevs_max);

    F_fp.resize(nlevs_max);
    rho_fp.resize(nlevs_max);
    phi_fp.resize(nlevs_max);
    current_fp.resize(nlevs_max);
    Efield_fp.resize(nlevs_max);
    Bfield_fp.resize(nlevs_max);
    Efield_avg_fp.resize(nlevs_max);
    Bfield_avg_fp.resize(nlevs_max);

    current_store.resize(nlevs_max);

    F_cp.resize(nlevs_max);
    rho_cp.resize(nlevs_max);
    current_cp.resize(nlevs_max);
    Efield_cp.resize(nlevs_max);
    Bfield_cp.resize(nlevs_max);
    Efield_avg_cp.resize(nlevs_max);
    Bfield_avg_cp.resize(nlevs_max);

    Efield_cax.resize(nlevs_max);
    Bfield_cax.resize(nlevs_max);
    current_buffer_masks.resize(nlevs_max);
    gather_buffer_masks.resize(nlevs_max);
    current_buf.resize(nlevs_max);
    charge_buf.resize(nlevs_max);

    pml.resize(nlevs_max);
    costs.resize(nlevs_max);


    if (em_solver_medium == MediumForEM::Macroscopic) {
        // create object for macroscopic solver
        m_macroscopic_properties = std::make_unique<MacroscopicProperties>();
    }


    // Set default values for particle and cell weights for costs update;
    // Default values listed here for the case AMREX_USE_GPU are determined
    // from single-GPU tests on Summit.
    if (costs_heuristic_cells_wt<0. && costs_heuristic_particles_wt<0.
        && WarpX::load_balance_costs_update_algo==LoadBalanceCostsUpdateAlgo::Heuristic)
    {
#ifdef AMREX_USE_GPU
<<<<<<< HEAD
#ifdef WARPX_USE_PSATD
        switch (WarpX::nox)
        {
            case 1:
                costs_heuristic_cells_wt = 0.575_rt;
                costs_heuristic_particles_wt = 0.425_rt;
                break;
            case 2:
                costs_heuristic_cells_wt = 0.405_rt;
                costs_heuristic_particles_wt = 0.595_rt;
                break;
            case 3:
                costs_heuristic_cells_wt = 0.250_rt;
                costs_heuristic_particles_wt = 0.750_rt;
                break;
        }
#else // FDTD
        switch (WarpX::nox)
        {
            case 1:
                costs_heuristic_cells_wt = 0.401_rt;
                costs_heuristic_particles_wt = 0.599_rt;
                break;
            case 2:
                costs_heuristic_cells_wt = 0.268_rt;
                costs_heuristic_particles_wt = 0.732_rt;
                break;
            case 3:
                costs_heuristic_cells_wt = 0.145_rt;
                costs_heuristic_particles_wt = 0.855_rt;
                break;
=======
        if (WarpX::maxwell_solver_id == MaxwellSolverAlgo::PSATD) {
            switch (WarpX::nox)
            {
                case 1:
                    costs_heuristic_cells_wt = 0.575;
                    costs_heuristic_particles_wt = 0.425;
                    break;
                case 2:
                    costs_heuristic_cells_wt = 0.405;
                    costs_heuristic_particles_wt = 0.595;
                    break;
                case 3:
                    costs_heuristic_cells_wt = 0.250;
                    costs_heuristic_particles_wt = 0.750;
                    break;
            }
        } else { // FDTD
            switch (WarpX::nox)
            {
                case 1:
                    costs_heuristic_cells_wt = 0.401;
                    costs_heuristic_particles_wt = 0.599;
                    break;
                case 2:
                    costs_heuristic_cells_wt = 0.268;
                    costs_heuristic_particles_wt = 0.732;
                    break;
                case 3:
                    costs_heuristic_cells_wt = 0.145;
                    costs_heuristic_particles_wt = 0.855;
                    break;
            }
>>>>>>> ee46e0d9
        }
#else // CPU
        costs_heuristic_cells_wt = 0.1_rt;
        costs_heuristic_particles_wt = 0.9_rt;
#endif // AMREX_USE_GPU
    }

    // Allocate field solver objects
#ifdef WARPX_USE_PSATD
    if (WarpX::maxwell_solver_id == MaxwellSolverAlgo::PSATD) {
        spectral_solver_fp.resize(nlevs_max);
        spectral_solver_cp.resize(nlevs_max);
    }
#endif
    if (WarpX::maxwell_solver_id != MaxwellSolverAlgo::PSATD) {
        m_fdtd_solver_fp.resize(nlevs_max);
        m_fdtd_solver_cp.resize(nlevs_max);
    }

    // NCI Godfrey filters can have different stencils
    // at different levels (the stencil depends on c*dt/dz)
    nci_godfrey_filter_exeybz.resize(nlevs_max);
    nci_godfrey_filter_bxbyez.resize(nlevs_max);

    // Sanity checks. Must be done after calling the MultiParticleContainer
    // constructor, as it reads additional parameters
    // (e.g., use_fdtd_nci_corr)
    if (WarpX::maxwell_solver_id == MaxwellSolverAlgo::PSATD) {
        AMREX_ALWAYS_ASSERT(use_fdtd_nci_corr == 0);
        AMREX_ALWAYS_ASSERT(do_subcycling == 0);
    }
}

WarpX::~WarpX ()
{
    const int nlevs_max = maxLevel() +1;
    for (int lev = 0; lev < nlevs_max; ++lev) {
        ClearLevel(lev);
    }

    delete reduced_diags;
}

void
WarpX::ReadParameters ()
{
    {
        ParmParse pp;// Traditionally, max_step and stop_time do not have prefix.
        pp.query("max_step", max_step);
        queryWithParser(pp, "stop_time", stop_time);
        pp.query("authors", authors);
    }

    {
        ParmParse pp("amr");// Traditionally, these have prefix, amr.

        pp.query("restart", restart_chkfile);
    }

    {
        ParmParse pp("warpx");

        std::vector<int> numprocs_in;
        pp.queryarr("numprocs", numprocs_in);
        if (not numprocs_in.empty()) {
            AMREX_ALWAYS_ASSERT_WITH_MESSAGE
                (numprocs_in.size() == AMREX_SPACEDIM,
                 "warpx.numprocs, if specified, must have AMREX_SPACEDIM numbers");
            AMREX_ALWAYS_ASSERT_WITH_MESSAGE
                (ParallelDescriptor::NProcs() == AMREX_D_TERM(numprocs_in[0],
                                                             *numprocs_in[1],
                                                             *numprocs_in[2]),
                 "warpx.numprocs, if specified, its product must be equal to the number of processes");
            for (int idim = 0; idim < AMREX_SPACEDIM; ++idim) {
                numprocs[idim] = numprocs_in[idim];
            }
        }

        // set random seed
        std::string random_seed = "default";
        pp.query("random_seed", random_seed);
        if ( random_seed != "default" ) {
            unsigned long myproc_1 = ParallelDescriptor::MyProc() + 1;
            if ( random_seed == "random" ) {
                std::random_device rd;
                std::uniform_int_distribution<int> dist(2, INT_MAX);
                unsigned long seed = myproc_1 * dist(rd);
                ResetRandomSeed(seed);
            } else if ( std::stoi(random_seed) > 0 ) {
                unsigned long seed = myproc_1 * std::stoul(random_seed);
                ResetRandomSeed(seed);
            } else {
                Abort("warpx.random_seed must be \"default\", \"random\" or an integer > 0.");
            }
        }

        queryWithParser(pp, "cfl", cfl);
        pp.query("verbose", verbose);
        pp.query("regrid_int", regrid_int);
        pp.query("do_subcycling", do_subcycling);
        pp.query("use_hybrid_QED", use_hybrid_QED);
        pp.query("safe_guard_cells", safe_guard_cells);
        std::vector<std::string> override_sync_int_string_vec = {"1"};
        pp.queryarr("override_sync_int", override_sync_int_string_vec);
        override_sync_intervals = IntervalsParser(override_sync_int_string_vec);

        AMREX_ALWAYS_ASSERT_WITH_MESSAGE(do_subcycling != 1 || max_level <= 1,
                                         "Subcycling method 1 only works for 2 levels.");

        ReadBoostedFrameParameters(gamma_boost, beta_boost, boost_direction);

        pp.query("do_device_synchronize_before_profile", do_device_synchronize_before_profile);

        // pp.query returns 1 if argument zmax_plasma_to_compute_max_step is
        // specified by the user, 0 otherwise.
        do_compute_max_step_from_zmax =
            queryWithParser(pp, "zmax_plasma_to_compute_max_step",
                      zmax_plasma_to_compute_max_step);

        pp.query("do_moving_window", do_moving_window);
        if (do_moving_window)
        {
            std::string s;
            pp.get("moving_window_dir", s);
            if (s == "x" || s == "X") {
                moving_window_dir = 0;
            }
#if (AMREX_SPACEDIM == 3)
            else if (s == "y" || s == "Y") {
                moving_window_dir = 1;
            }
#endif
            else if (s == "z" || s == "Z") {
                moving_window_dir = AMREX_SPACEDIM-1;
            }
            else {
                const std::string msg = "Unknown moving_window_dir: "+s;
                amrex::Abort(msg.c_str());
            }

            AMREX_ALWAYS_ASSERT_WITH_MESSAGE(Geom(0).isPeriodic(moving_window_dir) == 0,
                       "The problem must be non-periodic in the moving window direction");

            moving_window_x = geom[0].ProbLo(moving_window_dir);

            pp.get("moving_window_v", moving_window_v);
            moving_window_v *= PhysConst::c;
        }

        pp.query("do_back_transformed_diagnostics", do_back_transformed_diagnostics);
        if (do_back_transformed_diagnostics) {

            AMREX_ALWAYS_ASSERT_WITH_MESSAGE(gamma_boost > 1.0,
                   "gamma_boost must be > 1 to use the boosted frame diagnostic.");

            pp.query("lab_data_directory", lab_data_directory);

            std::string s;
            pp.get("boost_direction", s);
            AMREX_ALWAYS_ASSERT_WITH_MESSAGE( (s == "z" || s == "Z"),
                   "The boosted frame diagnostic currently only works if the boost is in the z direction.");

            pp.get("num_snapshots_lab", num_snapshots_lab);

            // Read either dz_snapshots_lab or dt_snapshots_lab
            bool snapshot_interval_is_specified = 0;
            Real dz_snapshots_lab = 0;
            snapshot_interval_is_specified += queryWithParser(pp, "dt_snapshots_lab", dt_snapshots_lab);
            if ( queryWithParser(pp, "dz_snapshots_lab", dz_snapshots_lab) ){
                dt_snapshots_lab = dz_snapshots_lab/PhysConst::c;
                snapshot_interval_is_specified = 1;
            }
            AMREX_ALWAYS_ASSERT_WITH_MESSAGE(
                snapshot_interval_is_specified,
                "When using back-transformed diagnostics, user should specify either dz_snapshots_lab or dt_snapshots_lab.");

            getWithParser(pp, "gamma_boost", gamma_boost);

            pp.query("do_back_transformed_fields", do_back_transformed_fields);

            AMREX_ALWAYS_ASSERT_WITH_MESSAGE(do_moving_window,
                   "The moving window should be on if using the boosted frame diagnostic.");

            pp.get("moving_window_dir", s);
            AMREX_ALWAYS_ASSERT_WITH_MESSAGE( (s == "z" || s == "Z"),
                   "The boosted frame diagnostic currently only works if the moving window is in the z direction.");
        }

        do_electrostatic = GetAlgorithmInteger(pp, "do_electrostatic");

        if (do_electrostatic == ElectrostaticSolverAlgo::LabFrame) {
            queryWithParser(pp, "self_fields_required_precision", self_fields_required_precision);
            pp.query("self_fields_max_iters", self_fields_max_iters);
            // Note that with the relativistic version, these parameters would be
            // input for each species.
        }

        pp.query("n_buffer", n_buffer);
        pp.query("const_dt", const_dt);

        // Read filter and fill IntVect filter_npass_each_dir with
        // proper size for AMREX_SPACEDIM
        pp.query("use_filter", use_filter);
        pp.query("use_filter_compensation", use_filter_compensation);
        Vector<int> parse_filter_npass_each_dir(AMREX_SPACEDIM,1);
        pp.queryarr("filter_npass_each_dir", parse_filter_npass_each_dir);
        filter_npass_each_dir[0] = parse_filter_npass_each_dir[0];
        filter_npass_each_dir[1] = parse_filter_npass_each_dir[1];
#if (AMREX_SPACEDIM == 3)
        filter_npass_each_dir[2] = parse_filter_npass_each_dir[2];
#endif

#if (defined WARPX_DIM_RZ) && (defined WARPX_USE_PSATD)
        // With RZ spectral, only use k-space filtering
        use_kspace_filter = use_filter;
        use_filter = false;
#endif

        pp.query("num_mirrors", num_mirrors);
        if (num_mirrors>0){
            mirror_z.resize(num_mirrors);
            pp.getarr("mirror_z", mirror_z, 0, num_mirrors);
            mirror_z_width.resize(num_mirrors);
            pp.getarr("mirror_z_width", mirror_z_width, 0, num_mirrors);
            mirror_z_npoints.resize(num_mirrors);
            pp.getarr("mirror_z_npoints", mirror_z_npoints, 0, num_mirrors);
        }

        pp.query("serialize_ics", serialize_ics);
        pp.query("refine_plasma", refine_plasma);
        pp.query("do_dive_cleaning", do_dive_cleaning);
        pp.query("n_field_gather_buffer", n_field_gather_buffer);
        pp.query("n_current_deposition_buffer", n_current_deposition_buffer);
#ifdef AMREX_USE_GPU
        std::vector<std::string>sort_int_string_vec = {"4"};
#else
        std::vector<std::string> sort_int_string_vec = {"-1"};
#endif
        pp.queryarr("sort_int", sort_int_string_vec);
        sort_intervals = IntervalsParser(sort_int_string_vec);

        Vector<int> vect_sort_bin_size(AMREX_SPACEDIM,1);
        bool sort_bin_size_is_specified = pp.queryarr("sort_bin_size", vect_sort_bin_size);
        if (sort_bin_size_is_specified){
            for (int i=0; i<AMREX_SPACEDIM; i++)
                sort_bin_size[i] = vect_sort_bin_size[i];
        }

        amrex::Real quantum_xi_tmp;
        int quantum_xi_is_specified = queryWithParser(pp, "quantum_xi", quantum_xi_tmp);
        if (quantum_xi_is_specified) {
            double const quantum_xi = quantum_xi_tmp;
            quantum_xi_c2 = static_cast<amrex::Real>(quantum_xi * PhysConst::c * PhysConst::c);
        }

        pp.query("do_pml", do_pml);
        pp.query("pml_ncell", pml_ncell);
        pp.query("pml_delta", pml_delta);
        pp.query("pml_has_particles", pml_has_particles);
        pp.query("do_pml_j_damping", do_pml_j_damping);
        pp.query("do_pml_in_domain", do_pml_in_domain);
#ifdef WARPX_DIM_RZ
        AMREX_ALWAYS_ASSERT_WITH_MESSAGE( do_pml==0,
            "PML are not implemented in RZ geometry ; please set `warpx.do_pml=0`");
#endif

        Vector<int> parse_do_pml_Lo(AMREX_SPACEDIM,1);
        pp.queryarr("do_pml_Lo", parse_do_pml_Lo);
        do_pml_Lo[0] = parse_do_pml_Lo[0];
        do_pml_Lo[1] = parse_do_pml_Lo[1];
#if (AMREX_SPACEDIM == 3)
        do_pml_Lo[2] = parse_do_pml_Lo[2];
#endif
        Vector<int> parse_do_pml_Hi(AMREX_SPACEDIM,1);
        pp.queryarr("do_pml_Hi", parse_do_pml_Hi);
        do_pml_Hi[0] = parse_do_pml_Hi[0];
        do_pml_Hi[1] = parse_do_pml_Hi[1];
#if (AMREX_SPACEDIM == 3)
        do_pml_Hi[2] = parse_do_pml_Hi[2];
#endif

        if ( (do_pml_j_damping==1)&&(do_pml_in_domain==0) ){
            amrex::Abort("J-damping can only be done when PML are inside simulation domain (do_pml_in_domain=1)");
        }

        {
            // Parameters below control all plotfile diagnostics
            bool plotfile_min_max = true;
            pp.query("plotfile_min_max", plotfile_min_max);
            if (plotfile_min_max) {
                plotfile_headerversion = amrex::VisMF::Header::Version_v1;
            } else {
                plotfile_headerversion = amrex::VisMF::Header::NoFabHeader_v1;
            }
            pp.query("usesingleread", use_single_read);
            pp.query("usesinglewrite", use_single_write);
            ParmParse ppv("vismf");
            ppv.add("usesingleread", use_single_read);
            ppv.add("usesinglewrite", use_single_write);
            pp.query("mffile_nstreams", mffile_nstreams);
            VisMF::SetMFFileInStreams(mffile_nstreams);
            pp.query("field_io_nfiles", field_io_nfiles);
            VisMF::SetNOutFiles(field_io_nfiles);
            pp.query("particle_io_nfiles", particle_io_nfiles);
            ParmParse ppp("particles");
            ppp.add("particles_nfiles", particle_io_nfiles);
        }

        if (maxLevel() > 0) {
            Vector<Real> lo, hi;
            pp.getarr("fine_tag_lo", lo);
            pp.getarr("fine_tag_hi", hi);
            fine_tag_lo = RealVect{lo};
            fine_tag_hi = RealVect{hi};
        }

        std::vector<std::string> load_balance_int_string_vec = {"0"};
        pp.queryarr("load_balance_int", load_balance_int_string_vec);
        load_balance_intervals = IntervalsParser(load_balance_int_string_vec);
        pp.query("load_balance_with_sfc", load_balance_with_sfc);
        pp.query("load_balance_knapsack_factor", load_balance_knapsack_factor);
        queryWithParser(pp, "load_balance_efficiency_ratio_threshold",
                             load_balance_efficiency_ratio_threshold);

        pp.query("do_dynamic_scheduling", do_dynamic_scheduling);

        pp.query("do_nodal", do_nodal);
        // Use same shape factors in all directions, for gathering
        if (do_nodal) galerkin_interpolation = false;

        // Only needs to be set with WARPX_DIM_RZ, otherwise defaults to 1
        pp.query("n_rz_azimuthal_modes", n_rz_azimuthal_modes);
    }

    {
        ParmParse pp("algo");
        maxwell_solver_id = GetAlgorithmInteger(pp, "maxwell_solver");
#ifdef WARPX_DIM_RZ
        if (maxwell_solver_id == MaxwellSolverAlgo::CKC) {
            AMREX_ALWAYS_ASSERT_WITH_MESSAGE( false,
                "algo.maxwell_solver = ckc is not (yet) available for RZ geometry");
        }
#endif
#ifndef WARPX_USE_PSATD
        if (maxwell_solver_id == MaxwellSolverAlgo::PSATD) {
            AMREX_ALWAYS_ASSERT_WITH_MESSAGE( false,
                                              "algo.maxwell_solver = psatd is not supported because WarpX was built without spectral solvers");
        }
#endif

#ifdef WARPX_DIM_RZ
        AMREX_ALWAYS_ASSERT_WITH_MESSAGE(Geom(0).isPeriodic(0) == 0,
            "The problem must not be periodic in the radial direction");

        if (maxwell_solver_id == MaxwellSolverAlgo::PSATD) {
            // Force do_nodal=true (that is, not staggered) and
            // use same shape factors in all directions, for gathering
            do_nodal = true;
            galerkin_interpolation = false;
        }
#endif

        // note: current_deposition must be set after maxwell_solver is already determined,
        //       because its default depends on the solver selection
        current_deposition_algo = GetAlgorithmInteger(pp, "current_deposition");
        charge_deposition_algo = GetAlgorithmInteger(pp, "charge_deposition");
        particle_pusher_algo = GetAlgorithmInteger(pp, "particle_pusher");

        field_gathering_algo = GetAlgorithmInteger(pp, "field_gathering");
        if (field_gathering_algo == GatheringAlgo::MomentumConserving) {
            // Use same shape factors in all directions, for gathering
            galerkin_interpolation = false;
        }
        load_balance_costs_update_algo = GetAlgorithmInteger(pp, "load_balance_costs_update");
        em_solver_medium = GetAlgorithmInteger(pp, "em_solver_medium");
        if (em_solver_medium == MediumForEM::Macroscopic ) {
            macroscopic_solver_algo = GetAlgorithmInteger(pp,"macroscopic_sigma_method");
        }
        queryWithParser(pp, "costs_heuristic_cells_wt", costs_heuristic_cells_wt);
        queryWithParser(pp, "costs_heuristic_particles_wt", costs_heuristic_particles_wt);
    }
    {
        ParmParse pp("interpolation");
        pp.query("nox", nox);
        pp.query("noy", noy);
        pp.query("noz", noz);

#ifdef WARPX_USE_PSATD
        // For momentum-conserving field gathering, read from input the order of
        // interpolation from the staggered positions to the grid nodes
        if (field_gathering_algo == GatheringAlgo::MomentumConserving) {
            pp.query("field_gathering_nox", field_gathering_nox);
            pp.query("field_gathering_noy", field_gathering_noy);
            pp.query("field_gathering_noz", field_gathering_noz);
        }

        if (maxLevel() > 0) {
            AMREX_ALWAYS_ASSERT_WITH_MESSAGE(
                field_gathering_nox == 2 && field_gathering_noy == 2 && field_gathering_noz == 2,
                "High-order interpolation (order > 2) is not implemented with mesh refinement");
        }
#endif

        pp.query("galerkin_scheme",galerkin_interpolation);

        AMREX_ALWAYS_ASSERT_WITH_MESSAGE( nox == noy and nox == noz ,
            "warpx.nox, noy and noz must be equal");
        AMREX_ALWAYS_ASSERT_WITH_MESSAGE( nox >= 1, "warpx.nox must >= 1");

        if (maxLevel() > 0 and nox>1 and do_pml_j_damping==1) {
            amrex::Warning("WARNING: for nox>1, some numerical artifact will be present"
                           " at coarse-fine interface. nox=1 recommended to avoid this issue");
        }
    }

    if (maxwell_solver_id == MaxwellSolverAlgo::PSATD)
    {
        ParmParse pp("psatd");
        pp.query("periodic_single_box_fft", fft_periodic_single_box);
        pp.query("fftw_plan_measure", fftw_plan_measure);

        std::string nox_str;
        std::string noy_str;
        std::string noz_str;

        pp.query("nox", nox_str);
        pp.query("noy", noy_str);
        pp.query("noz", noz_str);

        if(nox_str == "inf"){
            nox_fft = -1;
        } else{
            pp.query("nox", nox_fft);
        }
        if(noy_str == "inf"){
            noy_fft = -1;
        } else{
            pp.query("noy", noy_fft);
        }
        if(noz_str == "inf"){
            noz_fft = -1;
        } else{
            pp.query("noz", noz_fft);
        }


        if (!fft_periodic_single_box) {
            AMREX_ALWAYS_ASSERT_WITH_MESSAGE(nox_fft > 0, "PSATD order must be finite unless psatd.periodic_single_box_fft is used");
            AMREX_ALWAYS_ASSERT_WITH_MESSAGE(noy_fft > 0, "PSATD order must be finite unless psatd.periodic_single_box_fft is used");
            AMREX_ALWAYS_ASSERT_WITH_MESSAGE(noz_fft > 0, "PSATD order must be finite unless psatd.periodic_single_box_fft is used");
        }

        pp.query("current_correction", current_correction);
        pp.query("v_galilean", m_v_galilean);
        pp.query("v_comoving", m_v_comoving);
        pp.query("do_time_averaging", fft_do_time_averaging);

        // Scale the velocity by the speed of light
        for (int i=0; i<3; i++) m_v_galilean[i] *= PhysConst::c;
        for (int i=0; i<3; i++) m_v_comoving[i] *= PhysConst::c;

        // The comoving PSATD algorithm is not implemented nor tested with Esirkepov current deposition
        if (current_deposition_algo == CurrentDepositionAlgo::Esirkepov) {
            if (m_v_comoving[0] != 0. || m_v_comoving[1] != 0. || m_v_comoving[2] != 0.) {
                amrex::Abort("Esirkepov current deposition cannot be used with the comoving PSATD algorithm");
            }
        }

#   ifdef WARPX_DIM_RZ
        update_with_rho = true;  // Must be true for RZ PSATD
#   else
        if (m_v_galilean[0] == 0. && m_v_galilean[1] == 0. && m_v_galilean[2] == 0. &&
            m_v_comoving[0] == 0. && m_v_comoving[1] == 0. && m_v_comoving[2] == 0.) {
            update_with_rho = false; // standard PSATD
        }
        else {
            update_with_rho = true;  // Galilean PSATD or comoving PSATD
        }
#   endif

        // Overwrite update_with_rho with value set in input file
        pp.query("update_with_rho", update_with_rho);

        if (m_v_comoving[0] != 0. || m_v_comoving[1] != 0. || m_v_comoving[2] != 0.) {
            AMREX_ALWAYS_ASSERT_WITH_MESSAGE(update_with_rho,
                "psatd.update_with_rho must be equal to 1 for comoving PSATD");
        }

#   ifdef WARPX_DIM_RZ
        AMREX_ALWAYS_ASSERT_WITH_MESSAGE(update_with_rho,
        "psatd.update_with_rho must be equal to 1 in RZ geometry");

        if (!Geom(0).isPeriodic(1)) {
            use_damp_fields_in_z_guard = true;
        }
        pp.query("use_damp_fields_in_z_guard", use_damp_fields_in_z_guard);
#   endif

    }

    // for slice generation //
    {
       ParmParse pp("slice");
       amrex::Vector<Real> slice_lo(AMREX_SPACEDIM);
       amrex::Vector<Real> slice_hi(AMREX_SPACEDIM);
       Vector<int> slice_crse_ratio(AMREX_SPACEDIM);
       // set default slice_crse_ratio //
       for (int idim=0; idim < AMREX_SPACEDIM; ++idim )
       {
          slice_crse_ratio[idim] = 1;
       }
       pp.queryarr("dom_lo",slice_lo,0,AMREX_SPACEDIM);
       pp.queryarr("dom_hi",slice_hi,0,AMREX_SPACEDIM);
       pp.queryarr("coarsening_ratio",slice_crse_ratio,0,AMREX_SPACEDIM);
       pp.query("plot_int",slice_plot_int);
       slice_realbox.setLo(slice_lo);
       slice_realbox.setHi(slice_hi);
       slice_cr_ratio = IntVect(AMREX_D_DECL(1,1,1));
       for (int idim = 0; idim < AMREX_SPACEDIM; ++idim)
       {
          if (slice_crse_ratio[idim] > 1 ) {
             slice_cr_ratio[idim] = slice_crse_ratio[idim];
          }
       }

       if (do_back_transformed_diagnostics) {
          AMREX_ALWAYS_ASSERT_WITH_MESSAGE(gamma_boost > 1.0,
                 "gamma_boost must be > 1 to use the boost frame diagnostic");
          pp.query("num_slice_snapshots_lab", num_slice_snapshots_lab);
          if (num_slice_snapshots_lab > 0) {
             getWithParser(pp, "dt_slice_snapshots_lab", dt_slice_snapshots_lab );
             getWithParser(pp, "particle_slice_width_lab",particle_slice_width_lab);
          }
       }

    }
}

void
WarpX::BackwardCompatibility ()
{
    ParmParse ppa("amr");
    int backward_int;
    if (ppa.query("plot_int", backward_int)){
        amrex::Abort("amr.plot_int is not supported anymore. Please use the new syntax for diagnostics:\n"
            "diagnostics.diags_names = my_diag\n"
            "my_diag.period = 10\n"
            "for output every 10 iterations. See documentation for more information");
    }

    std::string backward_str;
    if (ppa.query("plot_file", backward_str)){
        amrex::Abort("amr.plot_file is not supported anymore. "
                     "Please use the new syntax for diagnostics, see documentation.");
    }

    ParmParse ppw("warpx");
    std::vector<std::string> backward_strings;
    if (ppw.queryarr("fields_to_plot", backward_strings)){
        amrex::Abort("warpx.fields_to_plot is not supported anymore. "
                     "Please use the new syntax for diagnostics, see documentation.");
    }
    if (ppw.query("plot_finepatch", backward_int)){
        amrex::Abort("warpx.plot_finepatch is not supported anymore. "
                     "Please use the new syntax for diagnostics, see documentation.");
    }
    if (ppw.query("plot_crsepatch", backward_int)){
        amrex::Abort("warpx.plot_crsepatch is not supported anymore. "
                     "Please use the new syntax for diagnostics, see documentation.");
    }
    if (ppw.query("use_kspace_filter", backward_int)){
        amrex::Abort("warpx.use_kspace_filter is not supported anymore. "
                     "Please use the flag use_filter, see documentation.");
    }

    ParmParse ppalgo("algo");
    int backward_mw_solver;
    if (ppalgo.query("maxwell_fdtd_solver", backward_mw_solver)){
        amrex::Abort("algo.maxwell_fdtd_solver is not supported anymore. "
                     "Please use the renamed option algo.maxwell_solver");
    }

    ParmParse pparticles("particles");
    int nspecies;
    if (pparticles.query("nspecies", nspecies)){
        amrex::Print()<<"particles.nspecies is ignored. Just use particles.species_names please.\n";
    }
    ParmParse pcol("collisions");
    int ncollisions;
    if (pcol.query("ncollisions", ncollisions)){
        amrex::Print()<<"collisions.ncollisions is ignored. Just use particles.collision_names please.\n";
    }
    ParmParse plasers("lasers");
    int nlasers;
    if (plasers.query("nlasers", nlasers)){
        amrex::Print()<<"lasers.nlasers is ignored. Just use lasers.names please.\n";
    }
}

// This is a virtual function.
void
WarpX::MakeNewLevelFromScratch (int lev, Real time, const BoxArray& new_grids,
                                const DistributionMapping& new_dmap)
{
    AllocLevelData(lev, new_grids, new_dmap);
    InitLevelData(lev, time);
}

void
WarpX::ClearLevel (int lev)
{
    for (int i = 0; i < 3; ++i) {
        Efield_aux[lev][i].reset();
        Bfield_aux[lev][i].reset();

        current_fp[lev][i].reset();
        Efield_fp [lev][i].reset();
        Bfield_fp [lev][i].reset();

        current_store[lev][i].reset();

        current_cp[lev][i].reset();
        Efield_cp [lev][i].reset();
        Bfield_cp [lev][i].reset();

        Efield_cax[lev][i].reset();
        Bfield_cax[lev][i].reset();
        current_buf[lev][i].reset();
    }

    charge_buf[lev].reset();

    current_buffer_masks[lev].reset();
    gather_buffer_masks[lev].reset();

    F_fp  [lev].reset();
    rho_fp[lev].reset();
    phi_fp[lev].reset();
    F_cp  [lev].reset();
    rho_cp[lev].reset();

    costs[lev].reset();
}

void
WarpX::AllocLevelData (int lev, const BoxArray& ba, const DistributionMapping& dm)
{

    bool aux_is_nodal = (field_gathering_algo == GatheringAlgo::MomentumConserving);

    guard_cells.Init(
        do_subcycling,
        WarpX::use_fdtd_nci_corr,
        do_nodal,
        do_moving_window,
        aux_is_nodal,
        moving_window_dir,
        WarpX::nox,
        nox_fft, noy_fft, noz_fft,
        NCIGodfreyFilter::m_stencil_width,
        maxwell_solver_id,
        maxLevel(),
        WarpX::m_v_galilean,
        WarpX::m_v_comoving,
        safe_guard_cells);

    if (mypc->nSpeciesDepositOnMainGrid() && n_current_deposition_buffer == 0) {
        n_current_deposition_buffer = 1;
        // This forces the allocation of buffers and allows the code associated
        // with buffers to run. But the buffer size of `1` is in fact not used,
        // `deposit_on_main_grid` forces all particles (whether or not they
        // are in buffers) to deposition on the main grid.
    }

    if (n_current_deposition_buffer < 0) {
        n_current_deposition_buffer = guard_cells.ng_alloc_J.max();
    }
    if (n_field_gather_buffer < 0) {
        // Field gather buffer should be larger than current deposition buffers
        n_field_gather_buffer = n_current_deposition_buffer + 1;
    }

    AllocLevelMFs(lev, ba, dm, guard_cells.ng_alloc_EB, guard_cells.ng_alloc_J,
                  guard_cells.ng_alloc_Rho, guard_cells.ng_alloc_F,
                  guard_cells.ng_Extra, aux_is_nodal);
}

void
WarpX::AllocLevelMFs (int lev, const BoxArray& ba, const DistributionMapping& dm,
                      const IntVect& ngE, const IntVect& ngJ, const IntVect& ngRho,
                      const IntVect& ngF, const IntVect& ngextra, const bool aux_is_nodal)
{
    // Declare nodal flags
    IntVect Ex_nodal_flag, Ey_nodal_flag, Ez_nodal_flag;
    IntVect Bx_nodal_flag, By_nodal_flag, Bz_nodal_flag;
    IntVect jx_nodal_flag, jy_nodal_flag, jz_nodal_flag;
    IntVect rho_nodal_flag;
    IntVect phi_nodal_flag;

    // Set nodal flags
#if   (AMREX_SPACEDIM == 2)
    // AMReX convention: x = first dimension, y = missing dimension, z = second dimension
    Ex_nodal_flag = IntVect(0,1);
    Ey_nodal_flag = IntVect(1,1);
    Ez_nodal_flag = IntVect(1,0);
    Bx_nodal_flag = IntVect(1,0);
    By_nodal_flag = IntVect(0,0);
    Bz_nodal_flag = IntVect(0,1);
    jx_nodal_flag = IntVect(0,1);
    jy_nodal_flag = IntVect(1,1);
    jz_nodal_flag = IntVect(1,0);
#elif (AMREX_SPACEDIM == 3)
    Ex_nodal_flag = IntVect(0,1,1);
    Ey_nodal_flag = IntVect(1,0,1);
    Ez_nodal_flag = IntVect(1,1,0);
    Bx_nodal_flag = IntVect(1,0,0);
    By_nodal_flag = IntVect(0,1,0);
    Bz_nodal_flag = IntVect(0,0,1);
    jx_nodal_flag = IntVect(0,1,1);
    jy_nodal_flag = IntVect(1,0,1);
    jz_nodal_flag = IntVect(1,1,0);
#endif
    rho_nodal_flag = IntVect( AMREX_D_DECL(1,1,1) );
    phi_nodal_flag = IntVect::TheNodeVector();

    // Overwrite nodal flags if necessary
    if (do_nodal) {
        Ex_nodal_flag  = IntVect::TheNodeVector();
        Ey_nodal_flag  = IntVect::TheNodeVector();
        Ez_nodal_flag  = IntVect::TheNodeVector();
        Bx_nodal_flag  = IntVect::TheNodeVector();
        By_nodal_flag  = IntVect::TheNodeVector();
        Bz_nodal_flag  = IntVect::TheNodeVector();
        jx_nodal_flag  = IntVect::TheNodeVector();
        jy_nodal_flag  = IntVect::TheNodeVector();
        jz_nodal_flag  = IntVect::TheNodeVector();
        rho_nodal_flag = IntVect::TheNodeVector();
    }
#ifdef WARPX_DIM_RZ
    if (WarpX::maxwell_solver_id == MaxwellSolverAlgo::PSATD) {
        // Force cell-centered IndexType in r and z
        Ex_nodal_flag  = IntVect::TheCellVector();
        Ey_nodal_flag  = IntVect::TheCellVector();
        Ez_nodal_flag  = IntVect::TheCellVector();
        Bx_nodal_flag  = IntVect::TheCellVector();
        By_nodal_flag  = IntVect::TheCellVector();
        Bz_nodal_flag  = IntVect::TheCellVector();
        jx_nodal_flag  = IntVect::TheCellVector();
        jy_nodal_flag  = IntVect::TheCellVector();
        jz_nodal_flag  = IntVect::TheCellVector();
        rho_nodal_flag = IntVect::TheCellVector();
    }

    // With RZ multimode, there is a real and imaginary component
    // for each mode, except mode 0 which is purely real
    // Component 0 is mode 0.
    // Odd components are the real parts.
    // Even components are the imaginary parts.
    ncomps = n_rz_azimuthal_modes*2 - 1;
#endif

    //
    // The fine patch
    //
    std::array<Real,3> dx = CellSize(lev);

    Bfield_fp[lev][0] = std::make_unique<MultiFab>(amrex::convert(ba,Bx_nodal_flag),dm,ncomps,ngE+ngextra);
    Bfield_fp[lev][1] = std::make_unique<MultiFab>(amrex::convert(ba,By_nodal_flag),dm,ncomps,ngE+ngextra);
    Bfield_fp[lev][2] = std::make_unique<MultiFab>(amrex::convert(ba,Bz_nodal_flag),dm,ncomps,ngE+ngextra);

    Efield_fp[lev][0] = std::make_unique<MultiFab>(amrex::convert(ba,Ex_nodal_flag),dm,ncomps,ngE+ngextra);
    Efield_fp[lev][1] = std::make_unique<MultiFab>(amrex::convert(ba,Ey_nodal_flag),dm,ncomps,ngE+ngextra);
    Efield_fp[lev][2] = std::make_unique<MultiFab>(amrex::convert(ba,Ez_nodal_flag),dm,ncomps,ngE+ngextra);

    current_fp[lev][0] = std::make_unique<MultiFab>(amrex::convert(ba,jx_nodal_flag),dm,ncomps,ngJ);
    current_fp[lev][1] = std::make_unique<MultiFab>(amrex::convert(ba,jy_nodal_flag),dm,ncomps,ngJ);
    current_fp[lev][2] = std::make_unique<MultiFab>(amrex::convert(ba,jz_nodal_flag),dm,ncomps,ngJ);


    Bfield_avg_fp[lev][0] = std::make_unique<MultiFab>(amrex::convert(ba,Bx_nodal_flag),dm,ncomps,ngE);
    Bfield_avg_fp[lev][1] = std::make_unique<MultiFab>(amrex::convert(ba,By_nodal_flag),dm,ncomps,ngE);
    Bfield_avg_fp[lev][2] = std::make_unique<MultiFab>(amrex::convert(ba,Bz_nodal_flag),dm,ncomps,ngE);

    Efield_avg_fp[lev][0] = std::make_unique<MultiFab>(amrex::convert(ba,Ex_nodal_flag),dm,ncomps,ngE);
    Efield_avg_fp[lev][1] = std::make_unique<MultiFab>(amrex::convert(ba,Ey_nodal_flag),dm,ncomps,ngE);
    Efield_avg_fp[lev][2] = std::make_unique<MultiFab>(amrex::convert(ba,Ez_nodal_flag),dm,ncomps,ngE);

#ifdef WARPX_USE_PSATD
    const bool deposit_charge = do_dive_cleaning || (plot_rho && do_back_transformed_diagnostics)
                                || update_with_rho || current_correction;
#else
    const bool deposit_charge = do_dive_cleaning || (plot_rho && do_back_transformed_diagnostics);
#endif
    if (deposit_charge)
    {
        rho_fp[lev] = std::make_unique<MultiFab>(amrex::convert(ba,rho_nodal_flag),dm,2*ncomps,ngRho);
    }

    if (do_electrostatic == ElectrostaticSolverAlgo::LabFrame)
    {
        IntVect ngPhi = IntVect( AMREX_D_DECL(1,1,1) );
        phi_fp[lev] = std::make_unique<MultiFab>(amrex::convert(ba,phi_nodal_flag),dm,ncomps,ngPhi);
    }

    if (do_subcycling == 1 && lev == 0)
    {
        current_store[lev][0] = std::make_unique<MultiFab>(amrex::convert(ba,jx_nodal_flag),dm,ncomps,ngJ);
        current_store[lev][1] = std::make_unique<MultiFab>(amrex::convert(ba,jy_nodal_flag),dm,ncomps,ngJ);
        current_store[lev][2] = std::make_unique<MultiFab>(amrex::convert(ba,jz_nodal_flag),dm,ncomps,ngJ);
    }

    if (do_dive_cleaning)
    {
        F_fp[lev] = std::make_unique<MultiFab>(amrex::convert(ba,IntVect::TheUnitVector()),dm,ncomps, ngF.max());
    }
    bool const pml_flag_false = false;
    if (WarpX::maxwell_solver_id == MaxwellSolverAlgo::PSATD)
    {
        // Allocate and initialize the spectral solver
#ifndef WARPX_USE_PSATD
        AMREX_ALWAYS_ASSERT_WITH_MESSAGE( false,
            "WarpX::AllocLevelMFs: PSATD solver requires WarpX build with spectral solver support.");
#else
        if (!do_dive_cleaning)
            rho_fp[lev] = std::make_unique<MultiFab>(amrex::convert(ba,rho_nodal_flag),dm,2*ncomps,ngRho);

#   if (AMREX_SPACEDIM == 3)
        RealVect dx_vect(dx[0], dx[1], dx[2]);
#   elif (AMREX_SPACEDIM == 2)
        RealVect dx_vect(dx[0], dx[2]);
#   endif
        // Check whether the option periodic, single box is valid here
        if (fft_periodic_single_box) {
#   ifdef WARPX_DIM_RZ
            AMREX_ALWAYS_ASSERT_WITH_MESSAGE(
                geom[0].isPeriodic(1)          // domain is periodic in z
                && ba.size() == 1 && lev == 0, // domain is decomposed in a single box
                "The option `psatd.periodic_single_box_fft` can only be used for a periodic domain, decomposed in a single box");
#   else
            AMREX_ALWAYS_ASSERT_WITH_MESSAGE(
                geom[0].isAllPeriodic()        // domain is periodic in all directions
                && ba.size() == 1 && lev == 0, // domain is decomposed in a single box
                "The option `psatd.periodic_single_box_fft` can only be used for a periodic domain, decomposed in a single box");
#   endif
        }
        // Get the cell-centered box
        BoxArray realspace_ba = ba;  // Copy box
        realspace_ba.enclosedCells(); // Make it cell-centered
        // Define spectral solver
#   ifdef WARPX_DIM_RZ
        if ( fft_periodic_single_box == false ) {
            realspace_ba.grow(1, ngE[1]); // add guard cells only in z
        }
        spectral_solver_fp[lev] = std::make_unique<SpectralSolverRZ>( realspace_ba, dm,
            n_rz_azimuthal_modes, noz_fft, do_nodal, m_v_galilean, dx_vect, dt[lev], lev );
        if (use_kspace_filter) {
            spectral_solver_fp[lev]->InitFilter(filter_npass_each_dir, use_filter_compensation);
        }
#   else
        if ( fft_periodic_single_box == false ) {
            realspace_ba.grow(ngE); // add guard cells
        }
        bool const pml_flag_false = false;
        spectral_solver_fp[lev] = std::make_unique<SpectralSolver>( realspace_ba, dm,
            nox_fft, noy_fft, noz_fft, do_nodal, m_v_galilean, m_v_comoving, dx_vect, dt[lev],
            pml_flag_false, fft_periodic_single_box, update_with_rho, fft_do_time_averaging );
#   endif
#endif
    } // MaxwellSolverAlgo::PSATD
    else {
        m_fdtd_solver_fp[lev] = std::make_unique<FiniteDifferenceSolver>(maxwell_solver_id, dx, do_nodal);
    }

    //
    // The Aux patch (i.e., the full solution)
    //
    if (aux_is_nodal and !do_nodal)
    {
        // Create aux multifabs on Nodal Box Array
        BoxArray const nba = amrex::convert(ba,IntVect::TheNodeVector());
        Bfield_aux[lev][0] = std::make_unique<MultiFab>(nba,dm,ncomps,ngE);
        Bfield_aux[lev][1] = std::make_unique<MultiFab>(nba,dm,ncomps,ngE);
        Bfield_aux[lev][2] = std::make_unique<MultiFab>(nba,dm,ncomps,ngE);

        Efield_aux[lev][0] = std::make_unique<MultiFab>(nba,dm,ncomps,ngE);
        Efield_aux[lev][1] = std::make_unique<MultiFab>(nba,dm,ncomps,ngE);
        Efield_aux[lev][2] = std::make_unique<MultiFab>(nba,dm,ncomps,ngE);
    }
    else if (lev == 0)
    {
        for (int idir = 0; idir < 3; ++idir) {
            Efield_aux[lev][idir] = std::make_unique<MultiFab>(*Efield_fp[lev][idir], amrex::make_alias, 0, ncomps);
            Bfield_aux[lev][idir] = std::make_unique<MultiFab>(*Bfield_fp[lev][idir], amrex::make_alias, 0, ncomps);

            Efield_avg_aux[lev][idir] = std::make_unique<MultiFab>(*Efield_avg_fp[lev][idir], amrex::make_alias, 0, ncomps);
            Bfield_avg_aux[lev][idir] = std::make_unique<MultiFab>(*Bfield_avg_fp[lev][idir], amrex::make_alias, 0, ncomps);
        }
    }
    else
    {
        Bfield_aux[lev][0] = std::make_unique<MultiFab>(amrex::convert(ba,Bx_nodal_flag),dm,ncomps,ngE);
        Bfield_aux[lev][1] = std::make_unique<MultiFab>(amrex::convert(ba,By_nodal_flag),dm,ncomps,ngE);
        Bfield_aux[lev][2] = std::make_unique<MultiFab>(amrex::convert(ba,Bz_nodal_flag),dm,ncomps,ngE);

        Efield_aux[lev][0] = std::make_unique<MultiFab>(amrex::convert(ba,Ex_nodal_flag),dm,ncomps,ngE);
        Efield_aux[lev][1] = std::make_unique<MultiFab>(amrex::convert(ba,Ey_nodal_flag),dm,ncomps,ngE);
        Efield_aux[lev][2] = std::make_unique<MultiFab>(amrex::convert(ba,Ez_nodal_flag),dm,ncomps,ngE);


        Bfield_avg_aux[lev][0] = std::make_unique<MultiFab>(amrex::convert(ba,Bx_nodal_flag),dm,ncomps,ngE);
        Bfield_avg_aux[lev][1] = std::make_unique<MultiFab>(amrex::convert(ba,By_nodal_flag),dm,ncomps,ngE);
        Bfield_avg_aux[lev][2] = std::make_unique<MultiFab>(amrex::convert(ba,Bz_nodal_flag),dm,ncomps,ngE);

        Efield_avg_aux[lev][0] = std::make_unique<MultiFab>(amrex::convert(ba,Ex_nodal_flag),dm,ncomps,ngE);
        Efield_avg_aux[lev][1] = std::make_unique<MultiFab>(amrex::convert(ba,Ey_nodal_flag),dm,ncomps,ngE);
        Efield_avg_aux[lev][2] = std::make_unique<MultiFab>(amrex::convert(ba,Ez_nodal_flag),dm,ncomps,ngE);

    }

    //
    // The coarse patch
    //
    if (lev > 0)
    {
        BoxArray cba = ba;
        cba.coarsen(refRatio(lev-1));
        std::array<Real,3> cdx = CellSize(lev-1);

        // Create the MultiFabs for B
        Bfield_cp[lev][0] = std::make_unique<MultiFab>(amrex::convert(cba,Bx_nodal_flag),dm,ncomps,ngE);
        Bfield_cp[lev][1] = std::make_unique<MultiFab>(amrex::convert(cba,By_nodal_flag),dm,ncomps,ngE);
        Bfield_cp[lev][2] = std::make_unique<MultiFab>(amrex::convert(cba,Bz_nodal_flag),dm,ncomps,ngE);

        // Create the MultiFabs for E
        Efield_cp[lev][0] = std::make_unique<MultiFab>(amrex::convert(cba,Ex_nodal_flag),dm,ncomps,ngE);
        Efield_cp[lev][1] = std::make_unique<MultiFab>(amrex::convert(cba,Ey_nodal_flag),dm,ncomps,ngE);
        Efield_cp[lev][2] = std::make_unique<MultiFab>(amrex::convert(cba,Ez_nodal_flag),dm,ncomps,ngE);

        // Create the MultiFabs for B_avg
        Bfield_avg_cp[lev][0] = std::make_unique<MultiFab>(amrex::convert(cba,Bx_nodal_flag),dm,ncomps,ngE);
        Bfield_avg_cp[lev][1] = std::make_unique<MultiFab>(amrex::convert(cba,By_nodal_flag),dm,ncomps,ngE);
        Bfield_avg_cp[lev][2] = std::make_unique<MultiFab>(amrex::convert(cba,Bz_nodal_flag),dm,ncomps,ngE);

        // Create the MultiFabs for E_avg
        Efield_avg_cp[lev][0] = std::make_unique<MultiFab>(amrex::convert(cba,Ex_nodal_flag),dm,ncomps,ngE);
        Efield_avg_cp[lev][1] = std::make_unique<MultiFab>(amrex::convert(cba,Ey_nodal_flag),dm,ncomps,ngE);
        Efield_avg_cp[lev][2] = std::make_unique<MultiFab>(amrex::convert(cba,Ez_nodal_flag),dm,ncomps,ngE);

        // Create the MultiFabs for the current
        current_cp[lev][0] = std::make_unique<MultiFab>(amrex::convert(cba,jx_nodal_flag),dm,ncomps,ngJ);
        current_cp[lev][1] = std::make_unique<MultiFab>(amrex::convert(cba,jy_nodal_flag),dm,ncomps,ngJ);
        current_cp[lev][2] = std::make_unique<MultiFab>(amrex::convert(cba,jz_nodal_flag),dm,ncomps,ngJ);

        if (do_dive_cleaning || (plot_rho && do_back_transformed_diagnostics)) {
            rho_cp[lev] = std::make_unique<MultiFab>(amrex::convert(cba,rho_nodal_flag),dm,2*ncomps,ngRho);
        }
        if (do_dive_cleaning)
        {
            F_cp[lev] = std::make_unique<MultiFab>(amrex::convert(cba,IntVect::TheUnitVector()),dm,ncomps, ngF.max());
        }
        if (WarpX::maxwell_solver_id == MaxwellSolverAlgo::PSATD)
        {
            // Allocate and initialize the spectral solver
#ifndef WARPX_USE_PSATD
            AMREX_ALWAYS_ASSERT_WITH_MESSAGE( false,
                "WarpX::AllocLevelMFs: PSATD solver requires WarpX build with spectral solver support.");
#else
            if (!do_dive_cleaning)
                rho_cp[lev] = std::make_unique<MultiFab>( amrex::convert(cba,rho_nodal_flag),dm,2*ncomps,ngRho );

#   if (AMREX_SPACEDIM == 3)
            RealVect cdx_vect(cdx[0], cdx[1], cdx[2]);
#   elif (AMREX_SPACEDIM == 2)
            RealVect cdx_vect(cdx[0], cdx[2]);
#   endif
            // Get the cell-centered box, with guard cells
            BoxArray c_realspace_ba = cba;// Copy box
            c_realspace_ba.enclosedCells(); // Make it cell-centered
            // Define spectral solver
#   ifdef WARPX_DIM_RZ
            c_realspace_ba.grow(1, ngE[1]); // add guard cells only in z
            spectral_solver_cp[lev] = std::make_unique<SpectralSolverRZ>( c_realspace_ba, dm,
                n_rz_azimuthal_modes, noz_fft, do_nodal, m_v_galilean, cdx_vect, dt[lev], lev );
            if (use_kspace_filter) {
                spectral_solver_cp[lev]->InitFilter(filter_npass_each_dir, use_filter_compensation);
            }
#   else
            c_realspace_ba.grow(ngE); // add guard cells
            spectral_solver_cp[lev] = std::make_unique<SpectralSolver>( c_realspace_ba, dm,
                nox_fft, noy_fft, noz_fft, do_nodal, m_v_galilean, m_v_comoving, cdx_vect, dt[lev],
                pml_flag_false, fft_periodic_single_box, update_with_rho, fft_do_time_averaging );
#   endif
#endif
        } // MaxwellSolverAlgo::PSATD
        else {
            m_fdtd_solver_cp[lev] = std::make_unique<FiniteDifferenceSolver>(maxwell_solver_id, cdx,
                                                                             do_nodal);
        }
    }

    //
    // Copy of the coarse aux
    //
    if (lev > 0 && (n_field_gather_buffer > 0 || n_current_deposition_buffer > 0 ||
                    mypc->nSpeciesGatherFromMainGrid() > 0))
    {
        BoxArray cba = ba;
        cba.coarsen(refRatio(lev-1));

        if (n_field_gather_buffer > 0 || mypc->nSpeciesGatherFromMainGrid() > 0) {
            if (aux_is_nodal) {
                BoxArray const& cnba = amrex::convert(cba,IntVect::TheNodeVector());
                Bfield_cax[lev][0] = std::make_unique<MultiFab>(cnba,dm,ncomps,ngE);
                Bfield_cax[lev][1] = std::make_unique<MultiFab>(cnba,dm,ncomps,ngE);
                Bfield_cax[lev][2] = std::make_unique<MultiFab>(cnba,dm,ncomps,ngE);
                Efield_cax[lev][0] = std::make_unique<MultiFab>(cnba,dm,ncomps,ngE);
                Efield_cax[lev][1] = std::make_unique<MultiFab>(cnba,dm,ncomps,ngE);
                Efield_cax[lev][2] = std::make_unique<MultiFab>(cnba,dm,ncomps,ngE);
            } else {
                // Create the MultiFabs for B
                Bfield_cax[lev][0] = std::make_unique<MultiFab>(amrex::convert(cba,Bx_nodal_flag),dm,ncomps,ngE);
                Bfield_cax[lev][1] = std::make_unique<MultiFab>(amrex::convert(cba,By_nodal_flag),dm,ncomps,ngE);
                Bfield_cax[lev][2] = std::make_unique<MultiFab>(amrex::convert(cba,Bz_nodal_flag),dm,ncomps,ngE);

                // Create the MultiFabs for E
                Efield_cax[lev][0] = std::make_unique<MultiFab>(amrex::convert(cba,Ex_nodal_flag),dm,ncomps,ngE);
                Efield_cax[lev][1] = std::make_unique<MultiFab>(amrex::convert(cba,Ey_nodal_flag),dm,ncomps,ngE);
                Efield_cax[lev][2] = std::make_unique<MultiFab>(amrex::convert(cba,Ez_nodal_flag),dm,ncomps,ngE);
            }

            gather_buffer_masks[lev] = std::make_unique<iMultiFab>(ba, dm, ncomps, 1 );
            // Gather buffer masks have 1 ghost cell, because of the fact
            // that particles may move by more than one cell when using subcycling.
        }

        if (n_current_deposition_buffer > 0) {
            current_buf[lev][0] = std::make_unique<MultiFab>(amrex::convert(cba,jx_nodal_flag),dm,ncomps,ngJ);
            current_buf[lev][1] = std::make_unique<MultiFab>(amrex::convert(cba,jy_nodal_flag),dm,ncomps,ngJ);
            current_buf[lev][2] = std::make_unique<MultiFab>(amrex::convert(cba,jz_nodal_flag),dm,ncomps,ngJ);
            if (rho_cp[lev]) {
                charge_buf[lev] = std::make_unique<MultiFab>(amrex::convert(cba,rho_nodal_flag),dm,2*ncomps,ngRho);
            }
            current_buffer_masks[lev] = std::make_unique<iMultiFab>(ba, dm, ncomps, 1);
            // Current buffer masks have 1 ghost cell, because of the fact
            // that particles may move by more than one cell when using subcycling.
        }
    }

    if (load_balance_intervals.isActivated())
    {
        costs[lev] = std::make_unique<LayoutData<Real>>(ba, dm);
    }
}

std::array<Real,3>
WarpX::CellSize (int lev)
{
    const auto& gm = GetInstance().Geom(lev);
    const Real* dx = gm.CellSize();
#if (AMREX_SPACEDIM == 3)
    return { dx[0], dx[1], dx[2] };
#elif (AMREX_SPACEDIM == 2)
    return { dx[0], 1.0, dx[1] };
#else
    static_assert(AMREX_SPACEDIM != 1, "1D is not supported");
#endif
}

amrex::RealBox
WarpX::getRealBox(const Box& bx, int lev)
{
    const auto& gm = GetInstance().Geom(lev);
    const RealBox grid_box{bx, gm.CellSize(), gm.ProbLo()};
    return( grid_box );
}

std::array<Real,3>
WarpX::LowerCorner(const Box& bx, std::array<amrex::Real,3> galilean_shift, int lev)
{
    RealBox grid_box = getRealBox( bx, lev );

    const Real* xyzmin = grid_box.lo();

#if (AMREX_SPACEDIM == 3)
    return { xyzmin[0] + galilean_shift[0], xyzmin[1] + galilean_shift[1], xyzmin[2] + galilean_shift[2] };

#elif (AMREX_SPACEDIM == 2)
    return { xyzmin[0] + galilean_shift[0], std::numeric_limits<Real>::lowest(), xyzmin[1] + galilean_shift[2] };
#endif
}

std::array<Real,3>
WarpX::UpperCorner(const Box& bx, int lev)
{
    const RealBox grid_box = getRealBox( bx, lev );
    const Real* xyzmax = grid_box.hi();
#if (AMREX_SPACEDIM == 3)
    return { xyzmax[0], xyzmax[1], xyzmax[2] };
#elif (AMREX_SPACEDIM == 2)
    return { xyzmax[0], std::numeric_limits<Real>::max(), xyzmax[1] };
#endif
}

std::array<Real,3>
WarpX::LowerCornerWithGalilean (const Box& bx, const amrex::Array<amrex::Real,3>& v_galilean, int lev)
{
    amrex::Real cur_time = gett_new(lev);
    amrex::Real time_shift = (cur_time - time_of_last_gal_shift);
    amrex::Array<amrex::Real,3> galilean_shift = { v_galilean[0]*time_shift, v_galilean[1]*time_shift, v_galilean[2]*time_shift };
    return WarpX::LowerCorner(bx, galilean_shift, lev);
}

IntVect
WarpX::RefRatio (int lev)
{
    return GetInstance().refRatio(lev);
}

void
WarpX::ComputeDivB (amrex::MultiFab& divB, int const dcomp,
                    const std::array<const amrex::MultiFab* const, 3>& B,
                    const std::array<amrex::Real,3>& dx)
{
    AMREX_ALWAYS_ASSERT_WITH_MESSAGE(!do_nodal,
        "ComputeDivB not implemented with do_nodal."
        "Shouldn't be too hard to make it general with class FiniteDifferenceSolver");

    Real dxinv = 1._rt/dx[0], dyinv = 1._rt/dx[1], dzinv = 1._rt/dx[2];

#ifdef WARPX_DIM_RZ
    const Real rmin = GetInstance().Geom(0).ProbLo(0);
#endif

#ifdef _OPENMP
#pragma omp parallel if (Gpu::notInLaunchRegion())
#endif
    for (MFIter mfi(divB, TilingIfNotGPU()); mfi.isValid(); ++mfi)
    {
        const Box& bx = mfi.tilebox();
        auto const& Bxfab = B[0]->array(mfi);
        auto const& Byfab = B[1]->array(mfi);
        auto const& Bzfab = B[2]->array(mfi);
        auto const& divBfab = divB.array(mfi);

        ParallelFor(bx,
        [=] AMREX_GPU_DEVICE(int i, int j, int k) noexcept
        {
            warpx_computedivb(i, j, k, dcomp, divBfab, Bxfab, Byfab, Bzfab, dxinv, dyinv, dzinv
#ifdef WARPX_DIM_RZ
                              ,rmin
#endif
                              );
        });
    }
}

void
WarpX::ComputeDivB (amrex::MultiFab& divB, int const dcomp,
                    const std::array<const amrex::MultiFab* const, 3>& B,
                    const std::array<amrex::Real,3>& dx, int const ngrow)
{
    AMREX_ALWAYS_ASSERT_WITH_MESSAGE(!do_nodal,
        "ComputeDivB not implemented with do_nodal."
        "Shouldn't be too hard to make it general with class FiniteDifferenceSolver");

    Real dxinv = 1._rt/dx[0], dyinv = 1._rt/dx[1], dzinv = 1._rt/dx[2];

#ifdef WARPX_DIM_RZ
    const Real rmin = GetInstance().Geom(0).ProbLo(0);
#endif

#ifdef _OPENMP
#pragma omp parallel if (Gpu::notInLaunchRegion())
#endif
    for (MFIter mfi(divB, TilingIfNotGPU()); mfi.isValid(); ++mfi)
    {
        Box bx = mfi.growntilebox(ngrow);
        auto const& Bxfab = B[0]->array(mfi);
        auto const& Byfab = B[1]->array(mfi);
        auto const& Bzfab = B[2]->array(mfi);
        auto const& divBfab = divB.array(mfi);

        ParallelFor(bx,
        [=] AMREX_GPU_DEVICE(int i, int j, int k) noexcept
        {
            warpx_computedivb(i, j, k, dcomp, divBfab, Bxfab, Byfab, Bzfab, dxinv, dyinv, dzinv
#ifdef WARPX_DIM_RZ
                              ,rmin
#endif
                              );
        });
    }
}

void
WarpX::ComputeDivE(amrex::MultiFab& divE, const int lev)
{
    if ( WarpX::maxwell_solver_id == MaxwellSolverAlgo::PSATD ) {
#ifdef WARPX_USE_PSATD
        spectral_solver_fp[lev]->ComputeSpectralDivE( Efield_aux[lev], divE );
#else
        amrex::Abort("ComputeDivE: PSATD requested but not compiled");
#endif
    } else {
        m_fdtd_solver_fp[lev]->ComputeDivE( Efield_aux[lev], divE );
    }
}

PML*
WarpX::GetPML (int lev)
{
    if (do_pml) {
        // This should check if pml was initialized
        return pml[lev].get();
    } else {
        return nullptr;
    }
}

std::vector< bool >
WarpX::getPMLdirections() const
{
    std::vector< bool > dirsWithPML( 6, false );
#if AMREX_SPACEDIM!=3
    dirsWithPML.resize( 4 );
#endif
    if( do_pml )
    {
        for( auto i = 0u; i < dirsWithPML.size() / 2u; ++i )
        {
            dirsWithPML.at( 2u*i      ) = bool(do_pml_Lo[i]);
            dirsWithPML.at( 2u*i + 1u ) = bool(do_pml_Hi[i]);
        }
    }
    return dirsWithPML;
}

void
WarpX::BuildBufferMasks ()
{
    for (int lev = 1; lev <= maxLevel(); ++lev)
    {
        for (int ipass = 0; ipass < 2; ++ipass)
        {
            int ngbuffer = (ipass == 0) ? n_current_deposition_buffer : n_field_gather_buffer;
            iMultiFab* bmasks = (ipass == 0) ? current_buffer_masks[lev].get() : gather_buffer_masks[lev].get();
            if (bmasks)
            {
                const int ngtmp = ngbuffer + bmasks->nGrow();
                iMultiFab tmp(bmasks->boxArray(), bmasks->DistributionMap(), 1, ngtmp);
                const int covered = 1;
                const int notcovered = 0;
                const int physbnd = 1;
                const int interior = 1;
                const Box& dom = Geom(lev).Domain();
                const auto& period = Geom(lev).periodicity();
                tmp.BuildMask(dom, period, covered, notcovered, physbnd, interior);
#ifdef _OPENMP
#pragma omp parallel
#endif
                for (MFIter mfi(*bmasks, true); mfi.isValid(); ++mfi)
                {
                    const Box tbx = mfi.growntilebox();
                    BuildBufferMasksInBox( tbx, (*bmasks)[mfi], tmp[mfi], ngbuffer );
                }
            }
        }
    }
}

/**
 * \brief Build buffer mask within given FArrayBox
 *
 * \param tbx         Current FArrayBox
 * \param buffer_mask Buffer mask to be set
 * \param guard_mask  Guard mask used to set buffer_mask
 * \param ng          Number of guard cells
 */
void
WarpX::BuildBufferMasksInBox ( const amrex::Box tbx, amrex::IArrayBox &buffer_mask,
                               const amrex::IArrayBox &guard_mask, const int ng )
{
    bool setnull;
    const auto lo = amrex::lbound( tbx );
    const auto hi = amrex::ubound( tbx );
    Array4<int> msk = buffer_mask.array();
    Array4<int const> gmsk = guard_mask.array();
#if (AMREX_SPACEDIM == 2)
    int k = lo.z;
    for     (int j = lo.y; j <= hi.y; ++j) {
        for (int i = lo.x; i <= hi.x; ++i) {
            setnull = false;
            // If gmsk=0 for any neighbor within ng cells, current cell is in the buffer region
            for     (int jj = j-ng; jj <= j+ng; ++jj) {
                for (int ii = i-ng; ii <= i+ng; ++ii) {
                    if ( gmsk(ii,jj,k) == 0 ) setnull = true;
                }
            }
            if ( setnull ) msk(i,j,k) = 0;
            else           msk(i,j,k) = 1;
        }
    }
#elif (AMREX_SPACEDIM == 3)
    for         (int k = lo.z; k <= hi.z; ++k) {
        for     (int j = lo.y; j <= hi.y; ++j) {
            for (int i = lo.x; i <= hi.x; ++i) {
                setnull = false;
                // If gmsk=0 for any neighbor within ng cells, current cell is in the buffer region
                for         (int kk = k-ng; kk <= k+ng; ++kk) {
                    for     (int jj = j-ng; jj <= j+ng; ++jj) {
                        for (int ii = i-ng; ii <= i+ng; ++ii) {
                            if ( gmsk(ii,jj,kk) == 0 ) setnull = true;
                        }
                    }
                }
                if ( setnull ) msk(i,j,k) = 0;
                else           msk(i,j,k) = 1;
            }
        }
    }
#endif
}

const iMultiFab*
WarpX::CurrentBufferMasks (int lev)
{
    return GetInstance().getCurrentBufferMasks(lev);
}

const iMultiFab*
WarpX::GatherBufferMasks (int lev)
{
    return GetInstance().getGatherBufferMasks(lev);
}

void
WarpX::StoreCurrent (int lev)
{
    for (int idim = 0; idim < 3; ++idim) {
        if (current_store[lev][idim]) {
            MultiFab::Copy(*current_store[lev][idim], *current_fp[lev][idim],
                           0, 0, 1, current_store[lev][idim]->nGrowVect());
        }
    }
}

void
WarpX::RestoreCurrent (int lev)
{
    for (int idim = 0; idim < 3; ++idim) {
        if (current_store[lev][idim]) {
            std::swap(current_fp[lev][idim], current_store[lev][idim]);
        }
    }
}

std::string
WarpX::Version ()
{
#ifdef WARPX_GIT_VERSION
    return std::string(WARPX_GIT_VERSION);
#else
    return std::string("Unknown");
#endif
}

std::string
WarpX::PicsarVersion ()
{
#ifdef PICSAR_GIT_VERSION
    return std::string(PICSAR_GIT_VERSION);
#else
    return std::string("Unknown");
#endif
}<|MERGE_RESOLUTION|>--- conflicted
+++ resolved
@@ -250,72 +250,38 @@
         && WarpX::load_balance_costs_update_algo==LoadBalanceCostsUpdateAlgo::Heuristic)
     {
 #ifdef AMREX_USE_GPU
-<<<<<<< HEAD
-#ifdef WARPX_USE_PSATD
-        switch (WarpX::nox)
-        {
-            case 1:
-                costs_heuristic_cells_wt = 0.575_rt;
-                costs_heuristic_particles_wt = 0.425_rt;
-                break;
-            case 2:
-                costs_heuristic_cells_wt = 0.405_rt;
-                costs_heuristic_particles_wt = 0.595_rt;
-                break;
-            case 3:
-                costs_heuristic_cells_wt = 0.250_rt;
-                costs_heuristic_particles_wt = 0.750_rt;
-                break;
-        }
-#else // FDTD
-        switch (WarpX::nox)
-        {
-            case 1:
-                costs_heuristic_cells_wt = 0.401_rt;
-                costs_heuristic_particles_wt = 0.599_rt;
-                break;
-            case 2:
-                costs_heuristic_cells_wt = 0.268_rt;
-                costs_heuristic_particles_wt = 0.732_rt;
-                break;
-            case 3:
-                costs_heuristic_cells_wt = 0.145_rt;
-                costs_heuristic_particles_wt = 0.855_rt;
-                break;
-=======
         if (WarpX::maxwell_solver_id == MaxwellSolverAlgo::PSATD) {
             switch (WarpX::nox)
             {
                 case 1:
-                    costs_heuristic_cells_wt = 0.575;
-                    costs_heuristic_particles_wt = 0.425;
+                    costs_heuristic_cells_wt = 0.575_rt;
+                    costs_heuristic_particles_wt = 0.425_rt;
                     break;
                 case 2:
-                    costs_heuristic_cells_wt = 0.405;
-                    costs_heuristic_particles_wt = 0.595;
+                    costs_heuristic_cells_wt = 0.405_rt;
+                    costs_heuristic_particles_wt = 0.595_rt;
                     break;
                 case 3:
-                    costs_heuristic_cells_wt = 0.250;
-                    costs_heuristic_particles_wt = 0.750;
+                    costs_heuristic_cells_wt = 0.250_rt;
+                    costs_heuristic_particles_wt = 0.750_rt;
                     break;
             }
         } else { // FDTD
             switch (WarpX::nox)
             {
                 case 1:
-                    costs_heuristic_cells_wt = 0.401;
-                    costs_heuristic_particles_wt = 0.599;
+                    costs_heuristic_cells_wt = 0.401_rt;
+                    costs_heuristic_particles_wt = 0.599_rt;
                     break;
                 case 2:
-                    costs_heuristic_cells_wt = 0.268;
-                    costs_heuristic_particles_wt = 0.732;
+                    costs_heuristic_cells_wt = 0.268_rt;
+                    costs_heuristic_particles_wt = 0.732_rt;
                     break;
                 case 3:
-                    costs_heuristic_cells_wt = 0.145;
-                    costs_heuristic_particles_wt = 0.855;
+                    costs_heuristic_cells_wt = 0.145_rt;
+                    costs_heuristic_particles_wt = 0.855_rt;
                     break;
             }
->>>>>>> ee46e0d9
         }
 #else // CPU
         costs_heuristic_cells_wt = 0.1_rt;
