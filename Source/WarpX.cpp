--- conflicted
+++ resolved
@@ -1374,16 +1374,6 @@
         J_in_time = GetAlgorithmInteger(pp_psatd, "J_in_time");
         rho_in_time = GetAlgorithmInteger(pp_psatd, "rho_in_time");
 
-<<<<<<< HEAD
-        // Commented temporarily
-        // if (psatd_solution_type != PSATDSolutionType::FirstOrder || do_multi_J == false)
-        // {
-        //     WARPX_ALWAYS_ASSERT_WITH_MESSAGE(
-        //         rho_in_time == RhoInTime::Linear,
-        //         "psatd.rho_in_time=constant not yet implemented, "
-        //         "except for psatd.solution_type=first-order and warpx.do_multi_J=1");
-        // }
-=======
         if (psatd_solution_type != PSATDSolutionType::FirstOrder || !do_multi_J)
         {
             WARPX_ALWAYS_ASSERT_WITH_MESSAGE(
@@ -1391,7 +1381,6 @@
                 "psatd.rho_in_time=constant not yet implemented, "
                 "except for psatd.solution_type=first-order and warpx.do_multi_J=1");
         }
->>>>>>> a51ac61c
 
         // Current correction activated by default, unless a charge-conserving
         // current deposition (Esirkepov, Vay) or the div(E) cleaning scheme
