/* Copyright 2016-2020 Andrew Myers, Ann Almgren, Aurore Blelly
 * Axel Huebl, Burlen Loring, David Grote
 * Glenn Richardson, Jean-Luc Vay, Junmin Gu
 * Mathieu Lobet, Maxence Thevenet, Remi Lehe
 * Revathi Jambunathan, Weiqun Zhang, Yinjian Zhao
 * levinem
 *
 * This file is part of WarpX.
 *
 * License: BSD-3-Clause-LBNL
 */
#include "WarpX.H"
#include "FieldSolver/WarpX_FDTD.H"
#include "Python/WarpXWrappers.h"
#include "Utils/WarpXConst.H"
#include "Utils/WarpXUtil.H"
#include "Utils/WarpXAlgorithmSelection.H"
#include "Utils/WarpXProfilerWrapper.H"

#include <AMReX_ParmParse.H>
#include <AMReX_MultiFabUtil.H>
#ifdef BL_USE_SENSEI_INSITU
#   include <AMReX_AmrMeshInSituBridge.H>
#endif

#ifdef _OPENMP
#   include <omp.h>
#endif

#include <limits>
#include <algorithm>
#include <cctype>
#include <cmath>
#include <numeric>
#include <iostream>
using namespace amrex;

Vector<Real> WarpX::E_external_grid(3, 0.0);
Vector<Real> WarpX::B_external_grid(3, 0.0);

std::string WarpX::authors = "";
std::string WarpX::B_ext_grid_s = "default";
std::string WarpX::E_ext_grid_s = "default";

// Parser for B_external on the grid
std::string WarpX::str_Bx_ext_grid_function;
std::string WarpX::str_By_ext_grid_function;
std::string WarpX::str_Bz_ext_grid_function;
// Parser for E_external on the grid
std::string WarpX::str_Ex_ext_grid_function;
std::string WarpX::str_Ey_ext_grid_function;
std::string WarpX::str_Ez_ext_grid_function;

int WarpX::do_moving_window = 0;
int WarpX::moving_window_dir = -1;
Real WarpX::moving_window_v = std::numeric_limits<amrex::Real>::max();

Real WarpX::quantum_xi_c2 = PhysConst::xi_c2;
Real WarpX::gamma_boost = 1.;
Real WarpX::beta_boost = 0.;
Vector<int> WarpX::boost_direction = {0,0,0};
int WarpX::do_compute_max_step_from_zmax = 0;
Real WarpX::zmax_plasma_to_compute_max_step = 0.;

long WarpX::current_deposition_algo;
long WarpX::charge_deposition_algo;
long WarpX::field_gathering_algo;
long WarpX::particle_pusher_algo;
int WarpX::maxwell_fdtd_solver_id;
long WarpX::load_balance_costs_update_algo;
int WarpX::do_dive_cleaning = 0;

long WarpX::n_rz_azimuthal_modes = 1;
long WarpX::ncomps = 1;

long WarpX::nox = 1;
long WarpX::noy = 1;
long WarpX::noz = 1;

bool WarpX::use_fdtd_nci_corr = false;
int  WarpX::l_lower_order_in_v = true;

bool WarpX::use_filter        = false;
bool WarpX::serialize_ics     = false;
bool WarpX::refine_plasma     = false;

int WarpX::num_mirrors = 0;

#ifdef AMREX_USE_GPU
int  WarpX::sort_int = 4;
#else
int  WarpX::sort_int = -1;
#endif
amrex::IntVect WarpX::sort_bin_size(AMREX_D_DECL(4,4,4));

bool WarpX::do_back_transformed_diagnostics = false;
std::string WarpX::lab_data_directory = "lab_frame_data";
int  WarpX::num_snapshots_lab = std::numeric_limits<int>::lowest();
Real WarpX::dt_snapshots_lab  = std::numeric_limits<Real>::lowest();
bool WarpX::do_back_transformed_fields = true;
bool WarpX::do_back_transformed_particles = true;

int  WarpX::num_slice_snapshots_lab = 0;
Real WarpX::dt_slice_snapshots_lab;
Real WarpX::particle_slice_width_lab = 0.0;

bool WarpX::do_dynamic_scheduling = true;

int WarpX::do_electrostatic = 0;
int WarpX::do_subcycling = 0;
bool WarpX::safe_guard_cells = 0;

#if (AMREX_SPACEDIM == 3)
IntVect WarpX::Bx_nodal_flag(1,0,0);
IntVect WarpX::By_nodal_flag(0,1,0);
IntVect WarpX::Bz_nodal_flag(0,0,1);
#elif (AMREX_SPACEDIM == 2)
IntVect WarpX::Bx_nodal_flag(1,0);// x is the first dimension to AMReX
IntVect WarpX::By_nodal_flag(0,0);// y is the missing dimension to 2D AMReX
IntVect WarpX::Bz_nodal_flag(0,1);// z is the second dimension to 2D AMReX
#endif

#if (AMREX_SPACEDIM == 3)
IntVect WarpX::Ex_nodal_flag(0,1,1);
IntVect WarpX::Ey_nodal_flag(1,0,1);
IntVect WarpX::Ez_nodal_flag(1,1,0);
#elif (AMREX_SPACEDIM == 2)
IntVect WarpX::Ex_nodal_flag(0,1);// x is the first dimension to AMReX
IntVect WarpX::Ey_nodal_flag(1,1);// y is the missing dimension to 2D AMReX
IntVect WarpX::Ez_nodal_flag(1,0);// z is the second dimension to 2D AMReX
#endif

#if (AMREX_SPACEDIM == 3)
IntVect WarpX::jx_nodal_flag(0,1,1);
IntVect WarpX::jy_nodal_flag(1,0,1);
IntVect WarpX::jz_nodal_flag(1,1,0);
#elif (AMREX_SPACEDIM == 2)
IntVect WarpX::jx_nodal_flag(0,1);// x is the first dimension to AMReX
IntVect WarpX::jy_nodal_flag(1,1);// y is the missing dimension to 2D AMReX
IntVect WarpX::jz_nodal_flag(1,0);// z is the second dimension to 2D AMReX
#endif

IntVect WarpX::rho_nodal_flag(AMREX_D_DECL(1, 1, 1));

IntVect WarpX::filter_npass_each_dir(1);

int WarpX::n_field_gather_buffer = -1;
int WarpX::n_current_deposition_buffer = -1;

int WarpX::do_nodal = false;

#ifdef AMREX_USE_GPU
bool WarpX::do_device_synchronize_before_profile = true;
#else
bool WarpX::do_device_synchronize_before_profile = false;
#endif

WarpX* WarpX::m_instance = nullptr;

WarpX&
WarpX::GetInstance ()
{
    if (!m_instance) {
        m_instance = new WarpX();
    }
    return *m_instance;
}

void
WarpX::ResetInstance ()
{
    delete m_instance;
    m_instance = nullptr;
}

WarpX::WarpX ()
{
    m_instance = this;
    std::cout << "before" << "\n";
    ReadParameters();
    std::cout << "after" << "\n";


#ifdef WARPX_USE_OPENPMD
    m_OpenPMDPlotWriter = new WarpXOpenPMDPlot(openpmd_tspf, openpmd_backend, WarpX::getPMLdirections());
#endif

    // Geometry on all levels has been defined already.

    // No valid BoxArray and DistributionMapping have been defined.
    // But the arrays for them have been resized.

    const int nlevs_max = maxLevel() + 1;

    istep.resize(nlevs_max, 0);
    nsubsteps.resize(nlevs_max, 1);
#if 0
    // no subcycling yet
    for (int lev = 1; lev < nlevs_max; ++lev) {
        nsubsteps[lev] = MaxRefRatio(lev-1);
    }
#endif

    t_new.resize(nlevs_max, 0.0);
    t_old.resize(nlevs_max, std::numeric_limits<Real>::lowest());
    dt.resize(nlevs_max, std::numeric_limits<Real>::max());

    // Particle Container
    mypc = std::unique_ptr<MultiParticleContainer> (new MultiParticleContainer(this));
    warpx_do_continuous_injection = mypc->doContinuousInjection();
    if (warpx_do_continuous_injection){
        if (moving_window_v >= 0){
            // Inject particles continuously from the right end of the box
            current_injection_position = geom[0].ProbHi(moving_window_dir);
        } else {
            // Inject particles continuously from the left end of the box
            current_injection_position = geom[0].ProbLo(moving_window_dir);
        }
    }
    do_back_transformed_particles = mypc->doBackTransformedDiagnostics();

    /** create object for reduced diagnostics */
    reduced_diags = new MultiReducedDiags();

    Efield_aux.resize(nlevs_max);
    Bfield_aux.resize(nlevs_max);

    Efield_avg_aux.resize(nlevs_max);//oshapoval
    Bfield_avg_aux.resize(nlevs_max);//oshapoval

    F_fp.resize(nlevs_max);
    rho_fp.resize(nlevs_max);
    current_fp.resize(nlevs_max);
    Efield_fp.resize(nlevs_max);
    Bfield_fp.resize(nlevs_max);
    Efield_avg_fp.resize(nlevs_max);//oshapoval
    Bfield_avg_fp.resize(nlevs_max);//oshapoval

    current_store.resize(nlevs_max);

    F_cp.resize(nlevs_max);
    rho_cp.resize(nlevs_max);
    current_cp.resize(nlevs_max);
    Efield_cp.resize(nlevs_max);
    Bfield_cp.resize(nlevs_max);
    Efield_avg_cp.resize(nlevs_max);//oshapoval
    Bfield_avg_cp.resize(nlevs_max);//oshapoval

    Efield_cax.resize(nlevs_max);
    Bfield_cax.resize(nlevs_max);
    current_buffer_masks.resize(nlevs_max);
    gather_buffer_masks.resize(nlevs_max);
    current_buf.resize(nlevs_max);
    charge_buf.resize(nlevs_max);

    pml.resize(nlevs_max);

    switch (WarpX::load_balance_costs_update_algo)
    {
        case LoadBalanceCostsUpdateAlgo::Timers: costs.resize(nlevs_max);
            break;
        case LoadBalanceCostsUpdateAlgo::Heuristic: costs_heuristic.resize(nlevs_max);
            break;
        default: amrex::Abort("unknown load balance type");
    }

<<<<<<< HEAD
    costs.resize(nlevs_max);
    //std::cout << "V_gal before" << v_galilean<< "\n"; //oshapoval

    //v_galilean.resize(3, 0.0);
=======
    // Set default values for particle and cell weights for costs update;
    // Default values listed here for the case AMREX_USE_GPU are determined
    // from single-GPU tests on Summit.
    if (costs_heuristic_cells_wt<0. && costs_heuristic_particles_wt<0.
        && WarpX::load_balance_costs_update_algo==LoadBalanceCostsUpdateAlgo::Heuristic)
    {
#ifdef AMREX_USE_GPU
#ifdef WARPX_USE_PSATD
        switch (WarpX::nox)
        {
            case 1:
                costs_heuristic_cells_wt = 0.575;
                costs_heuristic_particles_wt = 0.425;
                break;
            case 2:
                costs_heuristic_cells_wt = 0.405;
                costs_heuristic_particles_wt = 0.595;
                break;
            case 3:
                costs_heuristic_cells_wt = 0.250;
                costs_heuristic_particles_wt = 0.750;
                break;
        }
#else // FDTD
        switch (WarpX::nox)
        {
            case 1:
                costs_heuristic_cells_wt = 0.401;
                costs_heuristic_particles_wt = 0.599;
                break;
            case 2:
                costs_heuristic_cells_wt = 0.268;
                costs_heuristic_particles_wt = 0.732;
                break;
            case 3:
                costs_heuristic_cells_wt = 0.145;
                costs_heuristic_particles_wt = 0.855;
                break;
        }
#endif // WARPX_USE_PSATD
#else // CPU
        costs_heuristic_cells_wt = 0.1;
        costs_heuristic_particles_wt = 0.9;
#endif // AMREX_USE_GPU
    }

    // Allocate field solver objects
>>>>>>> bc7c47fc
#ifdef WARPX_USE_PSATD
    spectral_solver_fp.resize(nlevs_max);
    spectral_solver_cp.resize(nlevs_max);
#endif
<<<<<<< HEAD

     //std::cout << "V_gal after" << v_galilean<< "\n"; //oshapoval

=======
    m_fdtd_solver_fp.resize(nlevs_max);
    m_fdtd_solver_cp.resize(nlevs_max);
>>>>>>> bc7c47fc
#ifdef WARPX_USE_PSATD_HYBRID
    Efield_fp_fft.resize(nlevs_max);
    Bfield_fp_fft.resize(nlevs_max);
    current_fp_fft.resize(nlevs_max);
    rho_fp_fft.resize(nlevs_max);

    Efield_cp_fft.resize(nlevs_max);
    Bfield_cp_fft.resize(nlevs_max);
    current_cp_fft.resize(nlevs_max);
    rho_cp_fft.resize(nlevs_max);

    dataptr_fp_fft.resize(nlevs_max);
    dataptr_cp_fft.resize(nlevs_max);

    ba_valid_fp_fft.resize(nlevs_max);
    ba_valid_cp_fft.resize(nlevs_max);

    domain_fp_fft.resize(nlevs_max);
    domain_cp_fft.resize(nlevs_max);

    comm_fft.resize(nlevs_max,MPI_COMM_NULL);
    color_fft.resize(nlevs_max,-1);
#endif

#ifdef BL_USE_SENSEI_INSITU
    insitu_bridge = nullptr;
#endif

    // NCI Godfrey filters can have different stencils
    // at different levels (the stencil depends on c*dt/dz)
    nci_godfrey_filter_exeybz.resize(nlevs_max);
    nci_godfrey_filter_bxbyez.resize(nlevs_max);

    // Sanity checks. Must be done after calling the MultiParticleContainer
    // constructor, as it reads additional parameters
    // (e.g., use_fdtd_nci_corr)

#ifndef WARPX_USE_PSATD
    AMREX_ALWAYS_ASSERT_WITH_MESSAGE(
        not ( do_pml && do_nodal ),
        "PML + do_nodal for finite-difference not implemented"
        );
#endif
    AMREX_ALWAYS_ASSERT_WITH_MESSAGE(
        not ( do_dive_cleaning && do_nodal ),
        "divE cleaning + do_nodal not implemented"
        );
#ifdef WARPX_USE_PSATD
    AMREX_ALWAYS_ASSERT(use_fdtd_nci_corr == 0);
    AMREX_ALWAYS_ASSERT(do_subcycling == 0);
#endif
}

WarpX::~WarpX ()
{
    const int nlevs_max = maxLevel() +1;
    for (int lev = 0; lev < nlevs_max; ++lev) {
        ClearLevel(lev);
    }

    delete reduced_diags;

#ifdef BL_USE_SENSEI_INSITU
    delete insitu_bridge;
#endif

#ifdef WARPX_USE_OPENPMD
    delete m_OpenPMDPlotWriter;
#endif
}

void
WarpX::ReadParameters ()
{
    {
        ParmParse pp;// Traditionally, max_step and stop_time do not have prefix.
        pp.query("max_step", max_step);
        pp.query("stop_time", stop_time);
        pp.query("authors", authors);
    }

    {
        ParmParse pp("amr");// Traditionally, these have prefix, amr.

        pp.query("check_file", check_file);
        pp.query("check_int", check_int);

        pp.query("plot_file", plot_file);
        pp.query("plot_int", plot_int);

        pp.query("restart", restart_chkfile);
    }

    {
        ParmParse pp("warpx");

        // set random seed
        std::string random_seed = "default";
        pp.query("random_seed", random_seed);
        if ( random_seed != "default" ) {
            unsigned long myproc_1 = ParallelDescriptor::MyProc() + 1;
            if ( random_seed == "random" ) {
                std::random_device rd;
                std::uniform_int_distribution<int> dist(2, INT_MAX);
                unsigned long seed = myproc_1 * dist(rd);
                ResetRandomSeed(seed);
            } else if ( std::stoi(random_seed) > 0 ) {
                unsigned long seed = myproc_1 * std::stoul(random_seed);
                ResetRandomSeed(seed);
            } else {
                Abort("warpx.random_seed must be \"default\", \"random\" or an integer > 0.");
            }
        }

        pp.query("cfl", cfl);
        pp.query("verbose", verbose);
        pp.query("regrid_int", regrid_int);
        pp.query("do_subcycling", do_subcycling);
        pp.query("use_hybrid_QED", use_hybrid_QED);
        pp.query("safe_guard_cells", safe_guard_cells);
        pp.query("override_sync_int", override_sync_int);

        AMREX_ALWAYS_ASSERT_WITH_MESSAGE(do_subcycling != 1 || max_level <= 1,
                                         "Subcycling method 1 only works for 2 levels.");

        ReadBoostedFrameParameters(gamma_boost, beta_boost, boost_direction);

        pp.query("do_device_synchronize_before_profile", do_device_synchronize_before_profile);

        // pp.query returns 1 if argument zmax_plasma_to_compute_max_step is
        // specified by the user, 0 otherwise.
        do_compute_max_step_from_zmax =
            pp.query("zmax_plasma_to_compute_max_step",
                      zmax_plasma_to_compute_max_step);

        pp.query("do_moving_window", do_moving_window);
        if (do_moving_window)
        {
            std::string s;
            pp.get("moving_window_dir", s);
            if (s == "x" || s == "X") {
                moving_window_dir = 0;
            }
#if (AMREX_SPACEDIM == 3)
            else if (s == "y" || s == "Y") {
                moving_window_dir = 1;
            }
#endif
            else if (s == "z" || s == "Z") {
                moving_window_dir = AMREX_SPACEDIM-1;
            }
            else {
                const std::string msg = "Unknown moving_window_dir: "+s;
                amrex::Abort(msg.c_str());
            }

            AMREX_ALWAYS_ASSERT_WITH_MESSAGE(Geom(0).isPeriodic(moving_window_dir) == 0,
                       "The problem must be non-periodic in the moving window direction");

            moving_window_x = geom[0].ProbLo(moving_window_dir);

            pp.get("moving_window_v", moving_window_v);
            moving_window_v *= PhysConst::c;
        }

        pp.query("do_back_transformed_diagnostics", do_back_transformed_diagnostics);
        if (do_back_transformed_diagnostics) {

            AMREX_ALWAYS_ASSERT_WITH_MESSAGE(gamma_boost > 1.0,
                   "gamma_boost must be > 1 to use the boosted frame diagnostic.");

            pp.query("lab_data_directory", lab_data_directory);

            std::string s;
            pp.get("boost_direction", s);
            AMREX_ALWAYS_ASSERT_WITH_MESSAGE( (s == "z" || s == "Z"),
                   "The boosted frame diagnostic currently only works if the boost is in the z direction.");

            pp.get("num_snapshots_lab", num_snapshots_lab);

            // Read either dz_snapshots_lab or dt_snapshots_lab
            bool snapshot_interval_is_specified = 0;
            Real dz_snapshots_lab = 0;
            snapshot_interval_is_specified += pp.query("dt_snapshots_lab", dt_snapshots_lab);
            if ( pp.query("dz_snapshots_lab", dz_snapshots_lab) ){
                dt_snapshots_lab = dz_snapshots_lab/PhysConst::c;
                snapshot_interval_is_specified = 1;
            }
            AMREX_ALWAYS_ASSERT_WITH_MESSAGE(
                snapshot_interval_is_specified,
                "When using back-transformed diagnostics, user should specify either dz_snapshots_lab or dt_snapshots_lab.");

            pp.get("gamma_boost", gamma_boost);

            pp.query("do_back_transformed_fields", do_back_transformed_fields);

            AMREX_ALWAYS_ASSERT_WITH_MESSAGE(do_moving_window,
                   "The moving window should be on if using the boosted frame diagnostic.");

            pp.get("moving_window_dir", s);
            AMREX_ALWAYS_ASSERT_WITH_MESSAGE( (s == "z" || s == "Z"),
                   "The boosted frame diagnostic currently only works if the moving window is in the z direction.");
        }

        pp.query("do_electrostatic", do_electrostatic);
        pp.query("n_buffer", n_buffer);
        pp.query("const_dt", const_dt);

        // Read filter and fill IntVect filter_npass_each_dir with
        // proper size for AMREX_SPACEDIM
        pp.query("use_filter", use_filter);
        Vector<int> parse_filter_npass_each_dir(AMREX_SPACEDIM,1);
        pp.queryarr("filter_npass_each_dir", parse_filter_npass_each_dir);
        filter_npass_each_dir[0] = parse_filter_npass_each_dir[0];
        filter_npass_each_dir[1] = parse_filter_npass_each_dir[1];
#if (AMREX_SPACEDIM == 3)
        filter_npass_each_dir[2] = parse_filter_npass_each_dir[2];
#endif

        pp.query("num_mirrors", num_mirrors);
        if (num_mirrors>0){
            mirror_z.resize(num_mirrors);
            pp.getarr("mirror_z", mirror_z, 0, num_mirrors);
            mirror_z_width.resize(num_mirrors);
            pp.getarr("mirror_z_width", mirror_z_width, 0, num_mirrors);
            mirror_z_npoints.resize(num_mirrors);
            pp.getarr("mirror_z_npoints", mirror_z_npoints, 0, num_mirrors);
        }

        pp.query("serialize_ics", serialize_ics);
        pp.query("refine_plasma", refine_plasma);
        pp.query("do_dive_cleaning", do_dive_cleaning);
        pp.query("n_field_gather_buffer", n_field_gather_buffer);
        pp.query("n_current_deposition_buffer", n_current_deposition_buffer);
        pp.query("sort_int", sort_int);

        Vector<int> vect_sort_bin_size(AMREX_SPACEDIM,1);
        bool sort_bin_size_is_specified = pp.queryarr("sort_bin_size", vect_sort_bin_size);
        if (sort_bin_size_is_specified){
            for (int i=0; i<AMREX_SPACEDIM; i++)
                sort_bin_size[i] = vect_sort_bin_size[i];
        }

        double quantum_xi;
        int quantum_xi_is_specified = pp.query("quantum_xi", quantum_xi);
        if (quantum_xi_is_specified)
            quantum_xi_c2 = quantum_xi * PhysConst::c * PhysConst::c;

        pp.query("do_pml", do_pml);
        pp.query("pml_ncell", pml_ncell);
        pp.query("pml_delta", pml_delta);
        pp.query("pml_has_particles", pml_has_particles);
        pp.query("do_pml_j_damping", do_pml_j_damping);
        pp.query("do_pml_in_domain", do_pml_in_domain);

        Vector<int> parse_do_pml_Lo(AMREX_SPACEDIM,1);
        pp.queryarr("do_pml_Lo", parse_do_pml_Lo);
        do_pml_Lo[0] = parse_do_pml_Lo[0];
        do_pml_Lo[1] = parse_do_pml_Lo[1];
#if (AMREX_SPACEDIM == 3)
        do_pml_Lo[2] = parse_do_pml_Lo[2];
#endif
        Vector<int> parse_do_pml_Hi(AMREX_SPACEDIM,1);
        pp.queryarr("do_pml_Hi", parse_do_pml_Hi);
        do_pml_Hi[0] = parse_do_pml_Hi[0];
        do_pml_Hi[1] = parse_do_pml_Hi[1];
#if (AMREX_SPACEDIM == 3)
        do_pml_Hi[2] = parse_do_pml_Hi[2];
#endif

        if ( (do_pml_j_damping==1)&&(do_pml_in_domain==0) ){
            amrex::Abort("J-damping can only be done when PML are inside simulation domain (do_pml_in_domain=1)");
        }

        pp.query("openpmd_int", openpmd_int);
        pp.query("openpmd_backend", openpmd_backend);
#ifdef WARPX_USE_OPENPMD
        pp.query("openpmd_tspf", openpmd_tspf);
#endif
        pp.query("plot_costs", plot_costs);
        pp.query("plot_raw_fields", plot_raw_fields);
        pp.query("plot_raw_fields_guards", plot_raw_fields_guards);
        pp.query("plot_coarsening_ratio", plot_coarsening_ratio);
        bool user_fields_to_plot;
        user_fields_to_plot = pp.queryarr("fields_to_plot", fields_to_plot);
        if (not user_fields_to_plot){
            // If not specified, set default values
            fields_to_plot = {"Ex", "Ey", "Ez", "Bx", "By",
                              "Bz", "jx", "jy", "jz",
                              "part_per_cell"};
        }
        // set plot_rho to true of the users requests it, so that
        // rho is computed at each iteration.
        if (std::find(fields_to_plot.begin(), fields_to_plot.end(), "rho")
            != fields_to_plot.end()){
            plot_rho = true;
        }
        // Sanity check if user requests to plot F
        if (std::find(fields_to_plot.begin(), fields_to_plot.end(), "F")
            != fields_to_plot.end()){
            AMREX_ALWAYS_ASSERT_WITH_MESSAGE(do_dive_cleaning,
                "plot F only works if warpx.do_dive_cleaning = 1");
        }
        // If user requests to plot proc_number for a serial run,
        // delete proc_number from fields_to_plot
        if (ParallelDescriptor::NProcs() == 1){
            fields_to_plot.erase(std::remove(fields_to_plot.begin(),
                                             fields_to_plot.end(),
                                             "proc_number"),
                                 fields_to_plot.end());
        }

        // Check that the coarsening_ratio can divide the blocking factor
        const int nlevs_max = maxLevel();
        for (int lev=0; lev<nlevs_max; lev++){
          for (int comp=0; comp<AMREX_SPACEDIM; comp++){
            if ( blockingFactor(lev)[comp] % plot_coarsening_ratio != 0 ){
              amrex::Abort("plot_coarsening_ratio should be an integer "
                           "divisor of the blocking factor.");
            }
          }
        }

        pp.query("plot_finepatch", plot_finepatch);
        if (maxLevel() > 0) {
            pp.query("plot_crsepatch", plot_crsepatch);
        }

        {
            bool plotfile_min_max = true;
            pp.query("plotfile_min_max", plotfile_min_max);
            if (plotfile_min_max) {
                plotfile_headerversion = amrex::VisMF::Header::Version_v1;
            } else {
                plotfile_headerversion = amrex::VisMF::Header::NoFabHeader_v1;
            }
            pp.query("usesingleread", use_single_read);
            pp.query("usesinglewrite", use_single_write);
            ParmParse ppv("vismf");
            ppv.add("usesingleread", use_single_read);
            ppv.add("usesinglewrite", use_single_write);
            pp.query("mffile_nstreams", mffile_nstreams);
            VisMF::SetMFFileInStreams(mffile_nstreams);
            pp.query("field_io_nfiles", field_io_nfiles);
            VisMF::SetNOutFiles(field_io_nfiles);
            pp.query("particle_io_nfiles", particle_io_nfiles);
            ParmParse ppp("particles");
            ppp.add("particles_nfiles", particle_io_nfiles);
        }

        if (maxLevel() > 0) {
            Vector<Real> lo, hi;
            pp.getarr("fine_tag_lo", lo);
            pp.getarr("fine_tag_hi", hi);
            fine_tag_lo = RealVect{lo};
            fine_tag_hi = RealVect{hi};
        }

        pp.query("load_balance_int", load_balance_int);
        pp.query("load_balance_with_sfc", load_balance_with_sfc);
        pp.query("load_balance_knapsack_factor", load_balance_knapsack_factor);

        pp.query("do_dynamic_scheduling", do_dynamic_scheduling);
        // pp.queryarr("v_galilean", v_galilean);
        // // Scale the velocity by the speed of light
        // for (int i=0; i<3; i++) v_galilean[i] *= PhysConst::c;
        pp.query("do_nodal", do_nodal);
        if (do_nodal) {
            Bx_nodal_flag = IntVect::TheNodeVector();
            By_nodal_flag = IntVect::TheNodeVector();
            Bz_nodal_flag = IntVect::TheNodeVector();
            Ex_nodal_flag = IntVect::TheNodeVector();
            Ey_nodal_flag = IntVect::TheNodeVector();
            Ez_nodal_flag = IntVect::TheNodeVector();
            jx_nodal_flag = IntVect::TheNodeVector();
            jy_nodal_flag = IntVect::TheNodeVector();
            jz_nodal_flag = IntVect::TheNodeVector();
            rho_nodal_flag = IntVect::TheNodeVector();
            // Use same shape factors in all directions, for gathering
            l_lower_order_in_v = false;
        }

        // Only needs to be set with WARPX_DIM_RZ, otherwise defaults to 1.
        pp.query("n_rz_azimuthal_modes", n_rz_azimuthal_modes);
    }

    {
        ParmParse pp("interpolation");
        pp.query("nox", nox);
        pp.query("noy", noy);
        pp.query("noz", noz);
        AMREX_ALWAYS_ASSERT_WITH_MESSAGE( nox == noy and nox == noz ,
            "warpx.nox, noy and noz must be equal");
        AMREX_ALWAYS_ASSERT_WITH_MESSAGE( nox >= 1, "warpx.nox must >= 1");
    }

    {
        ParmParse pp("algo");
        current_deposition_algo = GetAlgorithmInteger(pp, "current_deposition");
        charge_deposition_algo = GetAlgorithmInteger(pp, "charge_deposition");
        particle_pusher_algo = GetAlgorithmInteger(pp, "particle_pusher");
        maxwell_fdtd_solver_id = GetAlgorithmInteger(pp, "maxwell_fdtd_solver");
        field_gathering_algo = GetAlgorithmInteger(pp, "field_gathering");
        if (field_gathering_algo == GatheringAlgo::MomentumConserving) {
            // Use same shape factors in all directions, for gathering
            l_lower_order_in_v = false;
        }
        load_balance_costs_update_algo = GetAlgorithmInteger(pp, "load_balance_costs_update");
        pp.query("costs_heuristic_cells_wt", costs_heuristic_cells_wt);
        pp.query("costs_heuristic_particles_wt", costs_heuristic_particles_wt);
    }

#ifdef WARPX_USE_PSATD
    {
        ParmParse pp("psatd");
        pp.query("hybrid_mpi_decomposition", fft_hybrid_mpi_decomposition);
        pp.query("ngroups_fft", ngroups_fft);
        pp.query("fftw_plan_measure", fftw_plan_measure);
        pp.query("nox", nox_fft);
        pp.query("noy", noy_fft);
        pp.query("noz", noz_fft);
<<<<<<< HEAD
        //pp.queryarr("v_galilean", v_galilean);
        pp.query("v_galilean", v_galilean); //oshapoval

        // Scale the velocity by the speed of light
=======
        pp.query("v_galilean", v_galilean);
      // Scale the velocity by the speed of light
>>>>>>> bc7c47fc
        for (int i=0; i<3; i++) v_galilean[i] *= PhysConst::c;
    }
#endif

    {
        insitu_start = 0;
        insitu_int = 0;
        insitu_config = "";
        insitu_pin_mesh = 0;

        ParmParse pp("insitu");
        pp.query("int", insitu_int);
        pp.query("start", insitu_start);
        pp.query("config", insitu_config);
        pp.query("pin_mesh", insitu_pin_mesh);
    }

    // for slice generation //
    {
       ParmParse pp("slice");
       amrex::Vector<Real> slice_lo(AMREX_SPACEDIM);
       amrex::Vector<Real> slice_hi(AMREX_SPACEDIM);
       Vector<int> slice_crse_ratio(AMREX_SPACEDIM);
       // set default slice_crse_ratio //
       for (int idim=0; idim < AMREX_SPACEDIM; ++idim )
       {
          slice_crse_ratio[idim] = 1;
       }

       std::cout << "after READSparams" << "\n";
       pp.queryarr("dom_lo",slice_lo,0,AMREX_SPACEDIM);
       pp.queryarr("dom_hi",slice_hi,0,AMREX_SPACEDIM);
       pp.queryarr("coarsening_ratio",slice_crse_ratio,0,AMREX_SPACEDIM);
       pp.query("plot_int",slice_plot_int);
       slice_realbox.setLo(slice_lo);
       slice_realbox.setHi(slice_hi);
       slice_cr_ratio = IntVect(AMREX_D_DECL(1,1,1));
       for (int idim = 0; idim < AMREX_SPACEDIM; ++idim)
       {
          if (slice_crse_ratio[idim] > 1 ) {
             slice_cr_ratio[idim] = slice_crse_ratio[idim];
          }
       }

       if (do_back_transformed_diagnostics) {
          AMREX_ALWAYS_ASSERT_WITH_MESSAGE(gamma_boost > 1.0,
                 "gamma_boost must be > 1 to use the boost frame diagnostic");
          pp.query("num_slice_snapshots_lab", num_slice_snapshots_lab);
          if (num_slice_snapshots_lab > 0) {
             pp.get("dt_slice_snapshots_lab", dt_slice_snapshots_lab );
             pp.get("particle_slice_width_lab",particle_slice_width_lab);
          }
       }

    }
}

// This is a virtual function.
void
WarpX::MakeNewLevelFromScratch (int lev, Real time, const BoxArray& new_grids,
                                const DistributionMapping& new_dmap)
{
    AllocLevelData(lev, new_grids, new_dmap);
    InitLevelData(lev, time);

#ifdef WARPX_USE_PSATD
    if (fft_hybrid_mpi_decomposition){
#ifdef WARPX_USE_PSATD_HYBRID
        AllocLevelDataFFT(lev);
        InitLevelDataFFT(lev, time);
#else
    amrex::Abort("The option `psatd.fft_hybrid_mpi_decomposition` does not work on GPU.");
#endif
    }
#endif
}

void
WarpX::ClearLevel (int lev)
{
    for (int i = 0; i < 3; ++i) {
        Efield_aux[lev][i].reset();
        Bfield_aux[lev][i].reset();

        current_fp[lev][i].reset();
        Efield_fp [lev][i].reset();
        Bfield_fp [lev][i].reset();

        current_store[lev][i].reset();

        current_cp[lev][i].reset();
        Efield_cp [lev][i].reset();
        Bfield_cp [lev][i].reset();

        Efield_cax[lev][i].reset();
        Bfield_cax[lev][i].reset();
        current_buf[lev][i].reset();
    }

    charge_buf[lev].reset();

    current_buffer_masks[lev].reset();
    gather_buffer_masks[lev].reset();

    F_fp  [lev].reset();
    rho_fp[lev].reset();
    F_cp  [lev].reset();
    rho_cp[lev].reset();

    if (WarpX::load_balance_costs_update_algo == LoadBalanceCostsUpdateAlgo::Timers) {
        costs[lev].reset();
    } else if (WarpX::load_balance_costs_update_algo == LoadBalanceCostsUpdateAlgo::Heuristic) {
        costs_heuristic[lev].reset();
    }


#ifdef WARPX_USE_PSATD_HYBRID
    for (int i = 0; i < 3; ++i) {
        Efield_fp_fft[lev][i].reset();
        Bfield_fp_fft[lev][i].reset();
        current_fp_fft[lev][i].reset();

        Efield_cp_fft[lev][i].reset();
        Bfield_cp_fft[lev][i].reset();
        current_cp_fft[lev][i].reset();
    }

    rho_fp_fft[lev].reset();
    rho_cp_fft[lev].reset();

    dataptr_fp_fft[lev].reset();
    dataptr_cp_fft[lev].reset();

    ba_valid_fp_fft[lev] = BoxArray();
    ba_valid_cp_fft[lev] = BoxArray();

    FreeFFT(lev);
#endif
}

void
WarpX::AllocLevelData (int lev, const BoxArray& ba, const DistributionMapping& dm)
{
<<<<<<< HEAD
    // When using subcycling, the particles on the fine level perform two pushes
    // before being redistributed ; therefore, we need one extra guard cell
    // (the particles may move by 2*c*dt)
    int ngx_tmp = (maxLevel() > 0 && do_subcycling == 1) ? WarpX::nox+1 : WarpX::nox;
    int ngy_tmp = (maxLevel() > 0 && do_subcycling == 1) ? WarpX::noy+1 : WarpX::noy;
    int ngz_tmp = (maxLevel() > 0 && do_subcycling == 1) ? WarpX::noz+1 : WarpX::noz;

    if ((WarpX::v_galilean[0]!=0) or
        (WarpX::v_galilean[1]!=0) or
        (WarpX::v_galilean[2]!=0)){
      // Add one guard cell in the case of the galilean algorithm
      ngx_tmp += 1;
      ngy_tmp += 1;
      ngz_tmp += 1;
    }

    // Ex, Ey, Ez, Bx, By, and Bz have the same number of ghost cells.
    // jx, jy, jz and rho have the same number of ghost cells.
    // E and B have the same number of ghost cells as j and rho if NCI filter is not used,
    // but different number of ghost cells in z-direction if NCI filter is used.
    // The number of cells should be even, in order to easily perform the
    // interpolation from coarse grid to fine grid.
    int ngx = (ngx_tmp % 2) ? ngx_tmp+1 : ngx_tmp;  // Always even number
    int ngy = (ngy_tmp % 2) ? ngy_tmp+1 : ngy_tmp;  // Always even number
    int ngz_nonci = (ngz_tmp % 2) ? ngz_tmp+1 : ngz_tmp;  // Always even number
    int ngz;
    if (WarpX::use_fdtd_nci_corr) {
        int ng = ngz_tmp + NCIGodfreyFilter::m_stencil_width;
        ngz = (ng % 2) ? ng+1 : ng;
    } else {
        ngz = ngz_nonci;
    }

    // J is only interpolated from fine to coarse (not coarse to fine)
    // and therefore does not need to be even.
    int ngJx = ngx_tmp;
    int ngJy = ngy_tmp;
    int ngJz = ngz_tmp;

    // When calling the moving window (with one level of refinement),  we shift
    // the fine grid by 2 cells ; therefore, we need at least 2 guard cells
    // on level 1. This may not be necessary for level 0.
    if (do_moving_window) {
        ngx = std::max(ngx,2);
        ngy = std::max(ngy,2);
        ngz = std::max(ngz,2);
        ngJx = std::max(ngJx,2);
        ngJy = std::max(ngJy,2);
        ngJz = std::max(ngJz,2);
    }
=======
>>>>>>> bc7c47fc

    bool aux_is_nodal = (field_gathering_algo == GatheringAlgo::MomentumConserving);

    guard_cells.Init(
        do_subcycling,
        WarpX::use_fdtd_nci_corr,
        do_nodal,
        do_moving_window,
        fft_hybrid_mpi_decomposition,
        aux_is_nodal,
        moving_window_dir,
        WarpX::nox,
        nox_fft, noy_fft, noz_fft,
        NCIGodfreyFilter::m_stencil_width,
        maxwell_fdtd_solver_id,
        maxLevel(),
        WarpX::v_galilean,
        safe_guard_cells);

    if (mypc->nSpeciesDepositOnMainGrid() && n_current_deposition_buffer == 0) {
        n_current_deposition_buffer = 1;
        // This forces the allocation of buffers and allows the code associated
        // with buffers to run. But the buffer size of `1` is in fact not used,
        // `deposit_on_main_grid` forces all particles (whether or not they
        // are in buffers) to deposition on the main grid.
    }

    if (n_current_deposition_buffer < 0) {
        n_current_deposition_buffer = guard_cells.ng_alloc_J.max();
    }
    if (n_field_gather_buffer < 0) {
        // Field gather buffer should be larger than current deposition buffers
        n_field_gather_buffer = n_current_deposition_buffer + 1;
    }

<<<<<<< HEAD
    int ngF = (do_moving_window) ? 2 : 0;
    // CKC solver requires one additional guard cell
    if (maxwell_fdtd_solver_id == 1) ngF = std::max( ngF, 1 );

#ifdef WARPX_USE_PSATD
    if (fft_hybrid_mpi_decomposition == false){
        // All boxes should have the same number of guard cells
        // (to avoid temporary parallel copies)
        // Thus take the max of the required number of guards for each field
        // Also: the number of guard cell should be enough to contain
        // the stencil of the FFT solver. Here, this number (`ngFFT`)
        // is determined *empirically* to be the order of the solver
        // for nodal, and half the order of the solver for staggered.
        IntVect ngFFT;
        if (do_nodal) {
            ngFFT = IntVect(AMREX_D_DECL(nox_fft, noy_fft, noz_fft));
        } else {
            ngFFT = IntVect(AMREX_D_DECL(nox_fft/2, noy_fft/2, noz_fft/2));
        }
        for (int i_dim=0; i_dim<AMREX_SPACEDIM; i_dim++ ){
            int ng_required = ngFFT[i_dim];
            // Get the max
            ng_required = std::max( ng_required, ngE[i_dim] );
            ng_required = std::max( ng_required, ngJ[i_dim] );
            ng_required = std::max( ng_required, ngRho[i_dim] );
            ng_required = std::max( ng_required, ngF );
            // Set the guard cells to this max
            ngE[i_dim] = ng_required;
            ngJ[i_dim] = ng_required;
            ngRho[i_dim] = ng_required;
            ngF = ng_required;
            std::cout<< "i_dim = "<< i_dim << ' ' <<"ngRho[i_dim] = "<< ngRho[i_dim]<< ' ' << ' '<< ngJ[i_dim] << ' ' <<ngE[i_dim] <<'\n'; //oshapoval
        }
    }
#endif

    AllocLevelMFs(lev, ba, dm, ngE, ngJ, ngRho, ngF);
=======
    AllocLevelMFs(lev, ba, dm, guard_cells.ng_alloc_EB, guard_cells.ng_alloc_J,
                  guard_cells.ng_alloc_Rho, guard_cells.ng_alloc_F,
                  guard_cells.ng_Extra, aux_is_nodal);
>>>>>>> bc7c47fc
}

void
WarpX::AllocLevelMFs (int lev, const BoxArray& ba, const DistributionMapping& dm,
                      const IntVect& ngE, const IntVect& ngJ, const IntVect& ngRho,
                      const IntVect& ngF, const IntVect& ngextra, const bool aux_is_nodal)
{

#if defined WARPX_DIM_RZ
    // With RZ multimode, there is a real and imaginary component
    // for each mode, except mode 0 which is purely real
    // Component 0 is mode 0.
    // Odd components are the real parts.
    // Even components are the imaginary parts.
    ncomps = n_rz_azimuthal_modes*2 - 1;
#endif

    //
    // The fine patch
    //
    Bfield_fp[lev][0].reset( new MultiFab(amrex::convert(ba,Bx_nodal_flag),dm,ncomps,ngE+ngextra));
    Bfield_fp[lev][1].reset( new MultiFab(amrex::convert(ba,By_nodal_flag),dm,ncomps,ngE+ngextra));
    Bfield_fp[lev][2].reset( new MultiFab(amrex::convert(ba,Bz_nodal_flag),dm,ncomps,ngE+ngextra));

    Efield_fp[lev][0].reset( new MultiFab(amrex::convert(ba,Ex_nodal_flag),dm,ncomps,ngE+ngextra));
    Efield_fp[lev][1].reset( new MultiFab(amrex::convert(ba,Ey_nodal_flag),dm,ncomps,ngE+ngextra));
    Efield_fp[lev][2].reset( new MultiFab(amrex::convert(ba,Ez_nodal_flag),dm,ncomps,ngE+ngextra));

    current_fp[lev][0].reset( new MultiFab(amrex::convert(ba,jx_nodal_flag),dm,ncomps,ngJ));
    current_fp[lev][1].reset( new MultiFab(amrex::convert(ba,jy_nodal_flag),dm,ncomps,ngJ));
    current_fp[lev][2].reset( new MultiFab(amrex::convert(ba,jz_nodal_flag),dm,ncomps,ngJ));


    Bfield_avg_fp[lev][0].reset( new MultiFab(amrex::convert(ba,Bx_nodal_flag),dm,ncomps,ngE));
    Bfield_avg_fp[lev][1].reset( new MultiFab(amrex::convert(ba,By_nodal_flag),dm,ncomps,ngE));
    Bfield_avg_fp[lev][2].reset( new MultiFab(amrex::convert(ba,Bz_nodal_flag),dm,ncomps,ngE));

    Efield_avg_fp[lev][0].reset( new MultiFab(amrex::convert(ba,Ex_nodal_flag),dm,ncomps,ngE));
    Efield_avg_fp[lev][1].reset( new MultiFab(amrex::convert(ba,Ey_nodal_flag),dm,ncomps,ngE));
    Efield_avg_fp[lev][2].reset( new MultiFab(amrex::convert(ba,Ez_nodal_flag),dm,ncomps,ngE));

    if (do_dive_cleaning || plot_rho)
    {
        rho_fp[lev].reset(new MultiFab(amrex::convert(ba,rho_nodal_flag),dm,2*ncomps,ngRho));
    }

    if (do_subcycling == 1 && lev == 0)
    {
        current_store[lev][0].reset( new MultiFab(amrex::convert(ba,jx_nodal_flag),dm,ncomps,ngJ));
        current_store[lev][1].reset( new MultiFab(amrex::convert(ba,jy_nodal_flag),dm,ncomps,ngJ));
        current_store[lev][2].reset( new MultiFab(amrex::convert(ba,jz_nodal_flag),dm,ncomps,ngJ));
    }

    if (do_dive_cleaning)
    {
        F_fp[lev].reset  (new MultiFab(amrex::convert(ba,IntVect::TheUnitVector()),dm,ncomps, ngF.max()));
    }
#ifdef WARPX_USE_PSATD
    else
    {
<<<<<<< HEAD
        rho_fp[lev].reset(new MultiFab(amrex::convert(ba,IntVect::TheUnitVector()),dm,2*ncomps,ngRho));
        std::cout<<"ncomps = "<< ncomps<<'\n'; //shapoval
=======
        rho_fp[lev].reset(new MultiFab(amrex::convert(ba,rho_nodal_flag),dm,2*ncomps,ngRho));
>>>>>>> bc7c47fc
    }
    if (fft_hybrid_mpi_decomposition == false){
        // Allocate and initialize the spectral solver
        std::array<Real,3> dx = CellSize(lev);
#if (AMREX_SPACEDIM == 3)
        RealVect dx_vect(dx[0], dx[1], dx[2]);
#elif (AMREX_SPACEDIM == 2)
        RealVect dx_vect(dx[0], dx[2]);
#endif
        // Get the cell-centered box, with guard cells
        BoxArray realspace_ba = ba;  // Copy box
        realspace_ba.enclosedCells().grow(ngE); // cell-centered + guard cells
        // Define spectral solver
        spectral_solver_fp[lev].reset( new SpectralSolver( realspace_ba, dm,
            nox_fft, noy_fft, noz_fft, do_nodal, v_galilean, dx_vect, dt[lev] ) );
    }
#endif
    std::array<Real,3> const dx = CellSize(lev);
    m_fdtd_solver_fp[lev].reset(
        new FiniteDifferenceSolver(maxwell_fdtd_solver_id, dx, do_nodal) );
    //
    // The Aux patch (i.e., the full solution)
    //
    if (aux_is_nodal and !do_nodal)
    {
        // Create aux multifabs on Nodal Box Array
        BoxArray const nba = amrex::convert(ba,IntVect::TheNodeVector());
        Bfield_aux[lev][0].reset( new MultiFab(nba,dm,ncomps,ngE));
        Bfield_aux[lev][1].reset( new MultiFab(nba,dm,ncomps,ngE));
        Bfield_aux[lev][2].reset( new MultiFab(nba,dm,ncomps,ngE));

        Efield_aux[lev][0].reset( new MultiFab(nba,dm,ncomps,ngE));
        Efield_aux[lev][1].reset( new MultiFab(nba,dm,ncomps,ngE));
        Efield_aux[lev][2].reset( new MultiFab(nba,dm,ncomps,ngE));
    }
    else if (lev == 0)
    {
        for (int idir = 0; idir < 3; ++idir) {
            Efield_aux[lev][idir].reset(new MultiFab(*Efield_fp[lev][idir], amrex::make_alias, 0, ncomps));
            Bfield_aux[lev][idir].reset(new MultiFab(*Bfield_fp[lev][idir], amrex::make_alias, 0, ncomps));

            Efield_avg_aux[lev][idir].reset(new MultiFab(*Efield_avg_fp[lev][idir], amrex::make_alias, 0, ncomps));//oshapoval
            Bfield_avg_aux[lev][idir].reset(new MultiFab(*Bfield_avg_fp[lev][idir], amrex::make_alias, 0, ncomps));//oshapoval
        }
    }
    else
    {
        Bfield_aux[lev][0].reset( new MultiFab(amrex::convert(ba,Bx_nodal_flag),dm,ncomps,ngE));
        Bfield_aux[lev][1].reset( new MultiFab(amrex::convert(ba,By_nodal_flag),dm,ncomps,ngE));
        Bfield_aux[lev][2].reset( new MultiFab(amrex::convert(ba,Bz_nodal_flag),dm,ncomps,ngE));

        Efield_aux[lev][0].reset( new MultiFab(amrex::convert(ba,Ex_nodal_flag),dm,ncomps,ngE));
        Efield_aux[lev][1].reset( new MultiFab(amrex::convert(ba,Ey_nodal_flag),dm,ncomps,ngE));
        Efield_aux[lev][2].reset( new MultiFab(amrex::convert(ba,Ez_nodal_flag),dm,ncomps,ngE));


        Bfield_avg_aux[lev][0].reset( new MultiFab(amrex::convert(ba,Bx_nodal_flag),dm,ncomps,ngE));//oshapoval
        Bfield_avg_aux[lev][1].reset( new MultiFab(amrex::convert(ba,By_nodal_flag),dm,ncomps,ngE));//oshapoval
        Bfield_avg_aux[lev][2].reset( new MultiFab(amrex::convert(ba,Bz_nodal_flag),dm,ncomps,ngE));//oshapoval

        Efield_avg_aux[lev][0].reset( new MultiFab(amrex::convert(ba,Ex_nodal_flag),dm,ncomps,ngE));//oshapoval
        Efield_avg_aux[lev][1].reset( new MultiFab(amrex::convert(ba,Ey_nodal_flag),dm,ncomps,ngE));//oshapoval
        Efield_avg_aux[lev][2].reset( new MultiFab(amrex::convert(ba,Ez_nodal_flag),dm,ncomps,ngE));//oshapoval

    }

    //
    // The coarse patch
    //
    if (lev > 0)
    {
        BoxArray cba = ba;
        cba.coarsen(refRatio(lev-1));

        // Create the MultiFabs for B
        Bfield_cp[lev][0].reset( new MultiFab(amrex::convert(cba,Bx_nodal_flag),dm,ncomps,ngE));
        Bfield_cp[lev][1].reset( new MultiFab(amrex::convert(cba,By_nodal_flag),dm,ncomps,ngE));
        Bfield_cp[lev][2].reset( new MultiFab(amrex::convert(cba,Bz_nodal_flag),dm,ncomps,ngE));

        // Create the MultiFabs for E
        Efield_cp[lev][0].reset( new MultiFab(amrex::convert(cba,Ex_nodal_flag),dm,ncomps,ngE));
        Efield_cp[lev][1].reset( new MultiFab(amrex::convert(cba,Ey_nodal_flag),dm,ncomps,ngE));
        Efield_cp[lev][2].reset( new MultiFab(amrex::convert(cba,Ez_nodal_flag),dm,ncomps,ngE));

        // Create the MultiFabs for B_avg //oshapoval
        Bfield_avg_cp[lev][0].reset( new MultiFab(amrex::convert(cba,Bx_nodal_flag),dm,ncomps,ngE));//oshapoval
        Bfield_avg_cp[lev][1].reset( new MultiFab(amrex::convert(cba,By_nodal_flag),dm,ncomps,ngE));//oshapoval
        Bfield_avg_cp[lev][2].reset( new MultiFab(amrex::convert(cba,Bz_nodal_flag),dm,ncomps,ngE));//oshapoval

        // Create the MultiFabs for E_avg //oshapoval
        Efield_avg_cp[lev][0].reset( new MultiFab(amrex::convert(cba,Ex_nodal_flag),dm,ncomps,ngE));//oshapoval
        Efield_avg_cp[lev][1].reset( new MultiFab(amrex::convert(cba,Ey_nodal_flag),dm,ncomps,ngE));//oshapoval
        Efield_avg_cp[lev][2].reset( new MultiFab(amrex::convert(cba,Ez_nodal_flag),dm,ncomps,ngE));//oshapoval

        // Create the MultiFabs for the current
        current_cp[lev][0].reset( new MultiFab(amrex::convert(cba,jx_nodal_flag),dm,ncomps,ngJ));
        current_cp[lev][1].reset( new MultiFab(amrex::convert(cba,jy_nodal_flag),dm,ncomps,ngJ));
        current_cp[lev][2].reset( new MultiFab(amrex::convert(cba,jz_nodal_flag),dm,ncomps,ngJ));

        if (do_dive_cleaning || plot_rho){
            rho_cp[lev].reset(new MultiFab(amrex::convert(cba,rho_nodal_flag),dm,2*ncomps,ngRho));
        }
        if (do_dive_cleaning)
        {
            F_cp[lev].reset  (new MultiFab(amrex::convert(cba,IntVect::TheUnitVector()),dm,ncomps, ngF.max()));
        }
#ifdef WARPX_USE_PSATD
        else
        {
            rho_cp[lev].reset(new MultiFab(amrex::convert(cba,rho_nodal_flag),dm,2*ncomps,ngRho));
        }
        if (fft_hybrid_mpi_decomposition == false){
            // Allocate and initialize the spectral solver
            std::array<Real,3> cdx = CellSize(lev-1);
#if (AMREX_SPACEDIM == 3)
            RealVect cdx_vect(cdx[0], cdx[1], cdx[2]);
#elif (AMREX_SPACEDIM == 2)
            RealVect cdx_vect(cdx[0], cdx[2]);
#endif
            // Get the cell-centered box, with guard cells
            BoxArray realspace_ba = cba;// Copy box
            realspace_ba.enclosedCells().grow(ngE);// cell-centered + guard cells
            // Define spectral solver
            spectral_solver_cp[lev].reset( new SpectralSolver( realspace_ba, dm,
                nox_fft, noy_fft, noz_fft, do_nodal, v_galilean, cdx_vect, dt[lev] ) );
        }
#endif
    std::array<Real,3> cdx = CellSize(lev-1);
    m_fdtd_solver_cp[lev].reset(
        new FiniteDifferenceSolver( maxwell_fdtd_solver_id, cdx, do_nodal ) );
    }

    //
    // Copy of the coarse aux
    //
    if (lev > 0 && (n_field_gather_buffer > 0 || n_current_deposition_buffer > 0 ||
                    mypc->nSpeciesGatherFromMainGrid() > 0))
    {
        BoxArray cba = ba;
        cba.coarsen(refRatio(lev-1));

        if (n_field_gather_buffer > 0 || mypc->nSpeciesGatherFromMainGrid() > 0) {
            if (aux_is_nodal) {
                BoxArray const& cnba = amrex::convert(cba,IntVect::TheNodeVector());
                Bfield_cax[lev][0].reset( new MultiFab(cnba,dm,ncomps,ngE));
                Bfield_cax[lev][1].reset( new MultiFab(cnba,dm,ncomps,ngE));
                Bfield_cax[lev][2].reset( new MultiFab(cnba,dm,ncomps,ngE));
                Efield_cax[lev][0].reset( new MultiFab(cnba,dm,ncomps,ngE));
                Efield_cax[lev][1].reset( new MultiFab(cnba,dm,ncomps,ngE));
                Efield_cax[lev][2].reset( new MultiFab(cnba,dm,ncomps,ngE));
            } else {
                // Create the MultiFabs for B
                Bfield_cax[lev][0].reset( new MultiFab(amrex::convert(cba,Bx_nodal_flag),dm,ncomps,ngE));
                Bfield_cax[lev][1].reset( new MultiFab(amrex::convert(cba,By_nodal_flag),dm,ncomps,ngE));
                Bfield_cax[lev][2].reset( new MultiFab(amrex::convert(cba,Bz_nodal_flag),dm,ncomps,ngE));

                // Create the MultiFabs for E
                Efield_cax[lev][0].reset( new MultiFab(amrex::convert(cba,Ex_nodal_flag),dm,ncomps,ngE));
                Efield_cax[lev][1].reset( new MultiFab(amrex::convert(cba,Ey_nodal_flag),dm,ncomps,ngE));
                Efield_cax[lev][2].reset( new MultiFab(amrex::convert(cba,Ez_nodal_flag),dm,ncomps,ngE));
            }

            gather_buffer_masks[lev].reset( new iMultiFab(ba, dm, ncomps, 1) );
            // Gather buffer masks have 1 ghost cell, because of the fact
            // that particles may move by more than one cell when using subcycling.
        }

        if (n_current_deposition_buffer > 0) {
            current_buf[lev][0].reset( new MultiFab(amrex::convert(cba,jx_nodal_flag),dm,ncomps,ngJ));
            current_buf[lev][1].reset( new MultiFab(amrex::convert(cba,jy_nodal_flag),dm,ncomps,ngJ));
            current_buf[lev][2].reset( new MultiFab(amrex::convert(cba,jz_nodal_flag),dm,ncomps,ngJ));
            if (rho_cp[lev]) {
                charge_buf[lev].reset( new MultiFab(amrex::convert(cba,rho_nodal_flag),dm,2*ncomps,ngRho));
            }
            current_buffer_masks[lev].reset( new iMultiFab(ba, dm, ncomps, 1) );
            // Current buffer masks have 1 ghost cell, because of the fact
            // that particles may move by more than one cell when using subcycling.
        }
    }

    if (load_balance_int > 0) {
        if (WarpX::load_balance_costs_update_algo == LoadBalanceCostsUpdateAlgo::Timers) {
            costs[lev].reset(new MultiFab(ba, dm, 1, 0));
        } else if (WarpX::load_balance_costs_update_algo == LoadBalanceCostsUpdateAlgo::Heuristic) {
            costs_heuristic[lev].reset(new amrex::Vector<Real>);
            const int nboxes = Efield_fp[lev][0].get()->size();
            costs_heuristic[lev]->resize(nboxes);
        }
    }
}

std::array<Real,3>
WarpX::CellSize (int lev)
{
    const auto& gm = GetInstance().Geom(lev);
    const Real* dx = gm.CellSize();
#if (AMREX_SPACEDIM == 3)
    return { dx[0], dx[1], dx[2] };
#elif (AMREX_SPACEDIM == 2)
    return { dx[0], 1.0, dx[1] };
#else
    static_assert(AMREX_SPACEDIM != 1, "1D is not supported");
#endif
}

amrex::RealBox
WarpX::getRealBox(const Box& bx, int lev)
{
    const auto& gm = GetInstance().Geom(lev);
    const RealBox grid_box{bx, gm.CellSize(), gm.ProbLo()};
    return( grid_box );
}

std::array<Real,3>
WarpX::LowerCorner(const Box& bx, std::array<amrex::Real,3> galilean_shift, int lev)
{
    RealBox grid_box = getRealBox( bx, lev );

    const Real* xyzmin = grid_box.lo();

#if (AMREX_SPACEDIM == 3)
    return { xyzmin[0] + galilean_shift[0], xyzmin[1] + galilean_shift[1], xyzmin[2] + galilean_shift[2] };

#elif (AMREX_SPACEDIM == 2)
    return { xyzmin[0] + galilean_shift[0], std::numeric_limits<Real>::lowest(), xyzmin[1] + galilean_shift[2] };
#endif
}

std::array<Real,3>
WarpX::UpperCorner(const Box& bx, int lev)
{
    const RealBox grid_box = getRealBox( bx, lev );
    const Real* xyzmax = grid_box.hi();
#if (AMREX_SPACEDIM == 3)
    return { xyzmax[0], xyzmax[1], xyzmax[2] };
#elif (AMREX_SPACEDIM == 2)
    return { xyzmax[0], std::numeric_limits<Real>::max(), xyzmax[1] };
#endif
}

IntVect
WarpX::RefRatio (int lev)
{
    return GetInstance().refRatio(lev);
}

void
WarpX::ComputeDivB (amrex::MultiFab& divB, int dcomp,
                    const std::array<const amrex::MultiFab*, 3>& B,
                    const std::array<amrex::Real,3>& dx)
{
    Real dxinv = 1./dx[0], dyinv = 1./dx[1], dzinv = 1./dx[2];

#ifdef WARPX_DIM_RZ
    const Real rmin = GetInstance().Geom(0).ProbLo(0);
#endif

#ifdef _OPENMP
#pragma omp parallel if (Gpu::notInLaunchRegion())
#endif
    for (MFIter mfi(divB, TilingIfNotGPU()); mfi.isValid(); ++mfi)
    {
        const Box& bx = mfi.tilebox();
        auto const& Bxfab = B[0]->array(mfi);
        auto const& Byfab = B[1]->array(mfi);
        auto const& Bzfab = B[2]->array(mfi);
        auto const& divBfab = divB.array(mfi);

        ParallelFor(bx,
        [=] AMREX_GPU_DEVICE(int i, int j, int k) noexcept
        {
            warpx_computedivb(i, j, k, dcomp, divBfab, Bxfab, Byfab, Bzfab, dxinv, dyinv, dzinv
#ifdef WARPX_DIM_RZ
                              ,rmin
#endif
                              );
        });
    }
}

void
WarpX::ComputeDivB (amrex::MultiFab& divB, int dcomp,
                    const std::array<const amrex::MultiFab*, 3>& B,
                    const std::array<amrex::Real,3>& dx, int ngrow)
{
    Real dxinv = 1./dx[0], dyinv = 1./dx[1], dzinv = 1./dx[2];

#ifdef WARPX_DIM_RZ
    const Real rmin = GetInstance().Geom(0).ProbLo(0);
#endif

#ifdef _OPENMP
#pragma omp parallel if (Gpu::notInLaunchRegion())
#endif
    for (MFIter mfi(divB, TilingIfNotGPU()); mfi.isValid(); ++mfi)
    {
        Box bx = mfi.growntilebox(ngrow);
        auto const& Bxfab = B[0]->array(mfi);
        auto const& Byfab = B[1]->array(mfi);
        auto const& Bzfab = B[2]->array(mfi);
        auto const& divBfab = divB.array(mfi);

        ParallelFor(bx,
        [=] AMREX_GPU_DEVICE(int i, int j, int k) noexcept
        {
            warpx_computedivb(i, j, k, dcomp, divBfab, Bxfab, Byfab, Bzfab, dxinv, dyinv, dzinv
#ifdef WARPX_DIM_RZ
                              ,rmin
#endif
                              );
        });
    }
}

void
WarpX::ComputeDivE (amrex::MultiFab& divE, int dcomp,
                    const std::array<const amrex::MultiFab*, 3>& E,
                    const std::array<amrex::Real,3>& dx)
{
    Real dxinv = 1./dx[0], dyinv = 1./dx[1], dzinv = 1./dx[2];

#ifdef WARPX_DIM_RZ
    const Real rmin = GetInstance().Geom(0).ProbLo(0);
#endif

#ifdef _OPENMP
#pragma omp parallel if (Gpu::notInLaunchRegion())
#endif
    for (MFIter mfi(divE, TilingIfNotGPU()); mfi.isValid(); ++mfi)
    {
        const Box& bx = mfi.tilebox();
        auto const& Exfab = E[0]->array(mfi);
        auto const& Eyfab = E[1]->array(mfi);
        auto const& Ezfab = E[2]->array(mfi);
        auto const& divEfab = divE.array(mfi);

        ParallelFor(bx,
        [=] AMREX_GPU_DEVICE(int i, int j, int k) noexcept
        {
            warpx_computedive(i, j, k, dcomp, divEfab, Exfab, Eyfab, Ezfab, dxinv, dyinv, dzinv
#ifdef WARPX_DIM_RZ
                              ,rmin
#endif
                              );
        });
    }
}

void
WarpX::ComputeDivE (amrex::MultiFab& divE, int dcomp,
                    const std::array<const amrex::MultiFab*, 3>& E,
                    const std::array<amrex::Real,3>& dx, int ngrow)
{
    Real dxinv = 1./dx[0], dyinv = 1./dx[1], dzinv = 1./dx[2];

#ifdef WARPX_DIM_RZ
    const Real rmin = GetInstance().Geom(0).ProbLo(0);
#endif

#ifdef _OPENMP
#pragma omp parallel if (Gpu::notInLaunchRegion())
#endif
    for (MFIter mfi(divE, TilingIfNotGPU()); mfi.isValid(); ++mfi)
    {
        Box bx = mfi.growntilebox(ngrow);
        auto const& Exfab = E[0]->array(mfi);
        auto const& Eyfab = E[1]->array(mfi);
        auto const& Ezfab = E[2]->array(mfi);
        auto const& divEfab = divE.array(mfi);

        ParallelFor(bx,
        [=] AMREX_GPU_DEVICE(int i, int j, int k) noexcept
        {
            warpx_computedive(i, j, k, dcomp, divEfab, Exfab, Eyfab, Ezfab, dxinv, dyinv, dzinv
#ifdef WARPX_DIM_RZ
                              ,rmin
#endif
                              );
        });
    }
}

PML*
WarpX::GetPML (int lev)
{
    if (do_pml) {
        // This should check if pml was initialized
        return pml[lev].get();
    } else {
        return nullptr;
    }
}

std::vector< bool >
WarpX::getPMLdirections() const
{
    std::vector< bool > dirsWithPML( 6, false );
#if AMREX_SPACEDIM!=3
    dirsWithPML.resize( 4 );
#endif
    if( do_pml )
    {
        for( auto i = 0u; i < dirsWithPML.size() / 2u; ++i )
        {
            dirsWithPML.at( 2u*i      ) = bool(do_pml_Lo[i]);
            dirsWithPML.at( 2u*i + 1u ) = bool(do_pml_Hi[i]);
        }
    }
    return dirsWithPML;
}

void
WarpX::BuildBufferMasks ()
{
    for (int lev = 1; lev <= maxLevel(); ++lev)
    {
        for (int ipass = 0; ipass < 2; ++ipass)
        {
            int ngbuffer = (ipass == 0) ? n_current_deposition_buffer : n_field_gather_buffer;
            iMultiFab* bmasks = (ipass == 0) ? current_buffer_masks[lev].get() : gather_buffer_masks[lev].get();
            if (bmasks)
            {
                const int ngtmp = ngbuffer + bmasks->nGrow();
                iMultiFab tmp(bmasks->boxArray(), bmasks->DistributionMap(), 1, ngtmp);
                const int covered = 1;
                const int notcovered = 0;
                const int physbnd = 1;
                const int interior = 1;
                const Box& dom = Geom(lev).Domain();
                const auto& period = Geom(lev).periodicity();
                tmp.BuildMask(dom, period, covered, notcovered, physbnd, interior);
#ifdef _OPENMP
#pragma omp parallel
#endif
                for (MFIter mfi(*bmasks, true); mfi.isValid(); ++mfi)
                {
                    const Box tbx = mfi.growntilebox();
                    BuildBufferMasksInBox( tbx, (*bmasks)[mfi], tmp[mfi], ngbuffer );
                }
            }
        }
    }
}

/**
 * \brief Build buffer mask within given FArrayBox
 *
 * \param tbx         Current FArrayBox
 * \param buffer_mask Buffer mask to be set
 * \param guard_mask  Guard mask used to set buffer_mask
 * \param ng          Number of guard cells
 */
void
WarpX::BuildBufferMasksInBox ( const amrex::Box tbx, amrex::IArrayBox &buffer_mask,
                               const amrex::IArrayBox &guard_mask, const int ng )
{
    bool setnull;
    const auto lo = amrex::lbound( tbx );
    const auto hi = amrex::ubound( tbx );
    Array4<int> msk = buffer_mask.array();
    Array4<int const> gmsk = guard_mask.array();
#if (AMREX_SPACEDIM == 2)
    int k = lo.z;
    for     (int j = lo.y; j <= hi.y; ++j) {
        for (int i = lo.x; i <= hi.x; ++i) {
            setnull = false;
            // If gmsk=0 for any neighbor within ng cells, current cell is in the buffer region
            for     (int jj = j-ng; jj <= j+ng; ++jj) {
                for (int ii = i-ng; ii <= i+ng; ++ii) {
                    if ( gmsk(ii,jj,k) == 0 ) setnull = true;
                }
            }
            if ( setnull ) msk(i,j,k) = 0;
            else           msk(i,j,k) = 1;
        }
    }
#elif (AMREX_SPACEDIM == 3)
    for         (int k = lo.z; k <= hi.z; ++k) {
        for     (int j = lo.y; j <= hi.y; ++j) {
            for (int i = lo.x; i <= hi.x; ++i) {
                setnull = false;
                // If gmsk=0 for any neighbor within ng cells, current cell is in the buffer region
                for         (int kk = k-ng; kk <= k+ng; ++kk) {
                    for     (int jj = j-ng; jj <= j+ng; ++jj) {
                        for (int ii = i-ng; ii <= i+ng; ++ii) {
                            if ( gmsk(ii,jj,kk) == 0 ) setnull = true;
                        }
                    }
                }
                if ( setnull ) msk(i,j,k) = 0;
                else           msk(i,j,k) = 1;
            }
        }
    }
#endif
}

const iMultiFab*
WarpX::CurrentBufferMasks (int lev)
{
    return GetInstance().getCurrentBufferMasks(lev);
}

const iMultiFab*
WarpX::GatherBufferMasks (int lev)
{
    return GetInstance().getGatherBufferMasks(lev);
}

void
WarpX::StoreCurrent (int lev)
{
    for (int idim = 0; idim < 3; ++idim) {
        if (current_store[lev][idim]) {
            MultiFab::Copy(*current_store[lev][idim], *current_fp[lev][idim],
                           0, 0, 1, current_store[lev][idim]->nGrowVect());
        }
    }
}

void
WarpX::RestoreCurrent (int lev)
{
    for (int idim = 0; idim < 3; ++idim) {
        if (current_store[lev][idim]) {
            std::swap(current_fp[lev][idim], current_store[lev][idim]);
        }
    }
}

std::string
WarpX::Version ()
{
#ifdef WARPX_GIT_VERSION
    return std::string(WARPX_GIT_VERSION);
#else
    return std::string("Unknown");
#endif
}

std::string
WarpX::PicsarVersion ()
{
#ifdef PICSAR_GIT_VERSION
    return std::string(PICSAR_GIT_VERSION);
#else
    return std::string("Unknown");
#endif
}<|MERGE_RESOLUTION|>--- conflicted
+++ resolved
@@ -264,12 +264,6 @@
         default: amrex::Abort("unknown load balance type");
     }
 
-<<<<<<< HEAD
-    costs.resize(nlevs_max);
-    //std::cout << "V_gal before" << v_galilean<< "\n"; //oshapoval
-
-    //v_galilean.resize(3, 0.0);
-=======
     // Set default values for particle and cell weights for costs update;
     // Default values listed here for the case AMREX_USE_GPU are determined
     // from single-GPU tests on Summit.
@@ -317,19 +311,12 @@
     }
 
     // Allocate field solver objects
->>>>>>> bc7c47fc
 #ifdef WARPX_USE_PSATD
     spectral_solver_fp.resize(nlevs_max);
     spectral_solver_cp.resize(nlevs_max);
 #endif
-<<<<<<< HEAD
-
-     //std::cout << "V_gal after" << v_galilean<< "\n"; //oshapoval
-
-=======
     m_fdtd_solver_fp.resize(nlevs_max);
     m_fdtd_solver_cp.resize(nlevs_max);
->>>>>>> bc7c47fc
 #ifdef WARPX_USE_PSATD_HYBRID
     Efield_fp_fft.resize(nlevs_max);
     Bfield_fp_fft.resize(nlevs_max);
@@ -751,15 +738,8 @@
         pp.query("nox", nox_fft);
         pp.query("noy", noy_fft);
         pp.query("noz", noz_fft);
-<<<<<<< HEAD
-        //pp.queryarr("v_galilean", v_galilean);
-        pp.query("v_galilean", v_galilean); //oshapoval
-
-        // Scale the velocity by the speed of light
-=======
         pp.query("v_galilean", v_galilean);
       // Scale the velocity by the speed of light
->>>>>>> bc7c47fc
         for (int i=0; i<3; i++) v_galilean[i] *= PhysConst::c;
     }
 #endif
@@ -903,59 +883,6 @@
 void
 WarpX::AllocLevelData (int lev, const BoxArray& ba, const DistributionMapping& dm)
 {
-<<<<<<< HEAD
-    // When using subcycling, the particles on the fine level perform two pushes
-    // before being redistributed ; therefore, we need one extra guard cell
-    // (the particles may move by 2*c*dt)
-    int ngx_tmp = (maxLevel() > 0 && do_subcycling == 1) ? WarpX::nox+1 : WarpX::nox;
-    int ngy_tmp = (maxLevel() > 0 && do_subcycling == 1) ? WarpX::noy+1 : WarpX::noy;
-    int ngz_tmp = (maxLevel() > 0 && do_subcycling == 1) ? WarpX::noz+1 : WarpX::noz;
-
-    if ((WarpX::v_galilean[0]!=0) or
-        (WarpX::v_galilean[1]!=0) or
-        (WarpX::v_galilean[2]!=0)){
-      // Add one guard cell in the case of the galilean algorithm
-      ngx_tmp += 1;
-      ngy_tmp += 1;
-      ngz_tmp += 1;
-    }
-
-    // Ex, Ey, Ez, Bx, By, and Bz have the same number of ghost cells.
-    // jx, jy, jz and rho have the same number of ghost cells.
-    // E and B have the same number of ghost cells as j and rho if NCI filter is not used,
-    // but different number of ghost cells in z-direction if NCI filter is used.
-    // The number of cells should be even, in order to easily perform the
-    // interpolation from coarse grid to fine grid.
-    int ngx = (ngx_tmp % 2) ? ngx_tmp+1 : ngx_tmp;  // Always even number
-    int ngy = (ngy_tmp % 2) ? ngy_tmp+1 : ngy_tmp;  // Always even number
-    int ngz_nonci = (ngz_tmp % 2) ? ngz_tmp+1 : ngz_tmp;  // Always even number
-    int ngz;
-    if (WarpX::use_fdtd_nci_corr) {
-        int ng = ngz_tmp + NCIGodfreyFilter::m_stencil_width;
-        ngz = (ng % 2) ? ng+1 : ng;
-    } else {
-        ngz = ngz_nonci;
-    }
-
-    // J is only interpolated from fine to coarse (not coarse to fine)
-    // and therefore does not need to be even.
-    int ngJx = ngx_tmp;
-    int ngJy = ngy_tmp;
-    int ngJz = ngz_tmp;
-
-    // When calling the moving window (with one level of refinement),  we shift
-    // the fine grid by 2 cells ; therefore, we need at least 2 guard cells
-    // on level 1. This may not be necessary for level 0.
-    if (do_moving_window) {
-        ngx = std::max(ngx,2);
-        ngy = std::max(ngy,2);
-        ngz = std::max(ngz,2);
-        ngJx = std::max(ngJx,2);
-        ngJy = std::max(ngJy,2);
-        ngJz = std::max(ngJz,2);
-    }
-=======
->>>>>>> bc7c47fc
 
     bool aux_is_nodal = (field_gathering_algo == GatheringAlgo::MomentumConserving);
 
@@ -991,49 +918,9 @@
         n_field_gather_buffer = n_current_deposition_buffer + 1;
     }
 
-<<<<<<< HEAD
-    int ngF = (do_moving_window) ? 2 : 0;
-    // CKC solver requires one additional guard cell
-    if (maxwell_fdtd_solver_id == 1) ngF = std::max( ngF, 1 );
-
-#ifdef WARPX_USE_PSATD
-    if (fft_hybrid_mpi_decomposition == false){
-        // All boxes should have the same number of guard cells
-        // (to avoid temporary parallel copies)
-        // Thus take the max of the required number of guards for each field
-        // Also: the number of guard cell should be enough to contain
-        // the stencil of the FFT solver. Here, this number (`ngFFT`)
-        // is determined *empirically* to be the order of the solver
-        // for nodal, and half the order of the solver for staggered.
-        IntVect ngFFT;
-        if (do_nodal) {
-            ngFFT = IntVect(AMREX_D_DECL(nox_fft, noy_fft, noz_fft));
-        } else {
-            ngFFT = IntVect(AMREX_D_DECL(nox_fft/2, noy_fft/2, noz_fft/2));
-        }
-        for (int i_dim=0; i_dim<AMREX_SPACEDIM; i_dim++ ){
-            int ng_required = ngFFT[i_dim];
-            // Get the max
-            ng_required = std::max( ng_required, ngE[i_dim] );
-            ng_required = std::max( ng_required, ngJ[i_dim] );
-            ng_required = std::max( ng_required, ngRho[i_dim] );
-            ng_required = std::max( ng_required, ngF );
-            // Set the guard cells to this max
-            ngE[i_dim] = ng_required;
-            ngJ[i_dim] = ng_required;
-            ngRho[i_dim] = ng_required;
-            ngF = ng_required;
-            std::cout<< "i_dim = "<< i_dim << ' ' <<"ngRho[i_dim] = "<< ngRho[i_dim]<< ' ' << ' '<< ngJ[i_dim] << ' ' <<ngE[i_dim] <<'\n'; //oshapoval
-        }
-    }
-#endif
-
-    AllocLevelMFs(lev, ba, dm, ngE, ngJ, ngRho, ngF);
-=======
     AllocLevelMFs(lev, ba, dm, guard_cells.ng_alloc_EB, guard_cells.ng_alloc_J,
                   guard_cells.ng_alloc_Rho, guard_cells.ng_alloc_F,
                   guard_cells.ng_Extra, aux_is_nodal);
->>>>>>> bc7c47fc
 }
 
 void
@@ -1094,12 +981,7 @@
 #ifdef WARPX_USE_PSATD
     else
     {
-<<<<<<< HEAD
-        rho_fp[lev].reset(new MultiFab(amrex::convert(ba,IntVect::TheUnitVector()),dm,2*ncomps,ngRho));
-        std::cout<<"ncomps = "<< ncomps<<'\n'; //shapoval
-=======
         rho_fp[lev].reset(new MultiFab(amrex::convert(ba,rho_nodal_flag),dm,2*ncomps,ngRho));
->>>>>>> bc7c47fc
     }
     if (fft_hybrid_mpi_decomposition == false){
         // Allocate and initialize the spectral solver
