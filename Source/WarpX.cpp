--- conflicted
+++ resolved
@@ -627,8 +627,6 @@
         pp_warpx.query("compute_max_step_from_btd",
             compute_max_step_from_btd);
 
-<<<<<<< HEAD
-        pp_warpx.query("do_moving_window", do_moving_window);
         if (do_moving_window)
         {
 #if defined(WARPX_DIM_RCYLINDER) || defined(WARPX_DIM_RSPHERE)
@@ -637,42 +635,9 @@
             // complaints from the compiler
             moving_window_dir = 0;
 #endif
-            utils::parser::queryWithParser(
-                pp_warpx, "start_moving_window_step", start_moving_window_step);
-            utils::parser::queryWithParser(
-                pp_warpx, "end_moving_window_step", end_moving_window_step);
-            std::string s;
-            pp_warpx.get("moving_window_dir", s);
-
-#if defined(WARPX_ZINDEX)
-            if (s == "z" || s == "Z") {
-                moving_window_dir = WARPX_ZINDEX;
-            }
-#endif
-#if defined(WARPX_DIM_3D)
-            else if (s == "y" || s == "Y") {
-                moving_window_dir = 1;
-            }
-#endif
-#if defined(WARPX_DIM_XZ) || defined(WARPX_DIM_3D)
-            else if (s == "x" || s == "X") {
-                moving_window_dir = 0;
-            }
-#endif
-
-            if (moving_window_dir == -1) {
-                WARPX_ABORT_WITH_MESSAGE("Unknown moving_window_dir: "+s);
-            }
-
-            WARPX_ALWAYS_ASSERT_WITH_MESSAGE(Geom(0).isPeriodic(moving_window_dir) == 0,
-                       "The problem must be non-periodic in the moving window direction");
-
-=======
-        if (do_moving_window) {
             WARPX_ALWAYS_ASSERT_WITH_MESSAGE(
                 Geom(0).isPeriodic(moving_window_dir) == 0,
                 "The problem must be non-periodic in the moving window direction");
->>>>>>> 2d617203
             moving_window_x = geom[0].ProbLo(moving_window_dir);
         }
 
@@ -692,30 +657,12 @@
             electromagnetic_solver_id = ElectromagneticSolverAlgo::None;
         }
 
-<<<<<<< HEAD
-        if (electrostatic_solver_id == ElectrostaticSolverAlgo::LabFrame ||
-            electrostatic_solver_id == ElectrostaticSolverAlgo::LabFrameElectroMagnetostatic)
-        {
-            // Note that with the relativistic version, these parameters would be
-            // input for each species.
-            utils::parser::queryWithParser(
-                pp_warpx, "self_fields_required_precision", self_fields_required_precision);
-            utils::parser::queryWithParser(
-                pp_warpx, "self_fields_absolute_tolerance", self_fields_absolute_tolerance);
-            utils::parser::queryWithParser(
-                pp_warpx, "self_fields_max_iters", self_fields_max_iters);
-            pp_warpx.query("self_fields_verbosity", self_fields_verbosity);
-        }
 #if defined(WARPX_DIM_RCYLINDER) || defined(WARPX_DIM_RSPHERE)
         WARPX_ALWAYS_ASSERT_WITH_MESSAGE(electrostatic_solver_id == ElectrostaticSolverAlgo::None,
                   "Electrostatic solver not supported with 1D cylindrical and spherical");
 #endif
 
-
-        poisson_solver_id = GetAlgorithmInteger(pp_warpx, "poisson_solver");
-=======
         pp_warpx.query_enum_sloppy("poisson_solver", poisson_solver_id, "-_");
->>>>>>> 2d617203
 #ifndef WARPX_DIM_3D
         WARPX_ALWAYS_ASSERT_WITH_MESSAGE(
         poisson_solver_id!=PoissonSolverAlgo::IntegratedGreenFunction,
@@ -743,13 +690,8 @@
         );
 #endif
 
-<<<<<<< HEAD
-        m_poisson_boundary_handler.buildParsers();
 #if defined(WARPX_DIM_RZ) || defined(WARPX_DIM_RCYLINDER) || defined(WARPX_DIM_RSPHERE)
-=======
-#ifdef WARPX_DIM_RZ
         const ParmParse pp_boundary("boundary");
->>>>>>> 2d617203
         pp_boundary.query("verboncoeur_axis_correction", verboncoeur_axis_correction);
 #endif
 
@@ -3000,40 +2942,7 @@
                     ablastr::fields::VectorField const& B,
                     const std::array<amrex::Real,3>& dx)
 {
-<<<<<<< HEAD
-    WARPX_ALWAYS_ASSERT_WITH_MESSAGE(grid_type != GridType::Collocated,
-        "ComputeDivB not implemented with warpx.grid_type=Collocated.");
-
-    const Real dxinv = 1._rt/dx[0], dyinv = 1._rt/dx[1], dzinv = 1._rt/dx[2];
-
-#if defined(WARPX_DIM_RZ) || defined(WARPX_DIM_RCYLINDER) || defined(WARPX_DIM_RSPHERE)
-    const Real rmin = GetInstance().Geom(0).ProbLo(0);
-#endif
-
-#ifdef AMREX_USE_OMP
-#pragma omp parallel if (Gpu::notInLaunchRegion())
-#endif
-    for (MFIter mfi(divB, TilingIfNotGPU()); mfi.isValid(); ++mfi)
-    {
-        const Box& bx = mfi.tilebox();
-        amrex::Array4<const amrex::Real> const& Bxfab = B[0]->array(mfi);
-        amrex::Array4<const amrex::Real> const& Byfab = B[1]->array(mfi);
-        amrex::Array4<const amrex::Real> const& Bzfab = B[2]->array(mfi);
-        amrex::Array4<amrex::Real> const& divBfab = divB.array(mfi);
-
-        ParallelFor(bx,
-        [=] AMREX_GPU_DEVICE(int i, int j, int k) noexcept
-        {
-            warpx_computedivb(i, j, k, dcomp, divBfab, Bxfab, Byfab, Bzfab, dxinv, dyinv, dzinv
-#if defined(WARPX_DIM_RZ) || defined(WARPX_DIM_RCYLINDER) || defined(WARPX_DIM_RSPHERE)
-                              ,rmin
-#endif
-                              );
-        });
-    }
-=======
     ComputeDivB(divB, dcomp, B, dx, IntVect::TheZeroVector());
->>>>>>> 2d617203
 }
 
 void
