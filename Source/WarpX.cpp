/* Copyright 2016-2020 Andrew Myers, Ann Almgren, Aurore Blelly
 * Axel Huebl, Burlen Loring, David Grote
 * Glenn Richardson, Jean-Luc Vay, Junmin Gu
 * Mathieu Lobet, Maxence Thevenet, Michael Rowan
 * Remi Lehe, Revathi Jambunathan, Weiqun Zhang
 * Yinjian Zhao, levinem
 *
 * This file is part of WarpX.
 *
 * License: BSD-3-Clause-LBNL
 */
#include "WarpX.H"

#include "BoundaryConditions/PML.H"
#include "Diagnostics/BackTransformedDiagnostic.H"
#include "Diagnostics/MultiDiagnostics.H"
#include "Diagnostics/ReducedDiags/MultiReducedDiags.H"
#include "FieldSolver/FiniteDifferenceSolver/FiniteDifferenceSolver.H"
#include "FieldSolver/FiniteDifferenceSolver/MacroscopicProperties/MacroscopicProperties.H"
#ifdef WARPX_USE_PSATD
#   include "FieldSolver/SpectralSolver/SpectralKSpace.H"
#   ifdef WARPX_DIM_RZ
#       include "FieldSolver/SpectralSolver/SpectralSolverRZ.H"
#       include "BoundaryConditions/PML_RZ.H"
#   else
#       include "FieldSolver/SpectralSolver/SpectralSolver.H"
#   endif // RZ ifdef
#endif // use PSATD ifdef
#include "FieldSolver/WarpX_FDTD.H"
#include "Filter/NCIGodfreyFilter.H"
#include "Particles/MultiParticleContainer.H"
#include "Particles/ParticleBoundaryBuffer.H"
#include "Utils/TextMsg.H"
#include "Utils/MsgLogger/MsgLogger.H"
#include "Utils/WarnManager.H"
#include "Utils/WarpXAlgorithmSelection.H"
#include "Utils/WarpXConst.H"
#include "Utils/WarpXProfilerWrapper.H"
#include "Utils/WarpXUtil.H"

#ifdef AMREX_USE_SENSEI_INSITU
#   include <AMReX_AmrMeshInSituBridge.H>
#endif
#include <AMReX_Array4.H>
#include <AMReX_BLassert.H>
#include <AMReX_Box.H>
#include <AMReX_BoxArray.H>
#include <AMReX_Dim3.H>
#ifdef AMREX_USE_EB
#   include <AMReX_EBFabFactory.H>
#   include <AMReX_EBSupport.H>
#endif
#include <AMReX_FArrayBox.H>
#include <AMReX_FabArray.H>
#include <AMReX_FabFactory.H>
#include <AMReX_Geometry.H>
#include <AMReX_GpuControl.H>
#include <AMReX_GpuDevice.H>
#include <AMReX_GpuLaunch.H>
#include <AMReX_GpuQualifiers.H>
#include <AMReX_IArrayBox.H>
#include <AMReX_LayoutData.H>
#include <AMReX_MFIter.H>
#include <AMReX_MakeType.H>
#include <AMReX_MultiFab.H>
#include <AMReX_ParallelDescriptor.H>
#include <AMReX_ParmParse.H>
#include <AMReX_Print.H>
#include <AMReX_Random.H>
#include <AMReX_SPACE.H>
#include <AMReX_iMultiFab.H>

#include <algorithm>
#include <cmath>
#include <limits>
#include <random>
#include <string>
#include <utility>

using namespace amrex;

Vector<Real> WarpX::E_external_grid(3, 0.0);
Vector<Real> WarpX::B_external_grid(3, 0.0);

std::string WarpX::authors = "";
std::string WarpX::B_ext_grid_s = "default";
std::string WarpX::E_ext_grid_s = "default";

// Parser for B_external on the grid
std::string WarpX::str_Bx_ext_grid_function;
std::string WarpX::str_By_ext_grid_function;
std::string WarpX::str_Bz_ext_grid_function;
// Parser for E_external on the grid
std::string WarpX::str_Ex_ext_grid_function;
std::string WarpX::str_Ey_ext_grid_function;
std::string WarpX::str_Ez_ext_grid_function;

int WarpX::do_moving_window = 0;
int WarpX::start_moving_window_step = 0;
int WarpX::end_moving_window_step = -1;
int WarpX::moving_window_dir = -1;
Real WarpX::moving_window_v = std::numeric_limits<amrex::Real>::max();

bool WarpX::fft_do_time_averaging = false;

amrex::IntVect WarpX::fill_guards = amrex::IntVect(0);

Real WarpX::quantum_xi_c2 = PhysConst::xi_c2;
Real WarpX::gamma_boost = 1._rt;
Real WarpX::beta_boost = 0._rt;
Vector<int> WarpX::boost_direction = {0,0,0};
bool WarpX::do_compute_max_step_from_zmax = false;
Real WarpX::zmax_plasma_to_compute_max_step = 0._rt;

short WarpX::current_deposition_algo;
short WarpX::charge_deposition_algo;
short WarpX::field_gathering_algo;
short WarpX::particle_pusher_algo;
short WarpX::maxwell_solver_id;
short WarpX::load_balance_costs_update_algo;
bool WarpX::do_dive_cleaning = false;
bool WarpX::do_divb_cleaning = false;
int WarpX::em_solver_medium;
int WarpX::macroscopic_solver_algo;
bool WarpX::do_single_precision_comms = false;
amrex::Vector<int> WarpX::field_boundary_lo(AMREX_SPACEDIM,0);
amrex::Vector<int> WarpX::field_boundary_hi(AMREX_SPACEDIM,0);
amrex::Vector<ParticleBoundaryType> WarpX::particle_boundary_lo(AMREX_SPACEDIM,ParticleBoundaryType::Absorbing);
amrex::Vector<ParticleBoundaryType> WarpX::particle_boundary_hi(AMREX_SPACEDIM,ParticleBoundaryType::Absorbing);

bool WarpX::do_current_centering = false;

int WarpX::n_rz_azimuthal_modes = 1;
int WarpX::ncomps = 1;

// This will be overwritten by setting nox = noy = noz = algo.particle_shape
int WarpX::nox = 0;
int WarpX::noy = 0;
int WarpX::noz = 0;

// Order of finite-order centering of fields (staggered to nodal)
int WarpX::field_centering_nox = 2;
int WarpX::field_centering_noy = 2;
int WarpX::field_centering_noz = 2;

// Order of finite-order centering of currents (nodal to staggered)
int WarpX::current_centering_nox = 2;
int WarpX::current_centering_noy = 2;
int WarpX::current_centering_noz = 2;

bool WarpX::use_fdtd_nci_corr = false;
bool WarpX::galerkin_interpolation = true;

bool WarpX::use_filter = true;
bool WarpX::use_kspace_filter       = true;
bool WarpX::use_filter_compensation = false;

bool WarpX::serialize_initial_conditions = false;
bool WarpX::refine_plasma     = false;

int WarpX::num_mirrors = 0;

IntervalsParser WarpX::sort_intervals;
amrex::IntVect WarpX::sort_bin_size(AMREX_D_DECL(1,1,1));

bool WarpX::do_back_transformed_diagnostics = false;
std::string WarpX::lab_data_directory = "lab_frame_data";
int  WarpX::num_snapshots_lab = std::numeric_limits<int>::lowest();
Real WarpX::dt_snapshots_lab  = std::numeric_limits<Real>::lowest();
bool WarpX::do_back_transformed_fields = true;
bool WarpX::do_back_transformed_particles = true;

int  WarpX::num_slice_snapshots_lab = 0;
Real WarpX::dt_slice_snapshots_lab;
Real WarpX::particle_slice_width_lab = 0.0_rt;

bool WarpX::do_dynamic_scheduling = true;

int WarpX::do_electrostatic;
Real WarpX::self_fields_required_precision = 1.e-11_rt;
Real WarpX::self_fields_absolute_tolerance = 0.0_rt;
int WarpX::self_fields_max_iters = 200;
int WarpX::self_fields_verbosity = 2;

bool WarpX::do_subcycling = false;
bool WarpX::do_multi_J = false;
int WarpX::do_multi_J_n_depositions;
bool WarpX::safe_guard_cells = 0;

IntVect WarpX::filter_npass_each_dir(1);

int WarpX::n_field_gather_buffer = -1;
int WarpX::n_current_deposition_buffer = -1;

bool WarpX::do_nodal = false;
amrex::IntVect m_rho_nodal_flag;

int WarpX::do_similar_dm_pml = 1;

#ifdef AMREX_USE_GPU
bool WarpX::do_device_synchronize = true;
#else
bool WarpX::do_device_synchronize = false;
#endif

WarpX* WarpX::m_instance = nullptr;

WarpX&
WarpX::GetInstance ()
{
    if (!m_instance) {
        m_instance = new WarpX();
    }
    return *m_instance;
}

void
WarpX::ResetInstance ()
{
    delete m_instance;
    m_instance = nullptr;
}

WarpX::WarpX ()
{
    m_instance = this;

    m_p_warn_manager = std::make_unique<Utils::WarnManager>();

    ReadParameters();

    BackwardCompatibility();

    InitEB();

    // Geometry on all levels has been defined already.
    // No valid BoxArray and DistributionMapping have been defined.
    // But the arrays for them have been resized.

    const int nlevs_max = maxLevel() + 1;

    istep.resize(nlevs_max, 0);
    nsubsteps.resize(nlevs_max, 1);
#if 0
    // no subcycling yet
    for (int lev = 1; lev < nlevs_max; ++lev) {
        nsubsteps[lev] = MaxRefRatio(lev-1);
    }
#endif

    t_new.resize(nlevs_max, 0.0);
    t_old.resize(nlevs_max, std::numeric_limits<Real>::lowest());
    dt.resize(nlevs_max, std::numeric_limits<Real>::max());

    // Particle Container
    mypc = std::make_unique<MultiParticleContainer>(this);
    warpx_do_continuous_injection = mypc->doContinuousInjection();
    if (warpx_do_continuous_injection){
        if (moving_window_v >= 0){
            // Inject particles continuously from the right end of the box
            current_injection_position = geom[0].ProbHi(moving_window_dir);
        } else {
            // Inject particles continuously from the left end of the box
            current_injection_position = geom[0].ProbLo(moving_window_dir);
        }
    }
    do_back_transformed_particles = mypc->doBackTransformedDiagnostics();

    // Particle Boundary Buffer (i.e., scraped particles on boundary)
    m_particle_boundary_buffer = std::make_unique<ParticleBoundaryBuffer>();

    // Diagnostics
    multi_diags = std::make_unique<MultiDiagnostics>();

    /** create object for reduced diagnostics */
    reduced_diags = std::make_unique<MultiReducedDiags>();

    Efield_aux.resize(nlevs_max);
    Bfield_aux.resize(nlevs_max);

    F_fp.resize(nlevs_max);
    G_fp.resize(nlevs_max);
    rho_fp.resize(nlevs_max);
    phi_fp.resize(nlevs_max);
    current_fp.resize(nlevs_max);
    Efield_fp.resize(nlevs_max);
    Bfield_fp.resize(nlevs_max);
    Efield_avg_fp.resize(nlevs_max);
    Bfield_avg_fp.resize(nlevs_max);

    m_edge_lengths.resize(nlevs_max);
    m_face_areas.resize(nlevs_max);
    m_distance_to_eb.resize(nlevs_max);
    m_flag_info_face.resize(nlevs_max);
    m_flag_ext_face.resize(nlevs_max);
    m_borrowing.resize(nlevs_max);
    m_area_mod.resize(nlevs_max);

    ECTRhofield.resize(nlevs_max);
    Venl.resize(nlevs_max);

    current_store.resize(nlevs_max);

    if (do_current_centering)
    {
        current_fp_nodal.resize(nlevs_max);
    }

    F_cp.resize(nlevs_max);
    G_cp.resize(nlevs_max);
    rho_cp.resize(nlevs_max);
    current_cp.resize(nlevs_max);
    Efield_cp.resize(nlevs_max);
    Bfield_cp.resize(nlevs_max);
    Efield_avg_cp.resize(nlevs_max);
    Bfield_avg_cp.resize(nlevs_max);

    Efield_cax.resize(nlevs_max);
    Bfield_cax.resize(nlevs_max);
    current_buffer_masks.resize(nlevs_max);
    gather_buffer_masks.resize(nlevs_max);
    current_buf.resize(nlevs_max);
    charge_buf.resize(nlevs_max);

    pml.resize(nlevs_max);
#if (defined WARPX_DIM_RZ) && (defined WARPX_USE_PSATD)
    pml_rz.resize(nlevs_max);
#endif
    costs.resize(nlevs_max);
    load_balance_efficiency.resize(nlevs_max);

    m_field_factory.resize(nlevs_max);

    if (em_solver_medium == MediumForEM::Macroscopic) {
        // create object for macroscopic solver
        m_macroscopic_properties = std::make_unique<MacroscopicProperties>();
    }


    // Set default values for particle and cell weights for costs update;
    // Default values listed here for the case AMREX_USE_GPU are determined
    // from single-GPU tests on Summit.
    if (costs_heuristic_cells_wt<0. && costs_heuristic_particles_wt<0.
        && WarpX::load_balance_costs_update_algo==LoadBalanceCostsUpdateAlgo::Heuristic)
    {
#ifdef AMREX_USE_GPU
        if (WarpX::maxwell_solver_id == MaxwellSolverAlgo::PSATD) {
            switch (WarpX::nox)
            {
                case 1:
                    costs_heuristic_cells_wt = 0.575_rt;
                    costs_heuristic_particles_wt = 0.425_rt;
                    break;
                case 2:
                    costs_heuristic_cells_wt = 0.405_rt;
                    costs_heuristic_particles_wt = 0.595_rt;
                    break;
                case 3:
                    costs_heuristic_cells_wt = 0.250_rt;
                    costs_heuristic_particles_wt = 0.750_rt;
                    break;
            }
        } else { // FDTD
            switch (WarpX::nox)
            {
                case 1:
                    costs_heuristic_cells_wt = 0.401_rt;
                    costs_heuristic_particles_wt = 0.599_rt;
                    break;
                case 2:
                    costs_heuristic_cells_wt = 0.268_rt;
                    costs_heuristic_particles_wt = 0.732_rt;
                    break;
                case 3:
                    costs_heuristic_cells_wt = 0.145_rt;
                    costs_heuristic_particles_wt = 0.855_rt;
                    break;
            }
        }
#else // CPU
        costs_heuristic_cells_wt = 0.1_rt;
        costs_heuristic_particles_wt = 0.9_rt;
#endif // AMREX_USE_GPU
    }

    // Allocate field solver objects
#ifdef WARPX_USE_PSATD
    if (WarpX::maxwell_solver_id == MaxwellSolverAlgo::PSATD) {
        spectral_solver_fp.resize(nlevs_max);
        spectral_solver_cp.resize(nlevs_max);
    }
#endif
    if (WarpX::maxwell_solver_id != MaxwellSolverAlgo::PSATD) {
        m_fdtd_solver_fp.resize(nlevs_max);
        m_fdtd_solver_cp.resize(nlevs_max);
    }

    // NCI Godfrey filters can have different stencils
    // at different levels (the stencil depends on c*dt/dz)
    nci_godfrey_filter_exeybz.resize(nlevs_max);
    nci_godfrey_filter_bxbyez.resize(nlevs_max);

    // Sanity checks. Must be done after calling the MultiParticleContainer
    // constructor, as it reads additional parameters
    // (e.g., use_fdtd_nci_corr)
    if (WarpX::maxwell_solver_id == MaxwellSolverAlgo::PSATD) {
        AMREX_ALWAYS_ASSERT(use_fdtd_nci_corr == 0);
        AMREX_ALWAYS_ASSERT(do_subcycling == 0);
    }

    if (WarpX::current_deposition_algo != CurrentDepositionAlgo::Esirkepov) {
        WARPX_ALWAYS_ASSERT_WITH_MESSAGE(
            use_fdtd_nci_corr == 0,
            "The NCI corrector should only be used with Esirkepov deposition");
    }
}

WarpX::~WarpX ()
{
    const int nlevs_max = maxLevel() +1;
    for (int lev = 0; lev < nlevs_max; ++lev) {
        ClearLevel(lev);
    }
}

void
WarpX::RecordWarning(
        std::string topic,
        std::string text,
        WarnPriority priority)
{
    WARPX_PROFILE("WarpX::RecordWarning");

    auto msg_priority = Utils::MsgLogger::Priority::high;
    if(priority == WarnPriority::low)
        msg_priority = Utils::MsgLogger::Priority::low;
    else if(priority == WarnPriority::medium)
        msg_priority = Utils::MsgLogger::Priority::medium;

    if(m_always_warn_immediately){

        amrex::Warning(
            Utils::TextMsg::Warn(
                "["
                + std::string(Utils::MsgLogger::PriorityToString(msg_priority))
                + "]["
                + topic
                + "] "
                + text));
    }

#ifdef AMREX_USE_OMP
    #pragma omp critical
#endif
    {
        m_p_warn_manager->record_warning(topic, text, msg_priority);
    }

    if(m_abort_on_warning_threshold){

        auto abort_priority = Utils::MsgLogger::Priority::high;
        if(m_abort_on_warning_threshold == WarnPriority::low)
            abort_priority = Utils::MsgLogger::Priority::low;
        else if(m_abort_on_warning_threshold == WarnPriority::medium)
            abort_priority = Utils::MsgLogger::Priority::medium;

        if (msg_priority >= abort_priority){
            const auto t_str = "A warning with priority '" +
                Utils::MsgLogger::PriorityToString(msg_priority) +
                "' has been raised.";
            Abort(t_str.c_str());
        }
    }
}

void
WarpX::PrintLocalWarnings(const std::string& when)
{
    WARPX_PROFILE("WarpX::PrintLocalWarnings");
    const std::string warn_string = m_p_warn_manager->print_local_warnings(when);
    amrex::AllPrint() << warn_string;
}

void
WarpX::PrintGlobalWarnings(const std::string& when)
{
    WARPX_PROFILE("WarpX::PrintGlobalWarnings");
    const std::string warn_string = m_p_warn_manager->print_global_warnings(when);
    amrex::Print() << warn_string;
}

void
WarpX::ReadParameters ()
{
    // Ensure that geometry.dims is set properly.
    CheckDims();

    {
        ParmParse pp;// Traditionally, max_step and stop_time do not have prefix.
        queryWithParser(pp, "max_step", max_step);
        queryWithParser(pp, "stop_time", stop_time);
        pp.query("authors", authors);
    }

    {
        ParmParse pp_amr("amr");

        pp_amr.query("restart", restart_chkfile);
    }

    {
        ParmParse pp_algo("algo");
        maxwell_solver_id = GetAlgorithmInteger(pp_algo, "maxwell_solver");
    }

    {
        ParmParse pp_warpx("warpx");

        //"Synthetic" warning messages may be injected in the Warning Manager via
        // inputfile for debug&testing purposes.
        m_p_warn_manager->debug_read_warnings_from_input(pp_warpx);

        // Set the flag to control if WarpX has to emit a warning message as soon as a warning is recorded
        pp_warpx.query("always_warn_immediately", m_always_warn_immediately);

        // Set the WarnPriority threshold to decide if WarpX has to abort when a warning is recorded
        if(std::string str_abort_on_warning_threshold = "";
            pp_warpx.query("abort_on_warning_threshold", str_abort_on_warning_threshold)){
            if (str_abort_on_warning_threshold == "high")
                m_abort_on_warning_threshold = WarnPriority::high;
            else if (str_abort_on_warning_threshold == "medium" )
                m_abort_on_warning_threshold = WarnPriority::medium;
            else if (str_abort_on_warning_threshold == "low")
                m_abort_on_warning_threshold = WarnPriority::low;
            else {
                const auto t_str = str_abort_on_warning_threshold +
                    "is not a valid option for warpx.abort_on_warning_threshold (use: low, medium or high)";
                Abort(t_str.c_str());
            }
        }

        std::vector<int> numprocs_in;
        queryArrWithParser(pp_warpx, "numprocs", numprocs_in, 0, AMREX_SPACEDIM);
        if (not numprocs_in.empty()) {
            WARPX_ALWAYS_ASSERT_WITH_MESSAGE
                (numprocs_in.size() == AMREX_SPACEDIM,
                 "warpx.numprocs, if specified, must have AMREX_SPACEDIM numbers");
            WARPX_ALWAYS_ASSERT_WITH_MESSAGE
                (ParallelDescriptor::NProcs() == AMREX_D_TERM(numprocs_in[0],
                                                             *numprocs_in[1],
                                                             *numprocs_in[2]),
                 "warpx.numprocs, if specified, its product must be equal to the number of processes");
            for (int idim = 0; idim < AMREX_SPACEDIM; ++idim) {
                numprocs[idim] = numprocs_in[idim];
            }
        }

        // set random seed
        std::string random_seed = "default";
        pp_warpx.query("random_seed", random_seed);
        if ( random_seed != "default" ) {
            unsigned long myproc_1 = ParallelDescriptor::MyProc() + 1;
            if ( random_seed == "random" ) {
                std::random_device rd;
                std::uniform_int_distribution<int> dist(2, INT_MAX);
                unsigned long seed = myproc_1 * dist(rd);
                ResetRandomSeed(seed);
            } else if ( std::stoi(random_seed) > 0 ) {
                unsigned long seed = myproc_1 * std::stoul(random_seed);
                ResetRandomSeed(seed);
            } else {
                Abort("warpx.random_seed must be \"default\", \"random\" or an integer > 0.");
            }
        }

        queryWithParser(pp_warpx, "cfl", cfl);
        pp_warpx.query("verbose", verbose);
        queryWithParser(pp_warpx, "regrid_int", regrid_int);
        pp_warpx.query("do_subcycling", do_subcycling);
        pp_warpx.query("do_multi_J", do_multi_J);
        if (do_multi_J)
        {
            getWithParser(pp_warpx, "do_multi_J_n_depositions", do_multi_J_n_depositions);
        }
        pp_warpx.query("use_hybrid_QED", use_hybrid_QED);
        pp_warpx.query("safe_guard_cells", safe_guard_cells);
        std::vector<std::string> override_sync_intervals_string_vec = {"1"};
        pp_warpx.queryarr("override_sync_intervals", override_sync_intervals_string_vec);
        override_sync_intervals = IntervalsParser(override_sync_intervals_string_vec);

        WARPX_ALWAYS_ASSERT_WITH_MESSAGE(do_subcycling != 1 || max_level <= 1,
                                         "Subcycling method 1 only works for 2 levels.");

        ReadBoostedFrameParameters(gamma_boost, beta_boost, boost_direction);

        pp_warpx.query("do_device_synchronize", do_device_synchronize);

        // queryWithParser returns 1 if argument zmax_plasma_to_compute_max_step is
        // specified by the user, 0 otherwise.
        do_compute_max_step_from_zmax =
            queryWithParser(pp_warpx, "zmax_plasma_to_compute_max_step",
                      zmax_plasma_to_compute_max_step);

        pp_warpx.query("do_moving_window", do_moving_window);
        if (do_moving_window)
        {
            queryWithParser(pp_warpx, "start_moving_window_step", start_moving_window_step);
            queryWithParser(pp_warpx, "end_moving_window_step", end_moving_window_step);
            std::string s;
            pp_warpx.get("moving_window_dir", s);
            if (s == "x" || s == "X") {
                moving_window_dir = 0;
            }
#if defined(WARPX_DIM_3D)
            else if (s == "y" || s == "Y") {
                moving_window_dir = 1;
            }
#endif
            else if (s == "z" || s == "Z") {
                moving_window_dir = WARPX_ZINDEX;
            }
            else {
                const std::string msg = "Unknown moving_window_dir: "+s;
                amrex::Abort(msg.c_str());
            }

            WARPX_ALWAYS_ASSERT_WITH_MESSAGE(Geom(0).isPeriodic(moving_window_dir) == 0,
                       "The problem must be non-periodic in the moving window direction");

            moving_window_x = geom[0].ProbLo(moving_window_dir);

            getWithParser(pp_warpx, "moving_window_v", moving_window_v);
            moving_window_v *= PhysConst::c;
        }

        pp_warpx.query("do_back_transformed_diagnostics", do_back_transformed_diagnostics);
        if (do_back_transformed_diagnostics) {

            WARPX_ALWAYS_ASSERT_WITH_MESSAGE(gamma_boost > 1.0,
                   "gamma_boost must be > 1 to use the boosted frame diagnostic.");

            pp_warpx.query("lab_data_directory", lab_data_directory);

            std::string s;
            pp_warpx.get("boost_direction", s);
            WARPX_ALWAYS_ASSERT_WITH_MESSAGE( (s == "z" || s == "Z"),
                   "The boosted frame diagnostic currently only works if the boost is in the z direction.");

            queryWithParser(pp_warpx, "num_snapshots_lab", num_snapshots_lab);

            // Read either dz_snapshots_lab or dt_snapshots_lab
            bool snapshot_interval_is_specified = 0;
            Real dz_snapshots_lab = 0;
            snapshot_interval_is_specified += queryWithParser(pp_warpx, "dt_snapshots_lab", dt_snapshots_lab);
            if ( queryWithParser(pp_warpx, "dz_snapshots_lab", dz_snapshots_lab) ){
                dt_snapshots_lab = dz_snapshots_lab/PhysConst::c;
                snapshot_interval_is_specified = 1;
            }
            WARPX_ALWAYS_ASSERT_WITH_MESSAGE(
                snapshot_interval_is_specified,
                "When using back-transformed diagnostics, user should specify either dz_snapshots_lab or dt_snapshots_lab.");

            getWithParser(pp_warpx, "gamma_boost", gamma_boost);

            pp_warpx.query("do_back_transformed_fields", do_back_transformed_fields);

            WARPX_ALWAYS_ASSERT_WITH_MESSAGE(do_moving_window,
                   "The moving window should be on if using the boosted frame diagnostic.");

            pp_warpx.get("moving_window_dir", s);
            WARPX_ALWAYS_ASSERT_WITH_MESSAGE( (s == "z" || s == "Z"),
                   "The boosted frame diagnostic currently only works if the moving window is in the z direction.");
        }

        do_electrostatic = GetAlgorithmInteger(pp_warpx, "do_electrostatic");

<<<<<<< HEAD
=======
#if defined(AMREX_USE_EB) && defined(WARPX_DIM_RZ)
        WARPX_ALWAYS_ASSERT_WITH_MESSAGE(do_electrostatic!=ElectrostaticSolverAlgo::None,
        "Currently, the embedded boundary in RZ only works for electrostatic solvers.");
#endif

>>>>>>> 0a64c2b8
        if (do_electrostatic == ElectrostaticSolverAlgo::LabFrame) {
            // Note that with the relativistic version, these parameters would be
            // input for each species.
            queryWithParser(pp_warpx, "self_fields_required_precision", self_fields_required_precision);
            queryWithParser(pp_warpx, "self_fields_absolute_tolerance", self_fields_absolute_tolerance);
            queryWithParser(pp_warpx, "self_fields_max_iters", self_fields_max_iters);
            pp_warpx.query("self_fields_verbosity", self_fields_verbosity);
        }
        // Parse the input file for domain boundary potentials
        ParmParse pp_boundary("boundary");
        pp_boundary.query("potential_lo_x", field_boundary_handler.potential_xlo_str);
        pp_boundary.query("potential_hi_x", field_boundary_handler.potential_xhi_str);
        pp_boundary.query("potential_lo_y", field_boundary_handler.potential_ylo_str);
        pp_boundary.query("potential_hi_y", field_boundary_handler.potential_yhi_str);
        pp_boundary.query("potential_lo_z", field_boundary_handler.potential_zlo_str);
        pp_boundary.query("potential_hi_z", field_boundary_handler.potential_zhi_str);
        pp_warpx.query("eb_potential(x,y,z,t)", field_boundary_handler.potential_eb_str);
        field_boundary_handler.buildParsers();

        queryWithParser(pp_warpx, "const_dt", const_dt);

        // Filter currently not working with FDTD solver in RZ geometry: turn OFF by default
        // (see https://github.com/ECP-WarpX/WarpX/issues/1943)
#ifdef WARPX_DIM_RZ
        if (WarpX::maxwell_solver_id != MaxwellSolverAlgo::PSATD) WarpX::use_filter = false;
#endif

        // Read filter and fill IntVect filter_npass_each_dir with
        // proper size for AMREX_SPACEDIM
        pp_warpx.query("use_filter", use_filter);
        pp_warpx.query("use_filter_compensation", use_filter_compensation);
        Vector<int> parse_filter_npass_each_dir(AMREX_SPACEDIM,1);
        queryArrWithParser(pp_warpx, "filter_npass_each_dir", parse_filter_npass_each_dir, 0, AMREX_SPACEDIM);
        filter_npass_each_dir[0] = parse_filter_npass_each_dir[0];
#if (AMREX_SPACEDIM >= 2)
        filter_npass_each_dir[1] = parse_filter_npass_each_dir[1];
#endif
#if defined(WARPX_DIM_3D)
        filter_npass_each_dir[2] = parse_filter_npass_each_dir[2];
#endif

        // TODO When k-space filtering will be implemented also for Cartesian geometries,
        // this code block will have to be applied in all cases (remove #ifdef condition)
#ifdef WARPX_DIM_RZ
        if (WarpX::maxwell_solver_id == MaxwellSolverAlgo::PSATD) {
            // With RZ spectral, only use k-space filtering
            use_kspace_filter = use_filter;
            use_filter = false;
        }
        else // FDTD
        {
            // Filter currently not working with FDTD solver in RZ geometry
            // (see https://github.com/ECP-WarpX/WarpX/issues/1943)
            if (use_filter)
            {
                amrex::Abort("Filter currently not working with FDTD solver in RZ geometry");
            }
        }
#endif

        queryWithParser(pp_warpx, "num_mirrors", num_mirrors);
        if (num_mirrors>0){
            mirror_z.resize(num_mirrors);
            getArrWithParser(pp_warpx, "mirror_z", mirror_z, 0, num_mirrors);
            mirror_z_width.resize(num_mirrors);
            getArrWithParser(pp_warpx, "mirror_z_width", mirror_z_width, 0, num_mirrors);
            mirror_z_npoints.resize(num_mirrors);
            getArrWithParser(pp_warpx, "mirror_z_npoints", mirror_z_npoints, 0, num_mirrors);
        }

        pp_warpx.query("do_single_precision_comms", do_single_precision_comms);
#ifdef AMREX_USE_FLOAT
        if (do_single_precision_comms) {
            do_single_precision_comms = 0;
            amrex::Warning("\nWARNING: Overwrote warpx.do_single_precision_comms"
                               " to be 0, since WarpX was built in single precision.");
        }
#endif

        pp_warpx.query("serialize_initial_conditions", serialize_initial_conditions);
        pp_warpx.query("refine_plasma", refine_plasma);
        pp_warpx.query("do_dive_cleaning", do_dive_cleaning);
        pp_warpx.query("do_divb_cleaning", do_divb_cleaning);
        queryWithParser(pp_warpx, "n_field_gather_buffer", n_field_gather_buffer);
        queryWithParser(pp_warpx, "n_current_deposition_buffer", n_current_deposition_buffer);

        amrex::Real quantum_xi_tmp;
        int quantum_xi_is_specified = queryWithParser(pp_warpx, "quantum_xi", quantum_xi_tmp);
        if (quantum_xi_is_specified) {
            double const quantum_xi = quantum_xi_tmp;
            quantum_xi_c2 = static_cast<amrex::Real>(quantum_xi * PhysConst::c * PhysConst::c);
        }

        for (int idim = 0; idim < AMREX_SPACEDIM; ++idim) {
            if ( ( WarpX::field_boundary_lo[idim] == FieldBoundaryType::PML &&
                   WarpX::field_boundary_lo[idim] == FieldBoundaryType::Absorbing_SilverMueller ) ||
                 ( WarpX::field_boundary_hi[idim] == FieldBoundaryType::PML &&
                   WarpX::field_boundary_hi[idim] == FieldBoundaryType::Absorbing_SilverMueller ) )
            {
                amrex::Abort("PML and Silver-Mueller boundary conditions cannot be activated at the same time.");
            }

            if (WarpX::field_boundary_lo[idim] == FieldBoundaryType::Absorbing_SilverMueller ||
                WarpX::field_boundary_hi[idim] == FieldBoundaryType::Absorbing_SilverMueller)
            {
                // SilverMueller is implemented for Yee
                if (maxwell_solver_id != MaxwellSolverAlgo::Yee) {
                    amrex::Abort("The Silver-Mueller boundary condition can only be used with the Yee solver.");
                }
            }
        }

        queryWithParser(pp_warpx, "pml_ncell", pml_ncell);
        queryWithParser(pp_warpx, "pml_delta", pml_delta);
        pp_warpx.query("pml_has_particles", pml_has_particles);
        pp_warpx.query("do_pml_j_damping", do_pml_j_damping);
        pp_warpx.query("do_pml_in_domain", do_pml_in_domain);
        pp_warpx.query("do_similar_dm_pml", do_similar_dm_pml);

        // Default values of WarpX::do_pml_dive_cleaning and WarpX::do_pml_divb_cleaning:
        // false for FDTD solver, true for PSATD solver.
        if (maxwell_solver_id != MaxwellSolverAlgo::PSATD)
        {
            do_pml_dive_cleaning = false;
            do_pml_divb_cleaning = false;
        }
        else
        {
            do_pml_dive_cleaning = true;
            do_pml_divb_cleaning = true;
        }

        // If WarpX::do_dive_cleaning = true, set also WarpX::do_pml_dive_cleaning = true
        // (possibly overwritten by users in the input file, see query below)
        if (do_dive_cleaning) do_pml_dive_cleaning = true;

        // If WarpX::do_divb_cleaning = true, set also WarpX::do_pml_divb_cleaning = true
        // (possibly overwritten by users in the input file, see query below)
        // TODO Implement div(B) cleaning in PML with FDTD and remove second if condition
        if (do_divb_cleaning && maxwell_solver_id == MaxwellSolverAlgo::PSATD) do_pml_divb_cleaning = true;

        // Query input parameters to use div(E) and div(B) cleaning in PMLs
        pp_warpx.query("do_pml_dive_cleaning", do_pml_dive_cleaning);
        pp_warpx.query("do_pml_divb_cleaning", do_pml_divb_cleaning);

        // TODO Implement div(B) cleaning in PML with FDTD and remove ASSERT
        if (maxwell_solver_id != MaxwellSolverAlgo::PSATD)
        {
            WARPX_ALWAYS_ASSERT_WITH_MESSAGE(
                do_pml_divb_cleaning == false,
                "warpx.do_pml_divb_cleaning = true not implemented for FDTD solver");
        }

        // Divergence cleaning in PMLs for PSATD solver implemented only
        // for both div(E) and div(B) cleaning
        if (maxwell_solver_id == MaxwellSolverAlgo::PSATD)
        {
            if (do_pml_dive_cleaning != do_pml_divb_cleaning)
            {
                std::stringstream ss;
                ss << "\nwarpx.do_pml_dive_cleaning = "
                   << do_pml_dive_cleaning
                   << " and warpx.do_pml_divb_cleaning = "
                   << do_pml_divb_cleaning
                   << ":\nthis case is not implemented yet,"
                   << " please set both parameters to the same value";
                amrex::Abort(ss.str());
            }
        }

#ifdef WARPX_DIM_RZ
        WARPX_ALWAYS_ASSERT_WITH_MESSAGE( isAnyBoundaryPML() == false || maxwell_solver_id == MaxwellSolverAlgo::PSATD,
            "PML are not implemented in RZ geometry with FDTD; please set a different boundary condition using boundary.field_lo and boundary.field_hi.");
        WARPX_ALWAYS_ASSERT_WITH_MESSAGE( field_boundary_lo[1] != FieldBoundaryType::PML && field_boundary_hi[1] != FieldBoundaryType::PML,
            "PML are not implemented in RZ geometry along z; please set a different boundary condition using boundary.field_lo and boundary.field_hi.");
#endif

        if ( (do_pml_j_damping==1)&&(do_pml_in_domain==0) ){
            amrex::Abort("J-damping can only be done when PML are inside simulation domain (do_pml_in_domain=1)");
        }

        {
            // Parameters below control all plotfile diagnostics
            bool plotfile_min_max = true;
            pp_warpx.query("plotfile_min_max", plotfile_min_max);
            if (plotfile_min_max) {
                plotfile_headerversion = amrex::VisMF::Header::Version_v1;
            } else {
                plotfile_headerversion = amrex::VisMF::Header::NoFabHeader_v1;
            }
            pp_warpx.query("usesingleread", use_single_read);
            pp_warpx.query("usesinglewrite", use_single_write);
            ParmParse pp_vismf("vismf");
            pp_vismf.add("usesingleread", use_single_read);
            pp_vismf.add("usesinglewrite", use_single_write);
            queryWithParser(pp_warpx, "mffile_nstreams", mffile_nstreams);
            VisMF::SetMFFileInStreams(mffile_nstreams);
            queryWithParser(pp_warpx, "field_io_nfiles", field_io_nfiles);
            VisMF::SetNOutFiles(field_io_nfiles);
            queryWithParser(pp_warpx, "particle_io_nfiles", particle_io_nfiles);
            ParmParse pp_particles("particles");
            pp_particles.add("particles_nfiles", particle_io_nfiles);
        }

        if (maxLevel() > 0) {
            Vector<Real> lo, hi;
            getArrWithParser(pp_warpx, "fine_tag_lo", lo);
            getArrWithParser(pp_warpx, "fine_tag_hi", hi);
            fine_tag_lo = RealVect{lo};
            fine_tag_hi = RealVect{hi};
        }

        pp_warpx.query("do_dynamic_scheduling", do_dynamic_scheduling);

        pp_warpx.query("do_nodal", do_nodal);
        // Use same shape factors in all directions, for gathering
        if (do_nodal) galerkin_interpolation = false;

#ifdef WARPX_DIM_RZ
        // Only needs to be set with WARPX_DIM_RZ, otherwise defaults to 1
        queryWithParser(pp_warpx, "n_rz_azimuthal_modes", n_rz_azimuthal_modes);
        WARPX_ALWAYS_ASSERT_WITH_MESSAGE( n_rz_azimuthal_modes > 0,
            "The number of azimuthal modes (n_rz_azimuthal_modes) must be at least 1");
#endif

        // If true, the current is deposited on a nodal grid and centered onto a staggered grid.
        // Setting warpx.do_current_centering = 1 makes sense only if warpx.do_nodal = 0. Instead,
        // if warpx.do_nodal = 1, Maxwell's equations are solved on a nodal grid and the current
        // should not be centered onto a staggered grid.
        if (WarpX::do_nodal == 0)
        {
            pp_warpx.query("do_current_centering", do_current_centering);
        }

        if ((maxLevel() > 0) && do_current_centering)
        {
            amrex::Abort("\nFinite-order centering of currents is not implemented with mesh refinement");
        }
    }

    {
        ParmParse pp_algo("algo");
#ifdef WARPX_DIM_RZ
        if (maxwell_solver_id == MaxwellSolverAlgo::CKC) {
            WARPX_ALWAYS_ASSERT_WITH_MESSAGE( false,
                "algo.maxwell_solver = ckc is not (yet) available for RZ geometry");
        }
#endif
#ifndef WARPX_USE_PSATD
        if (maxwell_solver_id == MaxwellSolverAlgo::PSATD) {
            WARPX_ALWAYS_ASSERT_WITH_MESSAGE( false,
                                              "algo.maxwell_solver = psatd is not supported because WarpX was built without spectral solvers");
        }
#endif

#ifdef WARPX_DIM_RZ
        WARPX_ALWAYS_ASSERT_WITH_MESSAGE(Geom(0).isPeriodic(0) == 0,
            "The problem must not be periodic in the radial direction");

        // Ensure code aborts if PEC is specified at r=0 for RZ
        if (Geom(0).ProbLo(0) == 0){
            WARPX_ALWAYS_ASSERT_WITH_MESSAGE(
                WarpX::field_boundary_lo[0] == FieldBoundaryType::None,
                "Error : Field boundary at r=0 must be ``none``. \n");
        }

        if (maxwell_solver_id == MaxwellSolverAlgo::PSATD) {
            // Force do_nodal=true (that is, not staggered) and
            // use same shape factors in all directions, for gathering
            do_nodal = true;
            galerkin_interpolation = false;
        }
#endif

        // note: current_deposition must be set after maxwell_solver is already determined,
        //       because its default depends on the solver selection
        current_deposition_algo = GetAlgorithmInteger(pp_algo, "current_deposition");
        charge_deposition_algo = GetAlgorithmInteger(pp_algo, "charge_deposition");
        particle_pusher_algo = GetAlgorithmInteger(pp_algo, "particle_pusher");

        field_gathering_algo = GetAlgorithmInteger(pp_algo, "field_gathering");
        if (field_gathering_algo == GatheringAlgo::MomentumConserving) {
            // Use same shape factors in all directions, for gathering
            galerkin_interpolation = false;
        }

        em_solver_medium = GetAlgorithmInteger(pp_algo, "em_solver_medium");
        if (em_solver_medium == MediumForEM::Macroscopic ) {
            macroscopic_solver_algo = GetAlgorithmInteger(pp_algo,"macroscopic_sigma_method");
        }

        // Load balancing parameters
        std::vector<std::string> load_balance_intervals_string_vec = {"0"};
        pp_algo.queryarr("load_balance_intervals", load_balance_intervals_string_vec);
        load_balance_intervals = IntervalsParser(load_balance_intervals_string_vec);
        pp_algo.query("load_balance_with_sfc", load_balance_with_sfc);
        pp_algo.query("load_balance_knapsack_factor", load_balance_knapsack_factor);
        queryWithParser(pp_algo, "load_balance_efficiency_ratio_threshold",
                        load_balance_efficiency_ratio_threshold);
        load_balance_costs_update_algo = GetAlgorithmInteger(pp_algo, "load_balance_costs_update");
        queryWithParser(pp_algo, "costs_heuristic_cells_wt", costs_heuristic_cells_wt);
        queryWithParser(pp_algo, "costs_heuristic_particles_wt", costs_heuristic_particles_wt);

        // Parse algo.particle_shape and check that input is acceptable
        // (do this only if there is at least one particle or laser species)
        ParmParse pp_particles("particles");
        std::vector<std::string> species_names;
        pp_particles.queryarr("species_names", species_names);

        ParmParse pp_lasers("lasers");
        std::vector<std::string> lasers_names;
        pp_lasers.queryarr("names", lasers_names);

        std::vector<std::string> sort_intervals_string_vec = {"-1"};
        if (!species_names.empty() || !lasers_names.empty()) {
            int particle_shape;
            if (queryWithParser(pp_algo, "particle_shape", particle_shape) == false)
            {
                amrex::Abort("\nalgo.particle_shape must be set in the input file:"
                             "\nplease set algo.particle_shape to 1, 2, or 3");
            }
            else
            {
                if (particle_shape < 1 || particle_shape > 3)
                {
                    amrex::Abort("\nalgo.particle_shape can be only 1, 2, or 3");
                }
                else
                {
                    nox = particle_shape;
                    noy = particle_shape;
                    noz = particle_shape;
                }
            }

            if ((maxLevel() > 0) && (particle_shape > 1) && (do_pml_j_damping == 1))
            {
                this->RecordWarning("Particles",
                    "When algo.particle_shape > 1,"
                    "some numerical artifact will be present at the interface between coarse and fine patch."
                    "We recommend setting algo.particle_shape = 1 in order to avoid this issue");
            }

            // default sort interval for particles if species or lasers vector is not empty
#ifdef AMREX_USE_GPU
            sort_intervals_string_vec = {"4"};
#else
            sort_intervals_string_vec = {"-1"};
#endif
        }

        amrex::ParmParse pp_warpx("warpx");
        pp_warpx.queryarr("sort_intervals", sort_intervals_string_vec);
        sort_intervals = IntervalsParser(sort_intervals_string_vec);

        Vector<int> vect_sort_bin_size(AMREX_SPACEDIM,1);
        bool sort_bin_size_is_specified = queryArrWithParser(pp_warpx, "sort_bin_size",
                                                            vect_sort_bin_size, 0, AMREX_SPACEDIM);
        if (sort_bin_size_is_specified){
            for (int i=0; i<AMREX_SPACEDIM; i++)
                sort_bin_size[i] = vect_sort_bin_size[i];
        }
    }

    {
        ParmParse pp_interpolation("interpolation");

        pp_interpolation.query("galerkin_scheme",galerkin_interpolation);

#ifdef WARPX_USE_PSATD

        if (WarpX::maxwell_solver_id == MaxwellSolverAlgo::PSATD) {

            // Read order of finite-order centering of fields (staggered to nodal).
            // Read this only if warpx.do_nodal = 0. Instead, if warpx.do_nodal = 1,
            // Maxwell's equations are solved on a nodal grid and the electromagnetic
            // forces are gathered from a nodal grid, hence the fields do not need to
            // be centered onto a nodal grid.
            if (WarpX::field_gathering_algo == GatheringAlgo::MomentumConserving &&
                WarpX::do_nodal == 0)
            {
                queryWithParser(pp_interpolation, "field_centering_nox", field_centering_nox);
                queryWithParser(pp_interpolation, "field_centering_noy", field_centering_noy);
                queryWithParser(pp_interpolation, "field_centering_noz", field_centering_noz);
            }

            // Read order of finite-order centering of currents (nodal to staggered)
            if (WarpX::do_current_centering) {
                queryWithParser(pp_interpolation, "current_centering_nox", current_centering_nox);
                queryWithParser(pp_interpolation, "current_centering_noy", current_centering_noy);
                queryWithParser(pp_interpolation, "current_centering_noz", current_centering_noz);
            }

            // Finite-order centering is not implemented with mesh refinement
            // (note that when WarpX::do_nodal = 1 finite-order centering is not used anyways)
            if (maxLevel() > 0 && WarpX::do_nodal == 0)
            {
                WARPX_ALWAYS_ASSERT_WITH_MESSAGE(
                    field_centering_nox == 2 && field_centering_noy == 2 && field_centering_noz == 2,
                    "High-order centering of fields (order > 2) is not implemented with mesh refinement");
            }

            if (WarpX::field_gathering_algo == GatheringAlgo::MomentumConserving &&
                WarpX::do_nodal == 0)
            {
                AllocateCenteringCoefficients(device_field_centering_stencil_coeffs_x,
                                              device_field_centering_stencil_coeffs_y,
                                              device_field_centering_stencil_coeffs_z,
                                              field_centering_nox,
                                              field_centering_noy,
                                              field_centering_noz);
            }

            if (WarpX::do_current_centering)
            {
                AllocateCenteringCoefficients(device_current_centering_stencil_coeffs_x,
                                              device_current_centering_stencil_coeffs_y,
                                              device_current_centering_stencil_coeffs_z,
                                              current_centering_nox,
                                              current_centering_noy,
                                              current_centering_noz);
            }
        }
#endif
    }

    if (maxwell_solver_id == MaxwellSolverAlgo::PSATD)
    {
        ParmParse pp_psatd("psatd");
        pp_psatd.query("periodic_single_box_fft", fft_periodic_single_box);

        std::string nox_str;
        std::string noy_str;
        std::string noz_str;

        pp_psatd.query("nox", nox_str);
        pp_psatd.query("noy", noy_str);
        pp_psatd.query("noz", noz_str);

        if(nox_str == "inf") {
            nox_fft = -1;
        } else {
            queryWithParser(pp_psatd, "nox", nox_fft);
        }
        if(noy_str == "inf") {
            noy_fft = -1;
        } else {
            queryWithParser(pp_psatd, "noy", noy_fft);
        }
        if(noz_str == "inf") {
            noz_fft = -1;
        } else {
            queryWithParser(pp_psatd, "noz", noz_fft);
        }


        if (!fft_periodic_single_box) {
            WARPX_ALWAYS_ASSERT_WITH_MESSAGE(nox_fft > 0, "PSATD order must be finite unless psatd.periodic_single_box_fft is used");
            WARPX_ALWAYS_ASSERT_WITH_MESSAGE(noy_fft > 0, "PSATD order must be finite unless psatd.periodic_single_box_fft is used");
            WARPX_ALWAYS_ASSERT_WITH_MESSAGE(noz_fft > 0, "PSATD order must be finite unless psatd.periodic_single_box_fft is used");
        }

        pp_psatd.query("current_correction", current_correction);
        pp_psatd.query("do_time_averaging", fft_do_time_averaging);

        if (!fft_periodic_single_box && current_correction)
            amrex::Abort(
                    "\nCurrent correction does not guarantee charge conservation with local FFTs over guard cells:\n"
                    "set psatd.periodic_single_box_fft=1 too, in order to guarantee charge conservation");
        if (!fft_periodic_single_box && (WarpX::current_deposition_algo == CurrentDepositionAlgo::Vay))
            amrex::Abort(
                    "\nVay current deposition does not guarantee charge conservation with local FFTs over guard cells:\n"
                    "set psatd.periodic_single_box_fft=1 too, in order to guarantee charge conservation");

        // Auxiliary: boosted_frame = true if warpx.gamma_boost is set in the inputs
        amrex::ParmParse pp_warpx("warpx");
        const bool boosted_frame = pp_warpx.query("gamma_boost", gamma_boost);

        // Check whether the default Galilean velocity should be used
        bool use_default_v_galilean = false;
        pp_psatd.query("use_default_v_galilean", use_default_v_galilean);
        if (use_default_v_galilean == true && boosted_frame == true)
        {
            m_v_galilean[2] = -std::sqrt(1._rt - 1._rt / (gamma_boost * gamma_boost));
        }
        else if (use_default_v_galilean == true && boosted_frame == false)
        {
            amrex::Abort("psatd.use_default_v_galilean = 1 can be used only if warpx.gamma_boost is also set");
        }
        else
        {
            queryArrWithParser(pp_psatd, "v_galilean", m_v_galilean, 0, 3);
        }

        // Check whether the default comoving velocity should be used
        bool use_default_v_comoving = false;
        pp_psatd.query("use_default_v_comoving", use_default_v_comoving);
        if (use_default_v_comoving == true && boosted_frame == true)
        {
            m_v_comoving[2] = -std::sqrt(1._rt - 1._rt / (gamma_boost * gamma_boost));
        }
        else if (use_default_v_comoving == true && boosted_frame == false)
        {
            amrex::Abort("psatd.use_default_v_comoving = 1 can be used only if warpx.gamma_boost is also set");
        }
        else
        {
            queryArrWithParser(pp_psatd, "v_comoving", m_v_comoving, 0, 3);
        }

        // Galilean and comoving algorithms should not be used together
        if (m_v_galilean[0] != 0. || m_v_galilean[1] != 0. || m_v_galilean[2] != 0.)
        {
            if (m_v_comoving[0] != 0. || m_v_comoving[1] != 0. || m_v_comoving[2] != 0.)
            {
                amrex::Abort("Galilean and comoving algorithms should not be used together");
            }
        }

        // Scale the Galilean/comoving velocity by the speed of light
        for (int i=0; i<3; i++) m_v_galilean[i] *= PhysConst::c;
        for (int i=0; i<3; i++) m_v_comoving[i] *= PhysConst::c;

        // The comoving PSATD algorithm is not implemented nor tested with Esirkepov current deposition
        if (current_deposition_algo == CurrentDepositionAlgo::Esirkepov) {
            if (m_v_comoving[0] != 0. || m_v_comoving[1] != 0. || m_v_comoving[2] != 0.) {
                amrex::Abort("Esirkepov current deposition cannot be used with the comoving PSATD algorithm");
            }
        }

        if (current_deposition_algo == CurrentDepositionAlgo::Vay) {
            if (m_v_galilean[0] != 0. || m_v_galilean[1] != 0. || m_v_galilean[2] != 0.) {
                amrex::Abort("Vay current deposition not implemented for Galilean algorithms");
            }
        }

        if (current_correction) {
            if (m_v_galilean[0] != 0. || m_v_galilean[1] != 0. || m_v_galilean[2] != 0.) {
                if (fft_do_time_averaging) {
                    amrex::Abort("Current correction not implemented for averaged Galilean algorithm");
                }
            }
        }

#   ifdef WARPX_DIM_RZ
        update_with_rho = true;  // Must be true for RZ PSATD
#   else
        if (m_v_galilean[0] == 0. && m_v_galilean[1] == 0. && m_v_galilean[2] == 0. &&
            m_v_comoving[0] == 0. && m_v_comoving[1] == 0. && m_v_comoving[2] == 0.) {
            update_with_rho = (do_dive_cleaning) ? true : false; // standard PSATD
        }
        else {
            update_with_rho = true;  // Galilean PSATD or comoving PSATD
        }
#   endif

        // Overwrite update_with_rho with value set in input file
        pp_psatd.query("update_with_rho", update_with_rho);

        if (do_dive_cleaning == true && update_with_rho == false)
        {
            amrex::Abort("warpx.do_dive_cleaning = 1 not implemented with psatd.update_with_rho = 0");
        }

        if (m_v_comoving[0] != 0. || m_v_comoving[1] != 0. || m_v_comoving[2] != 0.) {
            WARPX_ALWAYS_ASSERT_WITH_MESSAGE(update_with_rho,
                "psatd.update_with_rho must be equal to 1 for comoving PSATD");
        }

        if (do_multi_J)
        {
            if (m_v_galilean[0] != 0. || m_v_galilean[1] != 0. || m_v_galilean[2] != 0.)
            {
                amrex::Abort("Multi-J algorithm not implemented with Galilean PSATD");
            }

            WARPX_ALWAYS_ASSERT_WITH_MESSAGE(update_with_rho,
                "psatd.update_with_rho must be set to 1 when warpx.do_multi_J = 1");
        }

        for (int dir = 0; dir < AMREX_SPACEDIM; dir++)
        {
            if (WarpX::field_boundary_lo[dir] == FieldBoundaryType::Damped ||
                WarpX::field_boundary_hi[dir] == FieldBoundaryType::Damped ) {
                WARPX_ALWAYS_ASSERT_WITH_MESSAGE(
                    WarpX::field_boundary_lo[dir] == WarpX::field_boundary_hi[dir],
                    "field boundary in both lo and hi must be set to Damped for PSATD"
                );
            }
        }

        // Whether to fill the guard cells with inverse FFTs:
        // WarpX::fill_guards = amrex::IntVect(0) by default,
        // except for non-periodic directions with damping.
        for (int dir = 0; dir < AMREX_SPACEDIM; dir++)
        {
            if (WarpX::field_boundary_lo[dir] == FieldBoundaryType::Damped ||
                WarpX::field_boundary_hi[dir] == FieldBoundaryType::Damped)
            {
                WarpX::fill_guards[dir] = 1;
            }
        }
    }

    if (maxwell_solver_id != MaxwellSolverAlgo::PSATD ) {
        for (int idim = 0; idim < AMREX_SPACEDIM; ++idim) {
            if (WarpX::field_boundary_lo[idim] == FieldBoundaryType::Damped ||
                WarpX::field_boundary_hi[idim] == FieldBoundaryType::Damped ) {
                    amrex::Abort("FieldBoundaryType::Damped is only supported for PSATD");
            }
        }
    }

    // for slice generation //
    {
       ParmParse pp_slice("slice");
       amrex::Vector<Real> slice_lo(AMREX_SPACEDIM);
       amrex::Vector<Real> slice_hi(AMREX_SPACEDIM);
       Vector<int> slice_crse_ratio(AMREX_SPACEDIM);
       // set default slice_crse_ratio //
       for (int idim=0; idim < AMREX_SPACEDIM; ++idim )
       {
          slice_crse_ratio[idim] = 1;
       }
       queryArrWithParser(pp_slice, "dom_lo", slice_lo, 0, AMREX_SPACEDIM);
       queryArrWithParser(pp_slice, "dom_hi", slice_hi, 0, AMREX_SPACEDIM);
       queryArrWithParser(pp_slice, "coarsening_ratio",slice_crse_ratio,0,AMREX_SPACEDIM);
       queryWithParser(pp_slice, "plot_int",slice_plot_int);
       slice_realbox.setLo(slice_lo);
       slice_realbox.setHi(slice_hi);
       slice_cr_ratio = IntVect(AMREX_D_DECL(1,1,1));
       for (int idim = 0; idim < AMREX_SPACEDIM; ++idim)
       {
          if (slice_crse_ratio[idim] > 1 ) {
             slice_cr_ratio[idim] = slice_crse_ratio[idim];
          }
       }

       if (do_back_transformed_diagnostics) {
          WARPX_ALWAYS_ASSERT_WITH_MESSAGE(gamma_boost > 1.0,
                 "gamma_boost must be > 1 to use the boost frame diagnostic");
          queryWithParser(pp_slice, "num_slice_snapshots_lab", num_slice_snapshots_lab);
          if (num_slice_snapshots_lab > 0) {
             getWithParser(pp_slice, "dt_slice_snapshots_lab", dt_slice_snapshots_lab );
             getWithParser(pp_slice, "particle_slice_width_lab",particle_slice_width_lab);
          }
       }

    }
}

void
WarpX::BackwardCompatibility ()
{
    // Auxiliary variables
    int backward_int;
    bool backward_bool;
    std::string backward_str;
    amrex::Real backward_Real;

    ParmParse pp_amr("amr");
    if (pp_amr.query("plot_int", backward_int)){
        amrex::Abort("amr.plot_int is not supported anymore. Please use the new syntax for diagnostics:\n"
            "diagnostics.diags_names = my_diag\n"
            "my_diag.intervals = 10\n"
            "for output every 10 iterations. See documentation for more information");
    }
    if (pp_amr.query("plot_file", backward_str)){
        amrex::Abort("amr.plot_file is not supported anymore. "
                     "Please use the new syntax for diagnostics, see documentation.");
    }

    ParmParse pp_warpx("warpx");
    std::vector<std::string> backward_strings;
    if (pp_warpx.queryarr("fields_to_plot", backward_strings)){
        amrex::Abort("warpx.fields_to_plot is not supported anymore. "
                     "Please use the new syntax for diagnostics, see documentation.");
    }
    if (pp_warpx.query("plot_finepatch", backward_int)){
        amrex::Abort("warpx.plot_finepatch is not supported anymore. "
                     "Please use the new syntax for diagnostics, see documentation.");
    }
    if (pp_warpx.query("plot_crsepatch", backward_int)){
        amrex::Abort("warpx.plot_crsepatch is not supported anymore. "
                     "Please use the new syntax for diagnostics, see documentation.");
    }
    if (pp_warpx.queryarr("load_balance_int", backward_strings)){
        amrex::Abort("warpx.load_balance_int is no longer a valid option. "
                     "Please use the renamed option algo.load_balance_intervals instead.");
    }
    if (pp_warpx.queryarr("load_balance_intervals", backward_strings)){
        amrex::Abort("warpx.load_balance_intervals is no longer a valid option. "
                     "Please use the renamed option algo.load_balance_intervals instead.");
    }

    if (pp_warpx.query("load_balance_efficiency_ratio_threshold", backward_Real)){
        amrex::Abort("warpx.load_balance_efficiency_ratio_threshold is not supported anymore. "
                     "Please use the renamed option algo.load_balance_efficiency_ratio_threshold.");
    }
    if (pp_warpx.query("load_balance_with_sfc", backward_int)){
        amrex::Abort("warpx.load_balance_with_sfc is not supported anymore. "
                     "Please use the renamed option algo.load_balance_with_sfc.");
    }
    if (pp_warpx.query("load_balance_knapsack_factor", backward_Real)){
        amrex::Abort("warpx.load_balance_knapsack_factor is not supported anymore. "
                     "Please use the renamed option algo.load_balance_knapsack_factor.");
    }
    if (pp_warpx.queryarr("override_sync_int", backward_strings)){
        amrex::Abort("warpx.override_sync_int is no longer a valid option. "
                     "Please use the renamed option warpx.override_sync_intervals instead.");
    }
    if (pp_warpx.queryarr("sort_int", backward_strings)){
        amrex::Abort("warpx.sort_int is no longer a valid option. "
                     "Please use the renamed option warpx.sort_intervals instead.");
    }
    if (pp_warpx.query("use_kspace_filter", backward_int)){
        amrex::Abort("warpx.use_kspace_filter is not supported anymore. "
                     "Please use the flag use_filter, see documentation.");
    }
    if ( pp_warpx.query("do_pml", backward_int) ) {
        amrex::Abort( "do_pml is not supported anymore. Please use boundary.field_lo and boundary.field_hi to set the boundary conditions.");
    }
    if (pp_warpx.query("serialize_ics", backward_bool)) {
        amrex::Abort("warpx.serialize_ics is no longer a valid option. "
                     "Please use the renamed option warpx.serialize_initial_conditions instead.");
    }

    ParmParse pp_interpolation("interpolation");
    if (pp_interpolation.query("nox", backward_int) ||
        pp_interpolation.query("noy", backward_int) ||
        pp_interpolation.query("noz", backward_int))
    {
        amrex::Abort("\ninterpolation.nox (as well as .noy, .noz) are not supported anymore:"
                     "\nplease use the new syntax algo.particle_shape instead");
    }

    ParmParse pp_algo("algo");
    int backward_mw_solver;
    if (pp_algo.query("maxwell_fdtd_solver", backward_mw_solver)){
        amrex::Abort("algo.maxwell_fdtd_solver is not supported anymore. "
                     "Please use the renamed option algo.maxwell_solver");
    }

    ParmParse pp_particles("particles");
    int nspecies;
    if (pp_particles.query("nspecies", nspecies)){
        this->RecordWarning("Species",
            "particles.nspecies is ignored. Just use particles.species_names please.",
            WarnPriority::low);
    }

    ParmParse pp_collisions("collisions");
    int ncollisions;
    if (pp_collisions.query("ncollisions", ncollisions)){
        this->RecordWarning("Collisions",
            "collisions.ncollisions is ignored. Just use particles.collision_names please.",
            WarnPriority::low);
    }

    ParmParse pp_lasers("lasers");
    int nlasers;
    if (pp_lasers.query("nlasers", nlasers)){
        this->RecordWarning("Laser",
            "lasers.nlasers is ignored. Just use lasers.names please.",
            WarnPriority::low);
    }
}

// This is a virtual function.
void
WarpX::MakeNewLevelFromScratch (int lev, Real time, const BoxArray& new_grids,
                                const DistributionMapping& new_dmap)
{
    AllocLevelData(lev, new_grids, new_dmap);
    InitLevelData(lev, time);
}

void
WarpX::ClearLevel (int lev)
{
    for (int i = 0; i < 3; ++i) {
        Efield_aux[lev][i].reset();
        Bfield_aux[lev][i].reset();

        current_fp[lev][i].reset();
        Efield_fp [lev][i].reset();
        Bfield_fp [lev][i].reset();

        current_store[lev][i].reset();

        if (do_current_centering)
        {
            current_fp_nodal[lev][i].reset();
        }

        current_cp[lev][i].reset();
        Efield_cp [lev][i].reset();
        Bfield_cp [lev][i].reset();

        Efield_cax[lev][i].reset();
        Bfield_cax[lev][i].reset();
        current_buf[lev][i].reset();
    }

    charge_buf[lev].reset();

    current_buffer_masks[lev].reset();
    gather_buffer_masks[lev].reset();

    F_fp  [lev].reset();
    G_fp  [lev].reset();
    rho_fp[lev].reset();
    phi_fp[lev].reset();
    F_cp  [lev].reset();
    G_cp  [lev].reset();
    rho_cp[lev].reset();

#ifdef WARPX_USE_PSATD
    if (WarpX::maxwell_solver_id == MaxwellSolverAlgo::PSATD) {
        spectral_solver_fp[lev].reset();
        spectral_solver_cp[lev].reset();
    }
#endif

    costs[lev].reset();
    load_balance_efficiency[lev] = -1;
}

void
WarpX::AllocLevelData (int lev, const BoxArray& ba, const DistributionMapping& dm)
{
    bool aux_is_nodal = (field_gathering_algo == GatheringAlgo::MomentumConserving);

#if   defined(WARPX_DIM_1D_Z)
    amrex::RealVect dx(WarpX::CellSize(lev)[2]);
#elif   defined(WARPX_DIM_XZ) || defined(WARPX_DIM_RZ)
    amrex::RealVect dx = {WarpX::CellSize(lev)[0], WarpX::CellSize(lev)[2]};
#elif defined(WARPX_DIM_3D)
    amrex::RealVect dx = {WarpX::CellSize(lev)[0], WarpX::CellSize(lev)[1], WarpX::CellSize(lev)[2]};
#endif

    guard_cells.Init(
        dt[lev],
        dx,
        do_subcycling,
        WarpX::use_fdtd_nci_corr,
        do_nodal,
        do_moving_window,
        moving_window_dir,
        WarpX::nox,
        nox_fft, noy_fft, noz_fft,
        NCIGodfreyFilter::m_stencil_width,
        maxwell_solver_id,
        maxLevel(),
        WarpX::m_v_galilean,
        WarpX::m_v_comoving,
        safe_guard_cells,
        WarpX::do_electrostatic,
        WarpX::do_multi_J,
        WarpX::fft_do_time_averaging,
        WarpX::isAnyBoundaryPML(),
        WarpX::do_pml_in_domain,
        WarpX::pml_ncell,
        this->refRatio());


#ifdef AMREX_USE_EB
        int max_guard = guard_cells.ng_FieldSolver.max();
        m_field_factory[lev] = amrex::makeEBFabFactory(Geom(lev), ba, dm,
                                                       {max_guard, max_guard, max_guard},
                                                       amrex::EBSupport::full);
#else
        m_field_factory[lev] = std::make_unique<FArrayBoxFactory>();
#endif


    if (mypc->nSpeciesDepositOnMainGrid() && n_current_deposition_buffer == 0) {
        n_current_deposition_buffer = 1;
        // This forces the allocation of buffers and allows the code associated
        // with buffers to run. But the buffer size of `1` is in fact not used,
        // `deposit_on_main_grid` forces all particles (whether or not they
        // are in buffers) to deposition on the main grid.
    }

    if (n_current_deposition_buffer < 0) {
        n_current_deposition_buffer = guard_cells.ng_alloc_J.max();
    }
    if (n_field_gather_buffer < 0) {
        // Field gather buffer should be larger than current deposition buffers
        n_field_gather_buffer = n_current_deposition_buffer + 1;
    }

    AllocLevelMFs(lev, ba, dm, guard_cells.ng_alloc_EB, guard_cells.ng_alloc_J,
                  guard_cells.ng_alloc_Rho, guard_cells.ng_alloc_F, guard_cells.ng_alloc_G, aux_is_nodal);
}

void
WarpX::AllocLevelMFs (int lev, const BoxArray& ba, const DistributionMapping& dm,
                      const IntVect& ngEB, const IntVect& ngJ, const IntVect& ngRho,
                      const IntVect& ngF, const IntVect& ngG, const bool aux_is_nodal)
{
    // Declare nodal flags
    IntVect Ex_nodal_flag, Ey_nodal_flag, Ez_nodal_flag;
    IntVect Bx_nodal_flag, By_nodal_flag, Bz_nodal_flag;
    IntVect jx_nodal_flag, jy_nodal_flag, jz_nodal_flag;
    IntVect rho_nodal_flag;
    IntVect phi_nodal_flag;
    amrex::IntVect F_nodal_flag, G_nodal_flag;

    // Set nodal flags
#if   defined(WARPX_DIM_1D_Z)
    // AMReX convention: x = missing dimension, y = missing dimension, z = only dimension
    Ex_nodal_flag = IntVect(1);
    Ey_nodal_flag = IntVect(1);
    Ez_nodal_flag = IntVect(0);
    Bx_nodal_flag = IntVect(0);
    By_nodal_flag = IntVect(0);
    Bz_nodal_flag = IntVect(1);
    jx_nodal_flag = IntVect(1);
    jy_nodal_flag = IntVect(1);
    jz_nodal_flag = IntVect(0);
#elif   defined(WARPX_DIM_XZ) || defined(WARPX_DIM_RZ)
    // AMReX convention: x = first dimension, y = missing dimension, z = second dimension
    Ex_nodal_flag = IntVect(0,1);
    Ey_nodal_flag = IntVect(1,1);
    Ez_nodal_flag = IntVect(1,0);
    Bx_nodal_flag = IntVect(1,0);
    By_nodal_flag = IntVect(0,0);
    Bz_nodal_flag = IntVect(0,1);
    jx_nodal_flag = IntVect(0,1);
    jy_nodal_flag = IntVect(1,1);
    jz_nodal_flag = IntVect(1,0);
#elif defined(WARPX_DIM_3D)
    Ex_nodal_flag = IntVect(0,1,1);
    Ey_nodal_flag = IntVect(1,0,1);
    Ez_nodal_flag = IntVect(1,1,0);
    Bx_nodal_flag = IntVect(1,0,0);
    By_nodal_flag = IntVect(0,1,0);
    Bz_nodal_flag = IntVect(0,0,1);
    jx_nodal_flag = IntVect(0,1,1);
    jy_nodal_flag = IntVect(1,0,1);
    jz_nodal_flag = IntVect(1,1,0);
#endif
    rho_nodal_flag = IntVect( AMREX_D_DECL(1,1,1) );
    phi_nodal_flag = IntVect::TheNodeVector();
    F_nodal_flag = amrex::IntVect::TheNodeVector();
    G_nodal_flag = amrex::IntVect::TheCellVector();

    // Overwrite nodal flags if necessary
    if (do_nodal) {
        Ex_nodal_flag  = IntVect::TheNodeVector();
        Ey_nodal_flag  = IntVect::TheNodeVector();
        Ez_nodal_flag  = IntVect::TheNodeVector();
        Bx_nodal_flag  = IntVect::TheNodeVector();
        By_nodal_flag  = IntVect::TheNodeVector();
        Bz_nodal_flag  = IntVect::TheNodeVector();
        jx_nodal_flag  = IntVect::TheNodeVector();
        jy_nodal_flag  = IntVect::TheNodeVector();
        jz_nodal_flag  = IntVect::TheNodeVector();
        rho_nodal_flag = IntVect::TheNodeVector();
        G_nodal_flag = amrex::IntVect::TheNodeVector();
    }
#ifdef WARPX_DIM_RZ
    if (WarpX::maxwell_solver_id == MaxwellSolverAlgo::PSATD) {
        // Force cell-centered IndexType in r and z
        Ex_nodal_flag  = IntVect::TheCellVector();
        Ey_nodal_flag  = IntVect::TheCellVector();
        Ez_nodal_flag  = IntVect::TheCellVector();
        Bx_nodal_flag  = IntVect::TheCellVector();
        By_nodal_flag  = IntVect::TheCellVector();
        Bz_nodal_flag  = IntVect::TheCellVector();
        jx_nodal_flag  = IntVect::TheCellVector();
        jy_nodal_flag  = IntVect::TheCellVector();
        jz_nodal_flag  = IntVect::TheCellVector();
        rho_nodal_flag = IntVect::TheCellVector();
        F_nodal_flag = IntVect::TheCellVector();
        G_nodal_flag = IntVect::TheCellVector();
    }

    // With RZ multimode, there is a real and imaginary component
    // for each mode, except mode 0 which is purely real
    // Component 0 is mode 0.
    // Odd components are the real parts.
    // Even components are the imaginary parts.
    ncomps = n_rz_azimuthal_modes*2 - 1;
#endif

    // Set global rho nodal flag to know about rho index type when rho MultiFab is not allocated
    m_rho_nodal_flag = rho_nodal_flag;

    // set human-readable tag for each MultiFab
    auto const tag = [lev]( std::string tagname ) {
        tagname.append("[l=").append(std::to_string(lev)).append("]");
        return MFInfo().SetTag(std::move(tagname));
    };

    //
    // The fine patch
    //
    std::array<Real,3> dx = CellSize(lev);

    Bfield_fp[lev][0] = std::make_unique<MultiFab>(amrex::convert(ba,Bx_nodal_flag),dm,ncomps,ngEB,tag("Bfield_fp[x]"));
    Bfield_fp[lev][1] = std::make_unique<MultiFab>(amrex::convert(ba,By_nodal_flag),dm,ncomps,ngEB,tag("Bfield_fp[y]"));
    Bfield_fp[lev][2] = std::make_unique<MultiFab>(amrex::convert(ba,Bz_nodal_flag),dm,ncomps,ngEB,tag("Bfield_fp[z]"));

    Efield_fp[lev][0] = std::make_unique<MultiFab>(amrex::convert(ba,Ex_nodal_flag),dm,ncomps,ngEB,tag("Efield_fp[x]"));
    Efield_fp[lev][1] = std::make_unique<MultiFab>(amrex::convert(ba,Ey_nodal_flag),dm,ncomps,ngEB,tag("Efield_fp[y]"));
    Efield_fp[lev][2] = std::make_unique<MultiFab>(amrex::convert(ba,Ez_nodal_flag),dm,ncomps,ngEB,tag("Efield_fp[z]"));

    current_fp[lev][0] = std::make_unique<MultiFab>(amrex::convert(ba,jx_nodal_flag),dm,ncomps,ngJ,tag("current_fp[x]"));
    current_fp[lev][1] = std::make_unique<MultiFab>(amrex::convert(ba,jy_nodal_flag),dm,ncomps,ngJ,tag("current_fp[y]"));
    current_fp[lev][2] = std::make_unique<MultiFab>(amrex::convert(ba,jz_nodal_flag),dm,ncomps,ngJ,tag("current_fp[z]"));

    if (do_current_centering)
    {
        amrex::BoxArray const& nodal_ba = amrex::convert(ba, amrex::IntVect::TheNodeVector());
        current_fp_nodal[lev][0] = std::make_unique<MultiFab>(nodal_ba, dm, ncomps, ngJ);
        current_fp_nodal[lev][1] = std::make_unique<MultiFab>(nodal_ba, dm, ncomps, ngJ);
        current_fp_nodal[lev][2] = std::make_unique<MultiFab>(nodal_ba, dm, ncomps, ngJ);
    }

    Bfield_avg_fp[lev][0] = std::make_unique<MultiFab>(amrex::convert(ba,Bx_nodal_flag),dm,ncomps,ngEB,tag("Bfield_avg_fp[x]"));
    Bfield_avg_fp[lev][1] = std::make_unique<MultiFab>(amrex::convert(ba,By_nodal_flag),dm,ncomps,ngEB,tag("Bfield_avg_fp[y]"));
    Bfield_avg_fp[lev][2] = std::make_unique<MultiFab>(amrex::convert(ba,Bz_nodal_flag),dm,ncomps,ngEB,tag("Bfield_avg_fp[z]"));

    Efield_avg_fp[lev][0] = std::make_unique<MultiFab>(amrex::convert(ba,Ex_nodal_flag),dm,ncomps,ngEB,tag("Efield_avg_fp[x]"));
    Efield_avg_fp[lev][1] = std::make_unique<MultiFab>(amrex::convert(ba,Ey_nodal_flag),dm,ncomps,ngEB,tag("Efield_avg_fp[y]"));
    Efield_avg_fp[lev][2] = std::make_unique<MultiFab>(amrex::convert(ba,Ez_nodal_flag),dm,ncomps,ngEB,tag("Efield_avg_fp[z]"));

#ifdef AMREX_USE_EB
    constexpr int nc_ls = 1;
    constexpr int ng_ls = 2;
    m_distance_to_eb[lev] = std::make_unique<MultiFab>(amrex::convert(ba, IntVect::TheNodeVector()), dm, nc_ls, ng_ls, tag("m_distance_to_eb"));

    // EB info are needed only at the finest level
    if (lev == maxLevel())
    {
        if(WarpX::maxwell_solver_id == MaxwellSolverAlgo::Yee
           || WarpX::maxwell_solver_id == MaxwellSolverAlgo::CKC
           || WarpX::maxwell_solver_id == MaxwellSolverAlgo::ECT) {
            m_edge_lengths[lev][0] = std::make_unique<MultiFab>(amrex::convert(ba, Ex_nodal_flag), dm, ncomps, guard_cells.ng_FieldSolver, tag("m_edge_lengths[x]"));
            m_edge_lengths[lev][1] = std::make_unique<MultiFab>(amrex::convert(ba, Ey_nodal_flag), dm, ncomps, guard_cells.ng_FieldSolver, tag("m_edge_lengths[y]"));
            m_edge_lengths[lev][2] = std::make_unique<MultiFab>(amrex::convert(ba, Ez_nodal_flag), dm, ncomps, guard_cells.ng_FieldSolver, tag("m_edge_lengths[z]"));
            m_face_areas[lev][0] = std::make_unique<MultiFab>(amrex::convert(ba, Bx_nodal_flag), dm, ncomps, guard_cells.ng_FieldSolver, tag("m_face_areas[x]"));
            m_face_areas[lev][1] = std::make_unique<MultiFab>(amrex::convert(ba, By_nodal_flag), dm, ncomps, guard_cells.ng_FieldSolver, tag("m_face_areas[y]"));
            m_face_areas[lev][2] = std::make_unique<MultiFab>(amrex::convert(ba, Bz_nodal_flag), dm, ncomps, guard_cells.ng_FieldSolver, tag("m_face_areas[z]"));
        }
        if(WarpX::maxwell_solver_id == MaxwellSolverAlgo::ECT) {
            m_edge_lengths[lev][0] = std::make_unique<MultiFab>(amrex::convert(ba, Ex_nodal_flag), dm, ncomps, guard_cells.ng_FieldSolver, tag("m_edge_lengths[x]"));
            m_edge_lengths[lev][1] = std::make_unique<MultiFab>(amrex::convert(ba, Ey_nodal_flag), dm, ncomps, guard_cells.ng_FieldSolver, tag("m_edge_lengths[y]"));
            m_edge_lengths[lev][2] = std::make_unique<MultiFab>(amrex::convert(ba, Ez_nodal_flag), dm, ncomps, guard_cells.ng_FieldSolver, tag("m_edge_lengths[z]"));
            m_face_areas[lev][0] = std::make_unique<MultiFab>(amrex::convert(ba, Bx_nodal_flag), dm, ncomps, guard_cells.ng_FieldSolver, tag("m_face_areas[x]"));
            m_face_areas[lev][1] = std::make_unique<MultiFab>(amrex::convert(ba, By_nodal_flag), dm, ncomps, guard_cells.ng_FieldSolver, tag("m_face_areas[y]"));
            m_face_areas[lev][2] = std::make_unique<MultiFab>(amrex::convert(ba, Bz_nodal_flag), dm, ncomps, guard_cells.ng_FieldSolver, tag("m_face_areas[z]"));
            m_flag_info_face[lev][0] = std::make_unique<iMultiFab>(amrex::convert(ba, Bx_nodal_flag), dm, ncomps, guard_cells.ng_FieldSolver, tag("m_flag_info_face[x]"));
            m_flag_info_face[lev][1] = std::make_unique<iMultiFab>(amrex::convert(ba, By_nodal_flag), dm, ncomps, guard_cells.ng_FieldSolver, tag("m_flag_info_face[y]"));
            m_flag_info_face[lev][2] = std::make_unique<iMultiFab>(amrex::convert(ba, Bz_nodal_flag), dm, ncomps, guard_cells.ng_FieldSolver, tag("m_flag_info_face[z]"));
            m_flag_ext_face[lev][0] = std::make_unique<iMultiFab>(amrex::convert(ba, Bx_nodal_flag), dm, ncomps, guard_cells.ng_FieldSolver, tag("m_flag_ext_face[x]"));
            m_flag_ext_face[lev][1] = std::make_unique<iMultiFab>(amrex::convert(ba, By_nodal_flag), dm, ncomps, guard_cells.ng_FieldSolver, tag("m_flag_ext_face[y]"));
            m_flag_ext_face[lev][2] = std::make_unique<iMultiFab>(amrex::convert(ba, Bz_nodal_flag), dm, ncomps, guard_cells.ng_FieldSolver, tag("m_flag_ext_face[z]"));
            m_area_mod[lev][0] = std::make_unique<MultiFab>(amrex::convert(ba, Bx_nodal_flag), dm, ncomps, guard_cells.ng_FieldSolver, tag("m_area_mod[x]"));
            m_area_mod[lev][1] = std::make_unique<MultiFab>(amrex::convert(ba, By_nodal_flag), dm, ncomps, guard_cells.ng_FieldSolver, tag("m_area_mod[y]"));
            m_area_mod[lev][2] = std::make_unique<MultiFab>(amrex::convert(ba, Bz_nodal_flag), dm, ncomps, guard_cells.ng_FieldSolver, tag("m_area_mod[z]"));
            m_borrowing[lev][0] = std::make_unique<amrex::LayoutData<FaceInfoBox>>(amrex::convert(ba, Bx_nodal_flag), dm);
            m_borrowing[lev][1] = std::make_unique<amrex::LayoutData<FaceInfoBox>>(amrex::convert(ba, By_nodal_flag), dm);
            m_borrowing[lev][2] = std::make_unique<amrex::LayoutData<FaceInfoBox>>(amrex::convert(ba, Bz_nodal_flag), dm);
            Venl[lev][0] = std::make_unique<MultiFab>(amrex::convert(ba, Bx_nodal_flag), dm, ncomps, guard_cells.ng_FieldSolver, tag("Venl[x]"));
            Venl[lev][1] = std::make_unique<MultiFab>(amrex::convert(ba, By_nodal_flag), dm, ncomps, guard_cells.ng_FieldSolver, tag("Venl[y]"));
            Venl[lev][2] = std::make_unique<MultiFab>(amrex::convert(ba, Bz_nodal_flag), dm, ncomps, guard_cells.ng_FieldSolver, tag("Venl[z]"));

            ECTRhofield[lev][0] = std::make_unique<MultiFab>(amrex::convert(ba, Bx_nodal_flag), dm, ncomps, guard_cells.ng_FieldSolver, tag("ECTRhofield[x]"));
            ECTRhofield[lev][1] = std::make_unique<MultiFab>(amrex::convert(ba, By_nodal_flag), dm, ncomps, guard_cells.ng_FieldSolver, tag("ECTRhofield[y]"));
            ECTRhofield[lev][2] = std::make_unique<MultiFab>(amrex::convert(ba, Bz_nodal_flag), dm, ncomps, guard_cells.ng_FieldSolver, tag("ECTRhofield[z]"));
            ECTRhofield[lev][0]->setVal(0.);
            ECTRhofield[lev][1]->setVal(0.);
            ECTRhofield[lev][2]->setVal(0.);
        }
    }
#endif

    bool deposit_charge = do_dive_cleaning || (do_electrostatic == ElectrostaticSolverAlgo::LabFrame);
    if (WarpX::maxwell_solver_id == MaxwellSolverAlgo::PSATD) {
        deposit_charge = do_dive_cleaning || update_with_rho || current_correction;
    }
    if (deposit_charge)
    {
        // For the multi-J algorithm we can allocate only one rho component (no distinction between old and new)
        const int rho_ncomps = (WarpX::do_multi_J) ? ncomps : 2*ncomps;
        rho_fp[lev] = std::make_unique<MultiFab>(amrex::convert(ba,rho_nodal_flag),dm,rho_ncomps,ngRho,tag("rho_fp"));
    }

    if (do_electrostatic == ElectrostaticSolverAlgo::LabFrame)
    {
        IntVect ngPhi = IntVect( AMREX_D_DECL(1,1,1) );
        phi_fp[lev] = std::make_unique<MultiFab>(amrex::convert(ba,phi_nodal_flag),dm,ncomps,ngPhi,tag("phi_fp"));
        phi_fp[lev]->setVal(0.);
    }

    if (do_subcycling == 1 && lev == 0)
    {
        current_store[lev][0] = std::make_unique<MultiFab>(amrex::convert(ba,jx_nodal_flag),dm,ncomps,ngJ,tag("current_store[x]"));
        current_store[lev][1] = std::make_unique<MultiFab>(amrex::convert(ba,jy_nodal_flag),dm,ncomps,ngJ,tag("current_store[y]"));
        current_store[lev][2] = std::make_unique<MultiFab>(amrex::convert(ba,jz_nodal_flag),dm,ncomps,ngJ,tag("current_store[z]"));
    }

    if (do_dive_cleaning)
    {
        F_fp[lev] = std::make_unique<MultiFab>(amrex::convert(ba, F_nodal_flag), dm, ncomps, ngF, tag("F_fp"));
    }

    if (do_divb_cleaning)
    {
        G_fp[lev] = std::make_unique<MultiFab>(amrex::convert(ba, G_nodal_flag), dm, ncomps, ngG, tag("G_fp"));
    }

    if (WarpX::maxwell_solver_id == MaxwellSolverAlgo::PSATD)
    {
        // Allocate and initialize the spectral solver
#ifndef WARPX_USE_PSATD
        WARPX_ALWAYS_ASSERT_WITH_MESSAGE( false,
            "WarpX::AllocLevelMFs: PSATD solver requires WarpX build with spectral solver support.");
#else

        // Check whether the option periodic, single box is valid here
        if (fft_periodic_single_box) {
#   ifdef WARPX_DIM_RZ
            WARPX_ALWAYS_ASSERT_WITH_MESSAGE(
                geom[0].isPeriodic(1)          // domain is periodic in z
                && ba.size() == 1 && lev == 0, // domain is decomposed in a single box
                "The option `psatd.periodic_single_box_fft` can only be used for a periodic domain, decomposed in a single box");
#   else
            WARPX_ALWAYS_ASSERT_WITH_MESSAGE(
                geom[0].isAllPeriodic()        // domain is periodic in all directions
                && ba.size() == 1 && lev == 0, // domain is decomposed in a single box
                "The option `psatd.periodic_single_box_fft` can only be used for a periodic domain, decomposed in a single box");
#   endif
        }
        // Get the cell-centered box
        BoxArray realspace_ba = ba;  // Copy box
        realspace_ba.enclosedCells(); // Make it cell-centered
        // Define spectral solver
#   ifdef WARPX_DIM_RZ
        if ( fft_periodic_single_box == false ) {
            realspace_ba.grow(1, ngEB[1]); // add guard cells only in z
        }
        if (field_boundary_hi[0] == FieldBoundaryType::PML && !do_pml_in_domain) {
            // Extend region that is solved for to include the guard cells
            // which is where the PML boundary is applied.
            realspace_ba.growHi(0, pml_ncell);
        }
        AllocLevelSpectralSolverRZ(spectral_solver_fp,
                                   lev,
                                   realspace_ba,
                                   dm,
                                   dx);
#   else
        if ( fft_periodic_single_box == false ) {
            realspace_ba.grow(ngEB);   // add guard cells
        }
        bool const pml_flag_false = false;
        AllocLevelSpectralSolver(spectral_solver_fp,
                                 lev,
                                 realspace_ba,
                                 dm,
                                 dx,
                                 pml_flag_false);
#   endif
#endif
    } // MaxwellSolverAlgo::PSATD
    else {
        m_fdtd_solver_fp[lev] = std::make_unique<FiniteDifferenceSolver>(maxwell_solver_id, dx, do_nodal);
    }

    //
    // The Aux patch (i.e., the full solution)
    //
    if (aux_is_nodal and !do_nodal)
    {
        // Create aux multifabs on Nodal Box Array
        BoxArray const nba = amrex::convert(ba,IntVect::TheNodeVector());

        Bfield_aux[lev][0] = std::make_unique<MultiFab>(nba,dm,ncomps,ngEB,tag("Bfield_aux[x]"));
        Bfield_aux[lev][1] = std::make_unique<MultiFab>(nba,dm,ncomps,ngEB,tag("Bfield_aux[y]"));
        Bfield_aux[lev][2] = std::make_unique<MultiFab>(nba,dm,ncomps,ngEB,tag("Bfield_aux[z]"));

        Efield_aux[lev][0] = std::make_unique<MultiFab>(nba,dm,ncomps,ngEB,tag("Efield_aux[x]"));
        Efield_aux[lev][1] = std::make_unique<MultiFab>(nba,dm,ncomps,ngEB,tag("Efield_aux[y]"));
        Efield_aux[lev][2] = std::make_unique<MultiFab>(nba,dm,ncomps,ngEB,tag("Efield_aux[z]"));
    } else if (lev == 0) {
        if (!WarpX::fft_do_time_averaging) {
            // In this case, the aux grid is simply an alias of the fp grid
            Efield_aux[lev][0] = std::make_unique<MultiFab>(*Efield_fp[lev][0], amrex::make_alias, 0, ncomps);
            Efield_aux[lev][1] = std::make_unique<MultiFab>(*Efield_fp[lev][1], amrex::make_alias, 0, ncomps);
            Efield_aux[lev][2] = std::make_unique<MultiFab>(*Efield_fp[lev][2], amrex::make_alias, 0, ncomps);

            Bfield_aux[lev][0] = std::make_unique<MultiFab>(*Bfield_fp[lev][0], amrex::make_alias, 0, ncomps);
            Bfield_aux[lev][1] = std::make_unique<MultiFab>(*Bfield_fp[lev][1], amrex::make_alias, 0, ncomps);
            Bfield_aux[lev][2] = std::make_unique<MultiFab>(*Bfield_fp[lev][2], amrex::make_alias, 0, ncomps);
        } else {
            Efield_aux[lev][0] = std::make_unique<MultiFab>(*Efield_avg_fp[lev][0], amrex::make_alias, 0, ncomps);
            Efield_aux[lev][1] = std::make_unique<MultiFab>(*Efield_avg_fp[lev][1], amrex::make_alias, 0, ncomps);
            Efield_aux[lev][2] = std::make_unique<MultiFab>(*Efield_avg_fp[lev][2], amrex::make_alias, 0, ncomps);

            Bfield_aux[lev][0] = std::make_unique<MultiFab>(*Bfield_avg_fp[lev][0], amrex::make_alias, 0, ncomps);
            Bfield_aux[lev][1] = std::make_unique<MultiFab>(*Bfield_avg_fp[lev][1], amrex::make_alias, 0, ncomps);
            Bfield_aux[lev][2] = std::make_unique<MultiFab>(*Bfield_avg_fp[lev][2], amrex::make_alias, 0, ncomps);
        }
    } else {
        Bfield_aux[lev][0] = std::make_unique<MultiFab>(amrex::convert(ba,Bx_nodal_flag),dm,ncomps,ngEB,tag("Bfield_aux[x]"));
        Bfield_aux[lev][1] = std::make_unique<MultiFab>(amrex::convert(ba,By_nodal_flag),dm,ncomps,ngEB,tag("Bfield_aux[y]"));
        Bfield_aux[lev][2] = std::make_unique<MultiFab>(amrex::convert(ba,Bz_nodal_flag),dm,ncomps,ngEB,tag("Bfield_aux[z]"));

        Efield_aux[lev][0] = std::make_unique<MultiFab>(amrex::convert(ba,Ex_nodal_flag),dm,ncomps,ngEB,tag("Efield_aux[x]"));
        Efield_aux[lev][1] = std::make_unique<MultiFab>(amrex::convert(ba,Ey_nodal_flag),dm,ncomps,ngEB,tag("Efield_aux[y]"));
        Efield_aux[lev][2] = std::make_unique<MultiFab>(amrex::convert(ba,Ez_nodal_flag),dm,ncomps,ngEB,tag("Efield_aux[z]"));
    }

    //
    // The coarse patch
    //
    if (lev > 0)
    {
        BoxArray cba = ba;
        cba.coarsen(refRatio(lev-1));
        std::array<Real,3> cdx = CellSize(lev-1);

        // Create the MultiFabs for B
        Bfield_cp[lev][0] = std::make_unique<MultiFab>(amrex::convert(cba,Bx_nodal_flag),dm,ncomps,ngEB,tag("Bfield_cp[x]"));
        Bfield_cp[lev][1] = std::make_unique<MultiFab>(amrex::convert(cba,By_nodal_flag),dm,ncomps,ngEB,tag("Bfield_cp[y]"));
        Bfield_cp[lev][2] = std::make_unique<MultiFab>(amrex::convert(cba,Bz_nodal_flag),dm,ncomps,ngEB,tag("Bfield_cp[z]"));

        // Create the MultiFabs for E
        Efield_cp[lev][0] = std::make_unique<MultiFab>(amrex::convert(cba,Ex_nodal_flag),dm,ncomps,ngEB,tag("Efield_cp[x]"));
        Efield_cp[lev][1] = std::make_unique<MultiFab>(amrex::convert(cba,Ey_nodal_flag),dm,ncomps,ngEB,tag("Efield_cp[y]"));
        Efield_cp[lev][2] = std::make_unique<MultiFab>(amrex::convert(cba,Ez_nodal_flag),dm,ncomps,ngEB,tag("Efield_cp[z]"));

        // Create the MultiFabs for B_avg
        Bfield_avg_cp[lev][0] = std::make_unique<MultiFab>(amrex::convert(cba,Bx_nodal_flag),dm,ncomps,ngEB,tag("Bfield_avg_cp[x]"));
        Bfield_avg_cp[lev][1] = std::make_unique<MultiFab>(amrex::convert(cba,By_nodal_flag),dm,ncomps,ngEB,tag("Bfield_avg_cp[y]"));
        Bfield_avg_cp[lev][2] = std::make_unique<MultiFab>(amrex::convert(cba,Bz_nodal_flag),dm,ncomps,ngEB,tag("Bfield_avg_cp[z]"));

        // Create the MultiFabs for E_avg
        Efield_avg_cp[lev][0] = std::make_unique<MultiFab>(amrex::convert(cba,Ex_nodal_flag),dm,ncomps,ngEB,tag("Efield_avg_cp[x]"));
        Efield_avg_cp[lev][1] = std::make_unique<MultiFab>(amrex::convert(cba,Ey_nodal_flag),dm,ncomps,ngEB,tag("Efield_avg_cp[y]"));
        Efield_avg_cp[lev][2] = std::make_unique<MultiFab>(amrex::convert(cba,Ez_nodal_flag),dm,ncomps,ngEB,tag("Efield_avg_cp[z]"));

        // Create the MultiFabs for the current
        current_cp[lev][0] = std::make_unique<MultiFab>(amrex::convert(cba,jx_nodal_flag),dm,ncomps,ngJ,tag("current_cp[x]"));
        current_cp[lev][1] = std::make_unique<MultiFab>(amrex::convert(cba,jy_nodal_flag),dm,ncomps,ngJ,tag("current_cp[y]"));
        current_cp[lev][2] = std::make_unique<MultiFab>(amrex::convert(cba,jz_nodal_flag),dm,ncomps,ngJ,tag("current_cp[z]"));

        if (deposit_charge) {
            // For the multi-J algorithm we can allocate only one rho component (no distinction between old and new)
            const int rho_ncomps = (WarpX::do_multi_J) ? ncomps : 2*ncomps;
            rho_cp[lev] = std::make_unique<MultiFab>(amrex::convert(cba,rho_nodal_flag),dm,rho_ncomps,ngRho,tag("rho_cp"));
        }

        if (do_dive_cleaning)
        {
            F_cp[lev] = std::make_unique<MultiFab>(amrex::convert(cba,IntVect::TheUnitVector()),dm,ncomps, ngF.max(),tag("F_cp"));
        }

        if (do_divb_cleaning)
        {
            if (do_nodal)
            {
                G_cp[lev] = std::make_unique<MultiFab>(amrex::convert(cba, IntVect::TheUnitVector()),
                                                       dm, ncomps, ngG.max(), tag("G_cp"));
            }
            else // do_nodal = 0
            {
                G_cp[lev] = std::make_unique<MultiFab>(amrex::convert(cba, IntVect::TheZeroVector()),
                                                       dm, ncomps, ngG.max(), tag("G_cp"));
            }
        }

        if (WarpX::maxwell_solver_id == MaxwellSolverAlgo::PSATD)
        {
            // Allocate and initialize the spectral solver
#ifndef WARPX_USE_PSATD
            WARPX_ALWAYS_ASSERT_WITH_MESSAGE( false,
                "WarpX::AllocLevelMFs: PSATD solver requires WarpX build with spectral solver support.");
#else

            // Get the cell-centered box, with guard cells
            BoxArray c_realspace_ba = cba;// Copy box
            c_realspace_ba.enclosedCells(); // Make it cell-centered
            // Define spectral solver
#ifdef WARPX_DIM_RZ
            c_realspace_ba.grow(1, ngEB[1]); // add guard cells only in z
            if (field_boundary_hi[0] == FieldBoundaryType::PML && !do_pml_in_domain) {
                // Extend region that is solved for to include the guard cells
                // which is where the PML boundary is applied.
                c_realspace_ba.growHi(0, pml_ncell);
            }
            AllocLevelSpectralSolverRZ(spectral_solver_cp,
                                       lev,
                                       c_realspace_ba,
                                       dm,
                                       cdx);
#   else
            c_realspace_ba.grow(ngEB);
            bool const pml_flag_false = false;
            AllocLevelSpectralSolver(spectral_solver_cp,
                                     lev,
                                     c_realspace_ba,
                                     dm,
                                     cdx,
                                     pml_flag_false);
#   endif
#endif
        } // MaxwellSolverAlgo::PSATD
        else {
            m_fdtd_solver_cp[lev] = std::make_unique<FiniteDifferenceSolver>(maxwell_solver_id, cdx,
                                                                             do_nodal);
        }
    }

    //
    // Copy of the coarse aux
    //
    if (lev > 0 && (n_field_gather_buffer > 0 || n_current_deposition_buffer > 0 ||
                    mypc->nSpeciesGatherFromMainGrid() > 0))
    {
        BoxArray cba = ba;
        cba.coarsen(refRatio(lev-1));

        if (n_field_gather_buffer > 0 || mypc->nSpeciesGatherFromMainGrid() > 0) {
            if (aux_is_nodal) {
                BoxArray const& cnba = amrex::convert(cba,IntVect::TheNodeVector());
                Bfield_cax[lev][0] = std::make_unique<MultiFab>(cnba,dm,ncomps,ngEB,tag("Bfield_cax[x]"));
                Bfield_cax[lev][1] = std::make_unique<MultiFab>(cnba,dm,ncomps,ngEB,tag("Bfield_cax[y]"));
                Bfield_cax[lev][2] = std::make_unique<MultiFab>(cnba,dm,ncomps,ngEB,tag("Bfield_cax[z]"));
                Efield_cax[lev][0] = std::make_unique<MultiFab>(cnba,dm,ncomps,ngEB,tag("Efield_cax[x]"));
                Efield_cax[lev][1] = std::make_unique<MultiFab>(cnba,dm,ncomps,ngEB,tag("Efield_cax[y]"));
                Efield_cax[lev][2] = std::make_unique<MultiFab>(cnba,dm,ncomps,ngEB,tag("Efield_cax[z]"));
            } else {
                // Create the MultiFabs for B
                Bfield_cax[lev][0] = std::make_unique<MultiFab>(amrex::convert(cba,Bx_nodal_flag),dm,ncomps,ngEB,tag("Bfield_cax[x]"));
                Bfield_cax[lev][1] = std::make_unique<MultiFab>(amrex::convert(cba,By_nodal_flag),dm,ncomps,ngEB,tag("Bfield_cax[y]"));
                Bfield_cax[lev][2] = std::make_unique<MultiFab>(amrex::convert(cba,Bz_nodal_flag),dm,ncomps,ngEB,tag("Bfield_cax[z]"));

                // Create the MultiFabs for E
                Efield_cax[lev][0] = std::make_unique<MultiFab>(amrex::convert(cba,Ex_nodal_flag),dm,ncomps,ngEB,tag("Efield_cax[x]"));
                Efield_cax[lev][1] = std::make_unique<MultiFab>(amrex::convert(cba,Ey_nodal_flag),dm,ncomps,ngEB,tag("Efield_cax[y]"));
                Efield_cax[lev][2] = std::make_unique<MultiFab>(amrex::convert(cba,Ez_nodal_flag),dm,ncomps,ngEB,tag("Efield_cax[z]"));
            }

            gather_buffer_masks[lev] = std::make_unique<iMultiFab>(ba, dm, ncomps, 1 );
            // Gather buffer masks have 1 ghost cell, because of the fact
            // that particles may move by more than one cell when using subcycling.
        }

        if (n_current_deposition_buffer > 0) {
            current_buf[lev][0] = std::make_unique<MultiFab>(amrex::convert(cba,jx_nodal_flag),dm,ncomps,ngJ,tag("current_buf[x]"));
            current_buf[lev][1] = std::make_unique<MultiFab>(amrex::convert(cba,jy_nodal_flag),dm,ncomps,ngJ,tag("current_buf[y]"));
            current_buf[lev][2] = std::make_unique<MultiFab>(amrex::convert(cba,jz_nodal_flag),dm,ncomps,ngJ,tag("current_buf[z]"));
            if (rho_cp[lev]) {
                charge_buf[lev] = std::make_unique<MultiFab>(amrex::convert(cba,rho_nodal_flag),dm,2*ncomps,ngRho,tag("charge_buf"));
            }
            current_buffer_masks[lev] = std::make_unique<iMultiFab>(ba, dm, ncomps, 1);
            // Current buffer masks have 1 ghost cell, because of the fact
            // that particles may move by more than one cell when using subcycling.
        }
    }

    if (load_balance_intervals.isActivated())
    {
        costs[lev] = std::make_unique<LayoutData<Real>>(ba, dm);
        load_balance_efficiency[lev] = -1;
    }
}

#ifdef WARPX_USE_PSATD
#   ifdef WARPX_DIM_RZ
/* \brief Allocate spectral Maxwell solver (RZ dimensions) at a level
 *
 * \param[in, out] spectral_solver Vector of pointer to SpectralSolver, to point to allocated spectral Maxwell
 *                                 solver at a given level
 * \param[in] lev                  Level at which to allocate spectral Maxwell solver
 * \param[in] realspace_ba         Box array that corresponds to the decomposition of the fields in real space
 *                                 (cell-centered; includes guard cells)
 * \param[in] dm                   Indicates which MPI proc owns which box, in realspace_ba
 * \param[in] dx                   Cell size along each dimension
 */
void WarpX::AllocLevelSpectralSolverRZ (amrex::Vector<std::unique_ptr<SpectralSolverRZ>>& spectral_solver,
                                        const int lev,
                                        const amrex::BoxArray& realspace_ba,
                                        const amrex::DistributionMapping& dm,
                                        const std::array<Real,3>& dx)
{
    RealVect dx_vect(dx[0], dx[2]);

    amrex::Real solver_dt = dt[lev];
    if (WarpX::do_multi_J) solver_dt /= static_cast<amrex::Real>(WarpX::do_multi_J_n_depositions);

    auto pss = std::make_unique<SpectralSolverRZ>(lev,
                                                  realspace_ba,
                                                  dm,
                                                  n_rz_azimuthal_modes,
                                                  noz_fft,
                                                  do_nodal,
                                                  m_v_galilean,
                                                  dx_vect,
                                                  solver_dt,
                                                  isAnyBoundaryPML(),
                                                  update_with_rho,
                                                  fft_do_time_averaging,
                                                  do_multi_J,
                                                  do_dive_cleaning,
                                                  do_divb_cleaning);
    spectral_solver[lev] = std::move(pss);

    if (use_kspace_filter) {
        spectral_solver[lev]->InitFilter(filter_npass_each_dir,
                                         use_filter_compensation);
    }
}
#   else
/* \brief Allocate spectral Maxwell solver at a level
 *
 * \param[in, out] spectral_solver  Vector of pointer to SpectralSolver, to point to allocated spectral Maxwell
 *                                  solver at a given level
 * \param[in] lev                   Level at which to allocate spectral Maxwell solver
 * \param[in] realspace_ba          Box array that corresponds to the decomposition of the fields in real space
 *                                  (cell-centered; includes guard cells)
 * \param[in] dm                    Indicates which MPI proc owns which box, in realspace_ba
 * \param[in] dx                    Cell size along each dimension
 * \param[in] pml_flag              Whether the boxes in which the solver is applied are PML boxes
 */
void WarpX::AllocLevelSpectralSolver (amrex::Vector<std::unique_ptr<SpectralSolver>>& spectral_solver,
                                      const int lev,
                                      const amrex::BoxArray& realspace_ba,
                                      const amrex::DistributionMapping& dm,
                                      const std::array<Real,3>& dx,
                                      const bool pml_flag)
{
#if defined(WARPX_DIM_3D)
    RealVect dx_vect(dx[0], dx[1], dx[2]);
#elif defined(WARPX_DIM_XZ) || defined(WARPX_DIM_RZ)
    RealVect dx_vect(dx[0], dx[2]);
#elif defined(WARPX_DIM_1D_Z)
    RealVect dx_vect(dx[2]);
#endif

    amrex::Real solver_dt = dt[lev];
    if (WarpX::do_multi_J) solver_dt /= static_cast<amrex::Real>(WarpX::do_multi_J_n_depositions);

    auto pss = std::make_unique<SpectralSolver>(lev,
                                                realspace_ba,
                                                dm,
                                                nox_fft,
                                                noy_fft,
                                                noz_fft,
                                                do_nodal,
                                                WarpX::fill_guards,
                                                m_v_galilean,
                                                m_v_comoving,
                                                dx_vect,
                                                solver_dt,
                                                pml_flag,
                                                fft_periodic_single_box,
                                                update_with_rho,
                                                fft_do_time_averaging,
                                                do_multi_J,
                                                do_dive_cleaning,
                                                do_divb_cleaning);
    spectral_solver[lev] = std::move(pss);
}
#   endif
#endif

std::array<Real,3>
WarpX::CellSize (int lev)
{
    const amrex::Geometry& gm = GetInstance().Geom(lev);
    const Real* dx = gm.CellSize();
#if defined(WARPX_DIM_3D)
    return { dx[0], dx[1], dx[2] };
#elif defined(WARPX_DIM_XZ) || defined(WARPX_DIM_RZ)
    return { dx[0], 1.0, dx[1] };
#else
    return { 1.0, 1.0, dx[0] };
#endif
}

amrex::RealBox
WarpX::getRealBox(const Box& bx, int lev)
{
    const amrex::Geometry& gm = GetInstance().Geom(lev);
    const RealBox grid_box{bx, gm.CellSize(), gm.ProbLo()};
    return( grid_box );
}

std::array<Real,3>
WarpX::LowerCorner(const Box& bx, std::array<amrex::Real,3> galilean_shift, int lev)
{
    RealBox grid_box = getRealBox( bx, lev );

    const Real* xyzmin = grid_box.lo();

#if defined(WARPX_DIM_3D)
    return { xyzmin[0] + galilean_shift[0], xyzmin[1] + galilean_shift[1], xyzmin[2] + galilean_shift[2] };

#elif defined(WARPX_DIM_XZ) || defined(WARPX_DIM_RZ)
    return { xyzmin[0] + galilean_shift[0], std::numeric_limits<Real>::lowest(), xyzmin[1] + galilean_shift[2] };

#elif defined(WARPX_DIM_1D_Z)
    return { std::numeric_limits<Real>::lowest(), std::numeric_limits<Real>::lowest(), xyzmin[0] + galilean_shift[2] };
#endif
}

std::array<Real,3>
WarpX::UpperCorner(const Box& bx, int lev)
{
    const RealBox grid_box = getRealBox( bx, lev );
    const Real* xyzmax = grid_box.hi();
#if defined(WARPX_DIM_3D)
    return { xyzmax[0], xyzmax[1], xyzmax[2] };
#elif defined(WARPX_DIM_XZ) || defined(WARPX_DIM_RZ)
    return { xyzmax[0], std::numeric_limits<Real>::max(), xyzmax[1] };
#elif defined(WARPX_DIM_1D_Z)
    return { std::numeric_limits<Real>::max(), std::numeric_limits<Real>::max(), xyzmax[0] };
#endif
}

std::array<Real,3>
WarpX::LowerCornerWithGalilean (const Box& bx, const amrex::Vector<amrex::Real>& v_galilean, int lev)
{
    amrex::Real cur_time = gett_new(lev);
    amrex::Real time_shift = (cur_time - time_of_last_gal_shift);
    amrex::Array<amrex::Real,3> galilean_shift = { v_galilean[0]*time_shift, v_galilean[1]*time_shift, v_galilean[2]*time_shift };
    return WarpX::LowerCorner(bx, galilean_shift, lev);
}

IntVect
WarpX::RefRatio (int lev)
{
    return GetInstance().refRatio(lev);
}

void
WarpX::ComputeDivB (amrex::MultiFab& divB, int const dcomp,
                    const std::array<const amrex::MultiFab* const, 3>& B,
                    const std::array<amrex::Real,3>& dx)
{
    WARPX_ALWAYS_ASSERT_WITH_MESSAGE(!do_nodal,
        "ComputeDivB not implemented with do_nodal."
        "Shouldn't be too hard to make it general with class FiniteDifferenceSolver");

    Real dxinv = 1._rt/dx[0], dyinv = 1._rt/dx[1], dzinv = 1._rt/dx[2];

#ifdef WARPX_DIM_RZ
    const Real rmin = GetInstance().Geom(0).ProbLo(0);
#endif

#ifdef AMREX_USE_OMP
#pragma omp parallel if (Gpu::notInLaunchRegion())
#endif
    for (MFIter mfi(divB, TilingIfNotGPU()); mfi.isValid(); ++mfi)
    {
        const Box& bx = mfi.tilebox();
        amrex::Array4<const amrex::Real> const& Bxfab = B[0]->array(mfi);
        amrex::Array4<const amrex::Real> const& Byfab = B[1]->array(mfi);
        amrex::Array4<const amrex::Real> const& Bzfab = B[2]->array(mfi);
        amrex::Array4<amrex::Real> const& divBfab = divB.array(mfi);

        ParallelFor(bx,
        [=] AMREX_GPU_DEVICE(int i, int j, int k) noexcept
        {
            warpx_computedivb(i, j, k, dcomp, divBfab, Bxfab, Byfab, Bzfab, dxinv, dyinv, dzinv
#ifdef WARPX_DIM_RZ
                              ,rmin
#endif
                              );
        });
    }
}

void
WarpX::ComputeDivB (amrex::MultiFab& divB, int const dcomp,
                    const std::array<const amrex::MultiFab* const, 3>& B,
                    const std::array<amrex::Real,3>& dx, IntVect const ngrow)
{
    WARPX_ALWAYS_ASSERT_WITH_MESSAGE(!do_nodal,
        "ComputeDivB not implemented with do_nodal."
        "Shouldn't be too hard to make it general with class FiniteDifferenceSolver");

    Real dxinv = 1._rt/dx[0], dyinv = 1._rt/dx[1], dzinv = 1._rt/dx[2];

#ifdef WARPX_DIM_RZ
    const Real rmin = GetInstance().Geom(0).ProbLo(0);
#endif

#ifdef AMREX_USE_OMP
#pragma omp parallel if (Gpu::notInLaunchRegion())
#endif
    for (MFIter mfi(divB, TilingIfNotGPU()); mfi.isValid(); ++mfi)
    {
        Box bx = mfi.growntilebox(ngrow);
        amrex::Array4<const amrex::Real> const& Bxfab = B[0]->array(mfi);
        amrex::Array4<const amrex::Real> const& Byfab = B[1]->array(mfi);
        amrex::Array4<const amrex::Real> const& Bzfab = B[2]->array(mfi);
        amrex::Array4<amrex::Real> const& divBfab = divB.array(mfi);

        ParallelFor(bx,
        [=] AMREX_GPU_DEVICE(int i, int j, int k) noexcept
        {
            warpx_computedivb(i, j, k, dcomp, divBfab, Bxfab, Byfab, Bzfab, dxinv, dyinv, dzinv
#ifdef WARPX_DIM_RZ
                              ,rmin
#endif
                              );
        });
    }
}

void
WarpX::ComputeDivE(amrex::MultiFab& divE, const int lev)
{
    if ( WarpX::maxwell_solver_id == MaxwellSolverAlgo::PSATD ) {
#ifdef WARPX_USE_PSATD
        spectral_solver_fp[lev]->ComputeSpectralDivE( lev, Efield_aux[lev], divE );
#else
        amrex::Abort("ComputeDivE: PSATD requested but not compiled");
#endif
    } else {
        m_fdtd_solver_fp[lev]->ComputeDivE( Efield_aux[lev], divE );
    }
}

#if (defined WARPX_DIM_RZ) && (defined WARPX_USE_PSATD)
PML_RZ*
WarpX::GetPML_RZ (int lev)
{
    if (pml_rz[lev]) {
        // This should check if pml was initialized
        return pml_rz[lev].get();
    } else {
        return nullptr;
    }
}
#endif

PML*
WarpX::GetPML (int lev)
{
    if (do_pml) {
        // This should check if pml was initialized
        return pml[lev].get();
    } else {
        return nullptr;
    }
}

std::vector< bool >
WarpX::getPMLdirections() const
{
    std::vector< bool > dirsWithPML( 6, false );
#if AMREX_SPACEDIM!=3
    dirsWithPML.resize( 4 );
#endif
    if( do_pml )
    {
        for( int i = 0; i < static_cast<int>(dirsWithPML.size()) / 2; ++i )
        {
            dirsWithPML.at( 2u*i      ) = bool(do_pml_Lo[i]);
            dirsWithPML.at( 2u*i + 1u ) = bool(do_pml_Hi[i]);
        }
    }
    return dirsWithPML;
}

amrex::LayoutData<amrex::Real>*
WarpX::getCosts (int lev)
{
    if (m_instance)
    {
        return m_instance->costs[lev].get();
    } else
    {
        return nullptr;
    }
}

void
WarpX::BuildBufferMasks ()
{
    for (int lev = 1; lev <= maxLevel(); ++lev)
    {
        for (int ipass = 0; ipass < 2; ++ipass)
        {
            int ngbuffer = (ipass == 0) ? n_current_deposition_buffer : n_field_gather_buffer;
            iMultiFab* bmasks = (ipass == 0) ? current_buffer_masks[lev].get() : gather_buffer_masks[lev].get();
            if (bmasks)
            {
                const IntVect ngtmp = ngbuffer + bmasks->nGrowVect();
                iMultiFab tmp(bmasks->boxArray(), bmasks->DistributionMap(), 1, ngtmp);
                const int covered = 1;
                const int notcovered = 0;
                const int physbnd = 1;
                const int interior = 1;
                const Box& dom = Geom(lev).Domain();
                const amrex::Periodicity& period = Geom(lev).periodicity();
                tmp.BuildMask(dom, period, covered, notcovered, physbnd, interior);
#ifdef AMREX_USE_OMP
#pragma omp parallel if (amrex::Gpu::notInLaunchRegion())
#endif
                for (MFIter mfi(*bmasks, true); mfi.isValid(); ++mfi)
                {
                    const Box tbx = mfi.growntilebox();
                    BuildBufferMasksInBox( tbx, (*bmasks)[mfi], tmp[mfi], ngbuffer );
                }
            }
        }
    }
}

/**
 * \brief Build buffer mask within given FArrayBox
 *
 * \param tbx         Current FArrayBox
 * \param buffer_mask Buffer mask to be set
 * \param guard_mask  Guard mask used to set buffer_mask
 * \param ng          Number of guard cells
 */
void
WarpX::BuildBufferMasksInBox ( const amrex::Box tbx, amrex::IArrayBox &buffer_mask,
                               const amrex::IArrayBox &guard_mask, const int ng )
{
    bool setnull;
    const amrex::Dim3 lo = amrex::lbound( tbx );
    const amrex::Dim3 hi = amrex::ubound( tbx );
    Array4<int> msk = buffer_mask.array();
    Array4<int const> gmsk = guard_mask.array();
#if defined(WARPX_DIM_1D_Z)
    int k = lo.z;
    int j = lo.y;
    for (int i = lo.x; i <= hi.x; ++i) {
        setnull = false;
        // If gmsk=0 for any neighbor within ng cells, current cell is in the buffer region
        for (int ii = i-ng; ii <= i+ng; ++ii) {
            if ( gmsk(ii,j,k) == 0 ) setnull = true;
        }
        if ( setnull ) msk(i,j,k) = 0;
        else           msk(i,j,k) = 1;
    }
#elif defined(WARPX_DIM_XZ) || defined(WARPX_DIM_RZ)
    int k = lo.z;
    for     (int j = lo.y; j <= hi.y; ++j) {
        for (int i = lo.x; i <= hi.x; ++i) {
            setnull = false;
            // If gmsk=0 for any neighbor within ng cells, current cell is in the buffer region
            for     (int jj = j-ng; jj <= j+ng; ++jj) {
                for (int ii = i-ng; ii <= i+ng; ++ii) {
                    if ( gmsk(ii,jj,k) == 0 ) setnull = true;
                }
            }
            if ( setnull ) msk(i,j,k) = 0;
            else           msk(i,j,k) = 1;
        }
    }
#elif defined(WARPX_DIM_3D)
    for         (int k = lo.z; k <= hi.z; ++k) {
        for     (int j = lo.y; j <= hi.y; ++j) {
            for (int i = lo.x; i <= hi.x; ++i) {
                setnull = false;
                // If gmsk=0 for any neighbor within ng cells, current cell is in the buffer region
                for         (int kk = k-ng; kk <= k+ng; ++kk) {
                    for     (int jj = j-ng; jj <= j+ng; ++jj) {
                        for (int ii = i-ng; ii <= i+ng; ++ii) {
                            if ( gmsk(ii,jj,kk) == 0 ) setnull = true;
                        }
                    }
                }
                if ( setnull ) msk(i,j,k) = 0;
                else           msk(i,j,k) = 1;
            }
        }
    }
#endif
}

#ifdef WARPX_USE_PSATD
void WarpX::ReorderFornbergCoefficients (amrex::Vector<amrex::Real>& ordered_coeffs,
                                         amrex::Vector<amrex::Real>& unordered_coeffs,
                                         const int order)
{
    const int n = order / 2;
    for (int i = 0; i < n; i++) {
        ordered_coeffs[i] = unordered_coeffs[n-1-i];
    }
    for (int i = n; i < order; i++) {
        ordered_coeffs[i] = unordered_coeffs[i-n];
    }
}

void WarpX::AllocateCenteringCoefficients (amrex::Gpu::DeviceVector<amrex::Real>& device_centering_stencil_coeffs_x,
                                           amrex::Gpu::DeviceVector<amrex::Real>& device_centering_stencil_coeffs_y,
                                           amrex::Gpu::DeviceVector<amrex::Real>& device_centering_stencil_coeffs_z,
                                           const int centering_nox,
                                           const int centering_noy,
                                           const int centering_noz)
{
    // Vectors of Fornberg stencil coefficients
    amrex::Vector<amrex::Real> Fornberg_stencil_coeffs_x;
    amrex::Vector<amrex::Real> Fornberg_stencil_coeffs_y;
    amrex::Vector<amrex::Real> Fornberg_stencil_coeffs_z;

    // Host vectors of stencil coefficients used for finite-order centering
    amrex::Vector<amrex::Real> host_centering_stencil_coeffs_x;
    amrex::Vector<amrex::Real> host_centering_stencil_coeffs_y;
    amrex::Vector<amrex::Real> host_centering_stencil_coeffs_z;

    Fornberg_stencil_coeffs_x = getFornbergStencilCoefficients(centering_nox, false);
    Fornberg_stencil_coeffs_y = getFornbergStencilCoefficients(centering_noy, false);
    Fornberg_stencil_coeffs_z = getFornbergStencilCoefficients(centering_noz, false);

    host_centering_stencil_coeffs_x.resize(centering_nox);
    host_centering_stencil_coeffs_y.resize(centering_noy);
    host_centering_stencil_coeffs_z.resize(centering_noz);

    // Re-order Fornberg stencil coefficients:
    // example for order 6: (c_0,c_1,c_2) becomes (c_2,c_1,c_0,c_0,c_1,c_2)
    ReorderFornbergCoefficients(host_centering_stencil_coeffs_x,
                                Fornberg_stencil_coeffs_x, centering_nox);
    ReorderFornbergCoefficients(host_centering_stencil_coeffs_y,
                                Fornberg_stencil_coeffs_y, centering_noy);
    ReorderFornbergCoefficients(host_centering_stencil_coeffs_z,
                                Fornberg_stencil_coeffs_z, centering_noz);

    // Device vectors of stencil coefficients used for finite-order centering

    device_centering_stencil_coeffs_x.resize(host_centering_stencil_coeffs_x.size());
    amrex::Gpu::copyAsync(amrex::Gpu::hostToDevice,
                          host_centering_stencil_coeffs_x.begin(),
                          host_centering_stencil_coeffs_x.end(),
                          device_centering_stencil_coeffs_x.begin());

    device_centering_stencil_coeffs_y.resize(host_centering_stencil_coeffs_y.size());
    amrex::Gpu::copyAsync(amrex::Gpu::hostToDevice,
                          host_centering_stencil_coeffs_y.begin(),
                          host_centering_stencil_coeffs_y.end(),
                          device_centering_stencil_coeffs_y.begin());

    device_centering_stencil_coeffs_z.resize(host_centering_stencil_coeffs_z.size());
    amrex::Gpu::copyAsync(amrex::Gpu::hostToDevice,
                          host_centering_stencil_coeffs_z.begin(),
                          host_centering_stencil_coeffs_z.end(),
                          device_centering_stencil_coeffs_z.begin());

    amrex::Gpu::synchronize();
}
#endif

const iMultiFab*
WarpX::CurrentBufferMasks (int lev)
{
    return GetInstance().getCurrentBufferMasks(lev);
}

const iMultiFab*
WarpX::GatherBufferMasks (int lev)
{
    return GetInstance().getGatherBufferMasks(lev);
}

void
WarpX::StoreCurrent (int lev)
{
    for (int idim = 0; idim < 3; ++idim) {
        if (current_store[lev][idim]) {
            MultiFab::Copy(*current_store[lev][idim], *current_fp[lev][idim],
                           0, 0, 1, current_store[lev][idim]->nGrowVect());
        }
    }
}

void
WarpX::RestoreCurrent (int lev)
{
    for (int idim = 0; idim < 3; ++idim) {
        if (current_store[lev][idim]) {
            std::swap(current_fp[lev][idim], current_store[lev][idim]);
        }
    }
}

std::string
WarpX::Version ()
{
    std::string version;
#ifdef WARPX_GIT_VERSION
    version = std::string(WARPX_GIT_VERSION);
#endif
    if( version.empty() )
        return std::string("Unknown");
    else
        return version;
}

std::string
WarpX::PicsarVersion ()
{
    std::string version;
#ifdef PICSAR_GIT_VERSION
    version = std::string(PICSAR_GIT_VERSION);
#endif
    if( version.empty() )
        return std::string("Unknown");
    else
        return version;
}

bool
WarpX::isAnyBoundaryPML()
{
    for (int idim = 0; idim < AMREX_SPACEDIM; ++idim) {
        if ( WarpX::field_boundary_lo[idim] == FieldBoundaryType::PML) return true;
        if ( WarpX::field_boundary_hi[idim] == FieldBoundaryType::PML) return true;
    }
    return false;
}<|MERGE_RESOLUTION|>--- conflicted
+++ resolved
@@ -673,15 +673,6 @@
         }
 
         do_electrostatic = GetAlgorithmInteger(pp_warpx, "do_electrostatic");
-
-<<<<<<< HEAD
-=======
-#if defined(AMREX_USE_EB) && defined(WARPX_DIM_RZ)
-        WARPX_ALWAYS_ASSERT_WITH_MESSAGE(do_electrostatic!=ElectrostaticSolverAlgo::None,
-        "Currently, the embedded boundary in RZ only works for electrostatic solvers.");
-#endif
-
->>>>>>> 0a64c2b8
         if (do_electrostatic == ElectrostaticSolverAlgo::LabFrame) {
             // Note that with the relativistic version, these parameters would be
             // input for each species.
