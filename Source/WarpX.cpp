/* Copyright 2016-2020 Andrew Myers, Ann Almgren, Aurore Blelly
 * Axel Huebl, Burlen Loring, David Grote
 * Glenn Richardson, Jean-Luc Vay, Junmin Gu
 * Mathieu Lobet, Maxence Thevenet, Michael Rowan
 * Remi Lehe, Revathi Jambunathan, Weiqun Zhang
 * Yinjian Zhao, levinem
 *
 * This file is part of WarpX.
 *
 * License: BSD-3-Clause-LBNL
 */
#include "WarpX.H"

#include "BoundaryConditions/PML.H"
#include "Diagnostics/MultiDiagnostics.H"
#include "Diagnostics/ReducedDiags/MultiReducedDiags.H"
#include "EmbeddedBoundary/Enabled.H"
#include "EmbeddedBoundary/WarpXFaceInfoBox.H"
#include "FieldSolver/ElectrostaticSolver/SemiImplicitSolver.H"
#include "FieldSolver/FiniteDifferenceSolver/FiniteDifferenceSolver.H"
#include "FieldSolver/FiniteDifferenceSolver/MacroscopicProperties/MacroscopicProperties.H"
#include "FieldSolver/FiniteDifferenceSolver/HybridPICModel/HybridPICModel.H"
#ifdef WARPX_USE_FFT
#   include "FieldSolver/SpectralSolver/SpectralKSpace.H"
#   ifdef WARPX_DIM_RZ
#       include "FieldSolver/SpectralSolver/SpectralSolverRZ.H"
#       include "BoundaryConditions/PML_RZ.H"
#   else
#       include "FieldSolver/SpectralSolver/SpectralSolver.H"
#   endif // RZ ifdef
#endif // use PSATD ifdef
#include "FieldSolver/WarpX_FDTD.H"
#include "Filter/NCIGodfreyFilter.H"
#include "Initialization/ExternalField.H"
#include "Particles/MultiParticleContainer.H"
#include "Fluids/MultiFluidContainer.H"
#include "Fluids/WarpXFluidContainer.H"
#include "Particles/ParticleBoundaryBuffer.H"
#include "AcceleratorLattice/AcceleratorLattice.H"
#include "Utils/TextMsg.H"
#include "Utils/WarpXAlgorithmSelection.H"
#include "Utils/WarpXConst.H"
#include "Utils/WarpXProfilerWrapper.H"
#include "Utils/WarpXUtil.H"

#include "FieldSolver/ImplicitSolvers/ImplicitSolverLibrary.H"

#include <ablastr/utils/SignalHandling.H>
#include <ablastr/warn_manager/WarnManager.H>

#ifdef AMREX_USE_SENSEI_INSITU
#   include <AMReX_AmrMeshInSituBridge.H>
#endif
#include <AMReX_Array4.H>
#include <AMReX_BLassert.H>
#include <AMReX_Box.H>
#include <AMReX_BoxArray.H>
#include <AMReX_Dim3.H>
#ifdef AMREX_USE_EB
#   include <AMReX_EBFabFactory.H>
#   include <AMReX_EBSupport.H>
#endif
#include <AMReX_FArrayBox.H>
#include <AMReX_FabArray.H>
#include <AMReX_FabFactory.H>
#include <AMReX_Geometry.H>
#include <AMReX_GpuControl.H>
#include <AMReX_GpuDevice.H>
#include <AMReX_GpuLaunch.H>
#include <AMReX_GpuQualifiers.H>
#include <AMReX_IArrayBox.H>
#include <AMReX_LayoutData.H>
#include <AMReX_MFIter.H>
#include <AMReX_MakeType.H>
#include <AMReX_MultiFab.H>
#include <AMReX_ParallelDescriptor.H>
#include <AMReX_ParmParse.H>
#include <AMReX_Print.H>
#include <AMReX_Random.H>
#include <AMReX_SPACE.H>
#include <AMReX_iMultiFab.H>

#include <algorithm>
#include <cmath>
#include <limits>
#include <optional>
#include <random>
#include <string>
#include <utility>

using namespace amrex;
using namespace warpx::fields;

int WarpX::do_moving_window = 0;
int WarpX::start_moving_window_step = 0;
int WarpX::end_moving_window_step = -1;
int WarpX::moving_window_dir = -1;
Real WarpX::moving_window_v = std::numeric_limits<amrex::Real>::max();

bool WarpX::fft_do_time_averaging = false;

amrex::IntVect WarpX::m_fill_guards_fields  = amrex::IntVect(0);
amrex::IntVect WarpX::m_fill_guards_current = amrex::IntVect(0);

Real WarpX::gamma_boost = 1._rt;
Real WarpX::beta_boost = 0._rt;
Vector<int> WarpX::boost_direction = {0,0,0};
bool WarpX::do_compute_max_step_from_zmax = false;
bool WarpX::compute_max_step_from_btd = false;
Real WarpX::zmax_plasma_to_compute_max_step = 0._rt;
Real WarpX::zmin_domain_boost_step_0 = 0._rt;

short WarpX::current_deposition_algo;
short WarpX::charge_deposition_algo;
short WarpX::field_gathering_algo;
short WarpX::particle_pusher_algo;
short WarpX::electromagnetic_solver_id;
short WarpX::evolve_scheme;
int WarpX::max_particle_its_in_implicit_scheme = 21;
ParticleReal WarpX::particle_tol_in_implicit_scheme = 1.e-10;
short WarpX::psatd_solution_type;
short WarpX::J_in_time;
short WarpX::rho_in_time;
short WarpX::load_balance_costs_update_algo;
bool WarpX::do_dive_cleaning = false;
bool WarpX::do_divb_cleaning = false;
bool WarpX::do_divb_cleaning_external = false;
int WarpX::em_solver_medium;
int WarpX::macroscopic_solver_algo;
bool WarpX::do_single_precision_comms = false;

bool WarpX::do_shared_mem_charge_deposition = false;
bool WarpX::do_shared_mem_current_deposition = false;
#if defined(WARPX_DIM_3D)
amrex::IntVect WarpX::shared_tilesize(AMREX_D_DECL(6,6,8));
#elif (AMREX_SPACEDIM == 2)
amrex::IntVect WarpX::shared_tilesize(AMREX_D_DECL(14,14,0));
#else
//Have not experimented with good tilesize here because expect use case to be low
amrex::IntVect WarpX::shared_tilesize(AMREX_D_DECL(1,1,1));
#endif
int WarpX::shared_mem_current_tpb = 128;

amrex::Vector<FieldBoundaryType> WarpX::field_boundary_lo(AMREX_SPACEDIM,FieldBoundaryType::PML);
amrex::Vector<FieldBoundaryType> WarpX::field_boundary_hi(AMREX_SPACEDIM,FieldBoundaryType::PML);
amrex::Vector<ParticleBoundaryType> WarpX::particle_boundary_lo(AMREX_SPACEDIM,ParticleBoundaryType::Absorbing);
amrex::Vector<ParticleBoundaryType> WarpX::particle_boundary_hi(AMREX_SPACEDIM,ParticleBoundaryType::Absorbing);

int WarpX::n_rz_azimuthal_modes = 1;
int WarpX::ncomps = 1;

// This will be overwritten by setting nox = noy = noz = algo.particle_shape
int WarpX::nox = 0;
int WarpX::noy = 0;
int WarpX::noz = 0;

// Order of finite-order centering of fields (staggered to nodal)
int WarpX::field_centering_nox = 2;
int WarpX::field_centering_noy = 2;
int WarpX::field_centering_noz = 2;

// Order of finite-order centering of currents (nodal to staggered)
int WarpX::current_centering_nox = 2;
int WarpX::current_centering_noy = 2;
int WarpX::current_centering_noz = 2;

bool WarpX::use_fdtd_nci_corr = false;
bool WarpX::galerkin_interpolation = true;

bool WarpX::verboncoeur_axis_correction = true;

bool WarpX::use_filter = true;
bool WarpX::use_kspace_filter       = true;
bool WarpX::use_filter_compensation = false;

bool WarpX::serialize_initial_conditions = false;
bool WarpX::refine_plasma     = false;

int WarpX::num_mirrors = 0;

utils::parser::IntervalsParser WarpX::sort_intervals;
amrex::IntVect WarpX::sort_bin_size(AMREX_D_DECL(1,1,1));

#if defined(AMREX_USE_CUDA)
bool WarpX::sort_particles_for_deposition = true;
#else
bool WarpX::sort_particles_for_deposition = false;
#endif

amrex::IntVect WarpX::sort_idx_type(AMREX_D_DECL(0,0,0));

bool WarpX::do_dynamic_scheduling = true;

int WarpX::electrostatic_solver_id;
int WarpX::poisson_solver_id;
Real WarpX::self_fields_required_precision = 1.e-11_rt;
Real WarpX::self_fields_absolute_tolerance = 0.0_rt;
int WarpX::self_fields_max_iters = 200;
int WarpX::self_fields_verbosity = 2;
bool WarpX::do_magnetostatic_solve = false;

bool WarpX::do_subcycling = false;
bool WarpX::do_multi_J = false;
int WarpX::do_multi_J_n_depositions;
bool WarpX::safe_guard_cells = false;

std::map<std::string, amrex::MultiFab *> WarpX::multifab_map;
std::map<std::string, amrex::iMultiFab *> WarpX::imultifab_map;

IntVect WarpX::filter_npass_each_dir(1);

int WarpX::n_field_gather_buffer = -1;
int WarpX::n_current_deposition_buffer = -1;

ablastr::utils::enums::GridType WarpX::grid_type;
amrex::IntVect m_rho_nodal_flag;

WarpX* WarpX::m_instance = nullptr;

void WarpX::MakeWarpX ()
{
    ParseGeometryInput();

    ConvertLabParamsToBoost();
    ReadBCParams();

#ifdef WARPX_DIM_RZ
    CheckGriddingForRZSpectral();
#endif

    m_instance = new WarpX();
}

WarpX&
WarpX::GetInstance ()
{
    if (!m_instance) {
        MakeWarpX();
    }
    return *m_instance;
}

void
WarpX::ResetInstance ()
{
    if (m_instance){
        delete m_instance;
        m_instance = nullptr;
    }
}

void
WarpX::Finalize()
{
    WarpX::ResetInstance();
}

WarpX::WarpX ()
{
    ReadParameters();

    BackwardCompatibility();

    InitEB();

    ablastr::utils::SignalHandling::InitSignalHandling();

    // Geometry on all levels has been defined already.
    // No valid BoxArray and DistributionMapping have been defined.
    // But the arrays for them have been resized.

    const int nlevs_max = maxLevel() + 1;

    istep.resize(nlevs_max, 0);
    nsubsteps.resize(nlevs_max, 1);
#if 0
    // no subcycling yet
    for (int lev = 1; lev < nlevs_max; ++lev) {
        nsubsteps[lev] = MaxRefRatio(lev-1);
    }
#endif

    t_new.resize(nlevs_max, 0.0);
    t_old.resize(nlevs_max, std::numeric_limits<Real>::lowest());
    dt.resize(nlevs_max, std::numeric_limits<Real>::max());

    mypc = std::make_unique<MultiParticleContainer>(this);

    // Loop over species (particles and lasers)
    // and set current injection position per species
    if (do_moving_window){
        const int n_containers = mypc->nContainers();
        for (int i=0; i<n_containers; i++)
        {
            WarpXParticleContainer& pc = mypc->GetParticleContainer(i);

            // Storing injection position for all species, regardless of whether
            // they are continuously injected, since it makes looping over the
            // elements of current_injection_position easier elsewhere in the code.
            if (moving_window_v > 0._rt)
            {
                // Inject particles continuously from the right end of the box
                pc.m_current_injection_position = geom[0].ProbHi(moving_window_dir);
            }
            else if (moving_window_v < 0._rt)
            {
                // Inject particles continuously from the left end of the box
                pc.m_current_injection_position = geom[0].ProbLo(moving_window_dir);
            }
        }
    }

    // Particle Boundary Buffer (i.e., scraped particles on boundary)
    m_particle_boundary_buffer = std::make_unique<ParticleBoundaryBuffer>();

    // Fluid Container
    if (do_fluid_species) {
        myfl = std::make_unique<MultiFluidContainer>(nlevs_max);
    }

    Efield_aux.resize(nlevs_max);
    Bfield_aux.resize(nlevs_max);

    F_fp.resize(nlevs_max);
    G_fp.resize(nlevs_max);
    rho_fp.resize(nlevs_max);
    phi_fp.resize(nlevs_max);
    current_fp.resize(nlevs_max);
    Efield_fp.resize(nlevs_max);
    Bfield_fp.resize(nlevs_max);

    // Only allocate vector potential arrays when using the Magnetostatic Solver
    if (do_magnetostatic_solve)
    {
        Afield_fp_nodal.resize(nlevs_max);
        Afield_fp.resize(nlevs_max);
    }

    // Initialize the semi-implicit electrostatic solver if required
    if (electrostatic_solver_id == ElectrostaticSolverAlgo::LabFrameSemiImplicit)
    {
        m_semi_implicit_solver = std::make_unique<SemiImplicitSolver>(nlevs_max);
    }

    if (fft_do_time_averaging)
    {
        Efield_avg_fp.resize(nlevs_max);
        Bfield_avg_fp.resize(nlevs_max);
    }

    // Same as Bfield_fp/Efield_fp for reading external field data
    Bfield_fp_external.resize(nlevs_max);
    Efield_fp_external.resize(nlevs_max);
    B_external_particle_field.resize(1);
    E_external_particle_field.resize(1);

    m_edge_lengths.resize(nlevs_max);
    m_face_areas.resize(nlevs_max);
    m_distance_to_eb.resize(nlevs_max);
    m_flag_info_face.resize(nlevs_max);
    m_flag_ext_face.resize(nlevs_max);
    m_borrowing.resize(nlevs_max);
    m_area_mod.resize(nlevs_max);

    ECTRhofield.resize(nlevs_max);
    Venl.resize(nlevs_max);

    current_store.resize(nlevs_max);

    if (do_current_centering)
    {
        current_fp_nodal.resize(nlevs_max);
    }

    if (WarpX::current_deposition_algo == CurrentDepositionAlgo::Vay)
    {
        current_fp_vay.resize(nlevs_max);
    }

    if (WarpX::electromagnetic_solver_id == ElectromagneticSolverAlgo::HybridPIC)
    {
        // Create hybrid-PIC model object if needed
        m_hybrid_pic_model = std::make_unique<HybridPICModel>(nlevs_max);
    }

    F_cp.resize(nlevs_max);
    G_cp.resize(nlevs_max);
    rho_cp.resize(nlevs_max);
    current_cp.resize(nlevs_max);
    Efield_cp.resize(nlevs_max);
    Bfield_cp.resize(nlevs_max);

    if (fft_do_time_averaging)
    {
        Efield_avg_cp.resize(nlevs_max);
        Bfield_avg_cp.resize(nlevs_max);
    }

    Efield_cax.resize(nlevs_max);
    Bfield_cax.resize(nlevs_max);
    current_buffer_masks.resize(nlevs_max);
    gather_buffer_masks.resize(nlevs_max);
    current_buf.resize(nlevs_max);
    charge_buf.resize(nlevs_max);

    pml.resize(nlevs_max);
#if (defined WARPX_DIM_RZ) && (defined WARPX_USE_FFT)
    pml_rz.resize(nlevs_max);
#endif

    do_pml_Lo.resize(nlevs_max);
    do_pml_Hi.resize(nlevs_max);

    costs.resize(nlevs_max);
    load_balance_efficiency.resize(nlevs_max);

    m_field_factory.resize(nlevs_max);

    if (em_solver_medium == MediumForEM::Macroscopic) {
        // create object for macroscopic solver
        m_macroscopic_properties = std::make_unique<MacroscopicProperties>();
    }

    // Set default values for particle and cell weights for costs update;
    // Default values listed here for the case AMREX_USE_GPU are determined
    // from single-GPU tests on Summit.
    if (costs_heuristic_cells_wt<=0. && costs_heuristic_particles_wt<=0.
        && WarpX::load_balance_costs_update_algo==LoadBalanceCostsUpdateAlgo::Heuristic)
    {
#ifdef AMREX_USE_GPU
        if (WarpX::electromagnetic_solver_id == ElectromagneticSolverAlgo::PSATD) {
            switch (WarpX::nox)
            {
                case 1:
                    costs_heuristic_cells_wt = 0.575_rt;
                    costs_heuristic_particles_wt = 0.425_rt;
                    break;
                case 2:
                    costs_heuristic_cells_wt = 0.405_rt;
                    costs_heuristic_particles_wt = 0.595_rt;
                    break;
                case 3:
                    costs_heuristic_cells_wt = 0.250_rt;
                    costs_heuristic_particles_wt = 0.750_rt;
                    break;
                case 4:
                    // this is only a guess
                    costs_heuristic_cells_wt = 0.200_rt;
                    costs_heuristic_particles_wt = 0.800_rt;
                    break;
            }
        } else { // FDTD
            switch (WarpX::nox)
            {
                case 1:
                    costs_heuristic_cells_wt = 0.401_rt;
                    costs_heuristic_particles_wt = 0.599_rt;
                    break;
                case 2:
                    costs_heuristic_cells_wt = 0.268_rt;
                    costs_heuristic_particles_wt = 0.732_rt;
                    break;
                case 3:
                    costs_heuristic_cells_wt = 0.145_rt;
                    costs_heuristic_particles_wt = 0.855_rt;
                    break;
                case 4:
                    // this is only a guess
                    costs_heuristic_cells_wt = 0.100_rt;
                    costs_heuristic_particles_wt = 0.900_rt;
                    break;
            }
        }
#else // CPU
        costs_heuristic_cells_wt = 0.1_rt;
        costs_heuristic_particles_wt = 0.9_rt;
#endif // AMREX_USE_GPU
    }

    // Allocate field solver objects
#ifdef WARPX_USE_FFT
    if (WarpX::electromagnetic_solver_id == ElectromagneticSolverAlgo::PSATD) {
        spectral_solver_fp.resize(nlevs_max);
        spectral_solver_cp.resize(nlevs_max);
    }
#endif
    if (WarpX::electromagnetic_solver_id != ElectromagneticSolverAlgo::PSATD) {
        m_fdtd_solver_fp.resize(nlevs_max);
        m_fdtd_solver_cp.resize(nlevs_max);
    }

    // NCI Godfrey filters can have different stencils
    // at different levels (the stencil depends on c*dt/dz)
    nci_godfrey_filter_exeybz.resize(nlevs_max);
    nci_godfrey_filter_bxbyez.resize(nlevs_max);

    // Sanity checks. Must be done after calling the MultiParticleContainer
    // constructor, as it reads additional parameters
    // (e.g., use_fdtd_nci_corr)
    if (WarpX::electromagnetic_solver_id == ElectromagneticSolverAlgo::PSATD) {
        AMREX_ALWAYS_ASSERT(use_fdtd_nci_corr == 0);
        AMREX_ALWAYS_ASSERT(do_subcycling == 0);
    }

    if (WarpX::current_deposition_algo != CurrentDepositionAlgo::Esirkepov) {
        WARPX_ALWAYS_ASSERT_WITH_MESSAGE(
            use_fdtd_nci_corr == 0,
            "The NCI corrector should only be used with Esirkepov deposition");
    }

    m_accelerator_lattice.resize(nlevs_max);

}

WarpX::~WarpX ()
{
    const int nlevs_max = maxLevel() +1;
    for (int lev = 0; lev < nlevs_max; ++lev) {
        ClearLevel(lev);
    }
}

void
WarpX::ReadParameters ()
{
    // Ensure that geometry.dims is set properly.
    CheckDims();

    {
        const ParmParse pp;// Traditionally, max_step and stop_time do not have prefix.
        utils::parser::queryWithParser(pp, "max_step", max_step);
        utils::parser::queryWithParser(pp, "stop_time", stop_time);
        pp.query("authors", m_authors);
    }

    {
        const ParmParse pp_amr("amr");

        pp_amr.query("restart", restart_chkfile);
    }

    {
        const ParmParse pp_algo("algo");
        electromagnetic_solver_id = static_cast<short>(GetAlgorithmInteger(pp_algo, "maxwell_solver"));
    }

    {
        const ParmParse pp_warpx("warpx");

        //"Synthetic" warning messages may be injected in the Warning Manager via
        // inputfile for debug&testing purposes.
        ablastr::warn_manager::GetWMInstance().debug_read_warnings_from_input(pp_warpx);

        // Set the flag to control if WarpX has to emit a warning message as soon as a warning is recorded
        bool always_warn_immediately = false;
        pp_warpx.query("always_warn_immediately", always_warn_immediately);
        ablastr::warn_manager::GetWMInstance().SetAlwaysWarnImmediately(always_warn_immediately);

        // Set the WarnPriority threshold to decide if WarpX has to abort when a warning is recorded
        if(std::string str_abort_on_warning_threshold;
            pp_warpx.query("abort_on_warning_threshold", str_abort_on_warning_threshold)){
            std::optional<ablastr::warn_manager::WarnPriority> abort_on_warning_threshold = std::nullopt;
            if (str_abort_on_warning_threshold == "high") {
                abort_on_warning_threshold = ablastr::warn_manager::WarnPriority::high;
            } else if (str_abort_on_warning_threshold == "medium" ) {
                abort_on_warning_threshold = ablastr::warn_manager::WarnPriority::medium;
            } else if (str_abort_on_warning_threshold == "low") {
                abort_on_warning_threshold = ablastr::warn_manager::WarnPriority::low;
            } else {
                WARPX_ABORT_WITH_MESSAGE(str_abort_on_warning_threshold
                    +"is not a valid option for warpx.abort_on_warning_threshold (use: low, medium or high)");
            }
            ablastr::warn_manager::GetWMInstance().SetAbortThreshold(abort_on_warning_threshold);
        }

        std::vector<int> numprocs_in;
        utils::parser::queryArrWithParser(
            pp_warpx, "numprocs", numprocs_in, 0, AMREX_SPACEDIM);

        if (not numprocs_in.empty()) {
#ifdef WARPX_DIM_RZ
            if (electromagnetic_solver_id == ElectromagneticSolverAlgo::PSATD) {
                WARPX_ALWAYS_ASSERT_WITH_MESSAGE(numprocs_in[0] == 1,
                    "Domain decomposition in RZ with spectral solvers works only along z direction");
            }
#endif
            WARPX_ALWAYS_ASSERT_WITH_MESSAGE
                (numprocs_in.size() == AMREX_SPACEDIM,
                 "warpx.numprocs, if specified, must have AMREX_SPACEDIM numbers");
            WARPX_ALWAYS_ASSERT_WITH_MESSAGE
                (ParallelDescriptor::NProcs() == AMREX_D_TERM(numprocs_in[0],
                                                             *numprocs_in[1],
                                                             *numprocs_in[2]),
                 "warpx.numprocs, if specified, its product must be equal to the number of processes");
            for (int idim = 0; idim < AMREX_SPACEDIM; ++idim) {
                numprocs[idim] = numprocs_in[idim];
            }
        }

        using ablastr::utils::SignalHandling;
        std::vector<std::string> signals_in;
        pp_warpx.queryarr("break_signals", signals_in);

#if defined(__linux__) || defined(__APPLE__)
        for (const std::string &str : signals_in) {
            const int sig = SignalHandling::parseSignalNameToNumber(str);
            SignalHandling::signal_conf_requests[SignalHandling::SIGNAL_REQUESTS_BREAK][sig] = true;
        }
        signals_in.clear();
#else
        WARPX_ALWAYS_ASSERT_WITH_MESSAGE(signals_in.empty(),
                                         "Signal handling requested in input, but is not supported on this platform");
#endif

        bool have_checkpoint_diagnostic = false;

        const ParmParse pp("diagnostics");
        std::vector<std::string> diags_names;
        pp.queryarr("diags_names", diags_names);

        for (const auto &diag : diags_names) {
            const ParmParse dd(diag);
            std::string format;
            dd.query("format", format);
            if (format == "checkpoint") {
                have_checkpoint_diagnostic = true;
                break;
            }
        }

        pp_warpx.query("write_diagnostics_on_restart", write_diagnostics_on_restart);

        pp_warpx.queryarr("checkpoint_signals", signals_in);
#if defined(__linux__) || defined(__APPLE__)
        for (const std::string &str : signals_in) {
            const int sig = SignalHandling::parseSignalNameToNumber(str);
            SignalHandling::signal_conf_requests[SignalHandling::SIGNAL_REQUESTS_CHECKPOINT][sig] = true;
            WARPX_ALWAYS_ASSERT_WITH_MESSAGE(have_checkpoint_diagnostic,
                                             "Signal handling was requested to checkpoint, but no checkpoint diagnostic is configured");
        }
#else
        WARPX_ALWAYS_ASSERT_WITH_MESSAGE(signals_in.empty(),
                                         "Signal handling requested in input, but is not supported on this platform");
#endif

        // set random seed
        std::string random_seed = "default";
        pp_warpx.query("random_seed", random_seed);
        if ( random_seed != "default" ) {
            const unsigned long myproc_1 = ParallelDescriptor::MyProc() + 1;
            if ( random_seed == "random" ) {
                std::random_device rd;
                std::uniform_int_distribution<int> dist(2, INT_MAX);
                const unsigned long cpu_seed = myproc_1 * dist(rd);
                const unsigned long gpu_seed = myproc_1 * dist(rd);
                ResetRandomSeed(cpu_seed, gpu_seed);
            } else if ( std::stoi(random_seed) > 0 ) {
                const unsigned long nprocs = ParallelDescriptor::NProcs();
                const unsigned long seed_long = std::stoul(random_seed);
                const unsigned long cpu_seed = myproc_1 * seed_long;
                const unsigned long gpu_seed = (myproc_1 + nprocs) * seed_long;
                ResetRandomSeed(cpu_seed, gpu_seed);
            } else {
                WARPX_ABORT_WITH_MESSAGE(
                    "warpx.random_seed must be \"default\", \"random\" or an integer > 0.");
            }
        }

        utils::parser::queryWithParser(pp_warpx, "cfl", cfl);
        pp_warpx.query("verbose", verbose);
        utils::parser::queryWithParser(pp_warpx, "regrid_int", regrid_int);
        pp_warpx.query("do_subcycling", do_subcycling);
        pp_warpx.query("do_multi_J", do_multi_J);
        if (do_multi_J)
        {
            utils::parser::getWithParser(
                pp_warpx, "do_multi_J_n_depositions", do_multi_J_n_depositions);
        }
        pp_warpx.query("use_hybrid_QED", use_hybrid_QED);
        pp_warpx.query("safe_guard_cells", safe_guard_cells);
        std::vector<std::string> override_sync_intervals_string_vec = {"1"};
        pp_warpx.queryarr("override_sync_intervals", override_sync_intervals_string_vec);
        override_sync_intervals =
            utils::parser::IntervalsParser(override_sync_intervals_string_vec);

        WARPX_ALWAYS_ASSERT_WITH_MESSAGE(do_subcycling != 1 || max_level <= 1,
                                         "Subcycling method 1 only works for 2 levels.");

        ReadBoostedFrameParameters(gamma_boost, beta_boost, boost_direction);

        // queryWithParser returns 1 if argument zmax_plasma_to_compute_max_step is
        // specified by the user, 0 otherwise.
        do_compute_max_step_from_zmax = utils::parser::queryWithParser(
            pp_warpx, "zmax_plasma_to_compute_max_step",
            zmax_plasma_to_compute_max_step);

        pp_warpx.query("compute_max_step_from_btd",
            compute_max_step_from_btd);

        pp_warpx.query("do_moving_window", do_moving_window);
        if (do_moving_window)
        {
            utils::parser::queryWithParser(
                pp_warpx, "start_moving_window_step", start_moving_window_step);
            utils::parser::queryWithParser(
                pp_warpx, "end_moving_window_step", end_moving_window_step);
            std::string s;
            pp_warpx.get("moving_window_dir", s);

            if (s == "z" || s == "Z") {
                moving_window_dir = WARPX_ZINDEX;
            }
#if defined(WARPX_DIM_3D)
            else if (s == "y" || s == "Y") {
                moving_window_dir = 1;
            }
#endif
#if defined(WARPX_DIM_XZ) || defined(WARPX_DIM_3D)
            else if (s == "x" || s == "X") {
                moving_window_dir = 0;
            }
#endif

            else {
                WARPX_ABORT_WITH_MESSAGE("Unknown moving_window_dir: "+s);
            }

            WARPX_ALWAYS_ASSERT_WITH_MESSAGE(Geom(0).isPeriodic(moving_window_dir) == 0,
                       "The problem must be non-periodic in the moving window direction");

            moving_window_x = geom[0].ProbLo(moving_window_dir);

            utils::parser::getWithParser(
                pp_warpx, "moving_window_v", moving_window_v);
            moving_window_v *= PhysConst::c;
        }

        m_p_ext_field_params = std::make_unique<ExternalFieldParams>(pp_warpx);
        if (m_p_ext_field_params->B_ext_grid_type == ExternalFieldType::read_from_file ||
            m_p_ext_field_params->E_ext_grid_type == ExternalFieldType::read_from_file){
            WARPX_ALWAYS_ASSERT_WITH_MESSAGE(max_level == 0,
                "External field reading is not implemented for more than one level");
        }

        maxlevel_extEMfield_init = maxLevel();
        pp_warpx.query("maxlevel_extEMfield_init", maxlevel_extEMfield_init);

        electrostatic_solver_id = GetAlgorithmInteger(pp_warpx, "do_electrostatic");
        // if an electrostatic solver is used, set the Maxwell solver to None
        if (electrostatic_solver_id != ElectrostaticSolverAlgo::None) {
            electromagnetic_solver_id = ElectromagneticSolverAlgo::None;
        }

        if (electrostatic_solver_id == ElectrostaticSolverAlgo::LabFrame ||
            electrostatic_solver_id == ElectrostaticSolverAlgo::LabFrameSemiImplicit)
        {
            pp_warpx.query("do_magnetostatic", do_magnetostatic_solve);
            // Note that with the relativistic version, these parameters would be
            // input for each species.
            utils::parser::queryWithParser(
                pp_warpx, "self_fields_required_precision", self_fields_required_precision);
            utils::parser::queryWithParser(
                pp_warpx, "self_fields_absolute_tolerance", self_fields_absolute_tolerance);
            utils::parser::queryWithParser(
                pp_warpx, "self_fields_max_iters", self_fields_max_iters);
            pp_warpx.query("self_fields_verbosity", self_fields_verbosity);
        }

        poisson_solver_id = GetAlgorithmInteger(pp_warpx, "poisson_solver");
#ifndef WARPX_DIM_3D
        WARPX_ALWAYS_ASSERT_WITH_MESSAGE(
        poisson_solver_id!=PoissonSolverAlgo::IntegratedGreenFunction,
        "The FFT Poisson solver only works in 3D.");
#endif
#ifndef WARPX_USE_FFT
        WARPX_ALWAYS_ASSERT_WITH_MESSAGE(
        poisson_solver_id!=PoissonSolverAlgo::IntegratedGreenFunction,
        "To use the FFT Poisson solver, compile with WARPX_USE_FFT=ON.");
#endif

        WARPX_ALWAYS_ASSERT_WITH_MESSAGE(
            (
                // Check for !(magnetostatic AND FFT solver), but clang-tidy
                // forces the more complicated way.
                (!do_magnetostatic_solve || poisson_solver_id != PoissonSolverAlgo::IntegratedGreenFunction)
            ),
            "The FFT Poisson solver is not implemented in labframe-electromagnetostatic mode yet."
        );

        // Parse the input file for domain boundary potentials
        const ParmParse pp_boundary("boundary");
        bool potential_specified = false;
        // When reading the potential at the boundary from the input file, set this flag to true if any of the potential is specified
        potential_specified |= pp_boundary.query("potential_lo_x", m_poisson_boundary_handler.potential_xlo_str);
        potential_specified |= pp_boundary.query("potential_hi_x", m_poisson_boundary_handler.potential_xhi_str);
        potential_specified |= pp_boundary.query("potential_lo_y", m_poisson_boundary_handler.potential_ylo_str);
        potential_specified |= pp_boundary.query("potential_hi_y", m_poisson_boundary_handler.potential_yhi_str);
        potential_specified |= pp_boundary.query("potential_lo_z", m_poisson_boundary_handler.potential_zlo_str);
        potential_specified |= pp_boundary.query("potential_hi_z", m_poisson_boundary_handler.potential_zhi_str);
#if defined(AMREX_USE_EB)
        potential_specified |= pp_warpx.query("eb_potential(x,y,z,t)", m_poisson_boundary_handler.potential_eb_str);

        if (!EB::enabled()) {
            throw std::runtime_error(
                "Currently, users MUST use EB if it was compiled in. "
                "This will change with https://github.com/ECP-WarpX/WarpX/pull/4865 ."
            );
        }
#endif
        m_boundary_potential_specified = potential_specified;
        if (potential_specified & (WarpX::electromagnetic_solver_id == ElectromagneticSolverAlgo::HybridPIC)) {
            ablastr::warn_manager::WMRecordWarning(
                "Algorithms",
                "The input script specifies the electric potential (phi) at the boundary, but \
                also uses the hybrid PIC solver based on Ohm’s law. When using this solver, the \
                electric potential does not have any impact on the simulation.",
                ablastr::warn_manager::WarnPriority::low);
        }
        else if (potential_specified & (WarpX::electromagnetic_solver_id != ElectromagneticSolverAlgo::None)) {
            ablastr::warn_manager::WMRecordWarning(
                "Algorithms",
                "The input script specifies the electric potential (phi) at the boundary so \
                an initial Poisson solve will be performed.",
                ablastr::warn_manager::WarnPriority::low);
        }

        m_poisson_boundary_handler.buildParsers();
#ifdef WARPX_DIM_RZ
        pp_boundary.query("verboncoeur_axis_correction", verboncoeur_axis_correction);
#endif

        utils::parser::queryWithParser(pp_warpx, "const_dt", m_const_dt);

        // Filter currently not working with FDTD solver in RZ geometry: turn OFF by default
        // (see https://github.com/ECP-WarpX/WarpX/issues/1943)
#ifdef WARPX_DIM_RZ
        if (WarpX::electromagnetic_solver_id != ElectromagneticSolverAlgo::PSATD) { WarpX::use_filter = false; }
#endif

        // Read filter and fill IntVect filter_npass_each_dir with
        // proper size for AMREX_SPACEDIM
        pp_warpx.query("use_filter", use_filter);
        pp_warpx.query("use_filter_compensation", use_filter_compensation);
        Vector<int> parse_filter_npass_each_dir(AMREX_SPACEDIM,1);
        utils::parser::queryArrWithParser(
            pp_warpx, "filter_npass_each_dir", parse_filter_npass_each_dir, 0, AMREX_SPACEDIM);
        filter_npass_each_dir[0] = parse_filter_npass_each_dir[0];
#if (AMREX_SPACEDIM >= 2)
        filter_npass_each_dir[1] = parse_filter_npass_each_dir[1];
#endif
#if defined(WARPX_DIM_3D)
        filter_npass_each_dir[2] = parse_filter_npass_each_dir[2];
#endif

        // TODO When k-space filtering will be implemented also for Cartesian geometries,
        // this code block will have to be applied in all cases (remove #ifdef condition)
#ifdef WARPX_DIM_RZ
        if (WarpX::electromagnetic_solver_id == ElectromagneticSolverAlgo::PSATD) {
            // With RZ spectral, only use k-space filtering
            use_kspace_filter = use_filter;
            use_filter = false;
        }
        else // FDTD
        {
            // Filter currently not working with FDTD solver in RZ geometry along R
            // (see https://github.com/ECP-WarpX/WarpX/issues/1943)
            WARPX_ALWAYS_ASSERT_WITH_MESSAGE(!use_filter || filter_npass_each_dir[0] == 0,
                "In RZ geometry with FDTD, filtering can only be apply along z. This can be controlled by setting warpx.filter_npass_each_dir");
        }
#endif

        utils::parser::queryWithParser(
            pp_warpx, "num_mirrors", num_mirrors);
        if (num_mirrors>0){
            mirror_z.resize(num_mirrors);
            utils::parser::getArrWithParser(
                pp_warpx, "mirror_z", mirror_z, 0, num_mirrors);
            mirror_z_width.resize(num_mirrors);
            utils::parser::getArrWithParser(
                pp_warpx, "mirror_z_width", mirror_z_width, 0, num_mirrors);
            mirror_z_npoints.resize(num_mirrors);
            utils::parser::getArrWithParser(
                pp_warpx, "mirror_z_npoints", mirror_z_npoints, 0, num_mirrors);
        }

        pp_warpx.query("do_single_precision_comms", do_single_precision_comms);
#ifdef AMREX_USE_FLOAT
        if (do_single_precision_comms) {
            do_single_precision_comms = false;
            ablastr::warn_manager::WMRecordWarning(
                "comms",
                "Overwrote warpx.do_single_precision_comms to be 0, since WarpX was built in single precision.",
                ablastr::warn_manager::WarnPriority::low);
        }
#endif
        pp_warpx.query("do_shared_mem_charge_deposition", do_shared_mem_charge_deposition);
        pp_warpx.query("do_shared_mem_current_deposition", do_shared_mem_current_deposition);
#if !(defined(AMREX_USE_HIP) || defined(AMREX_USE_CUDA))
        WARPX_ALWAYS_ASSERT_WITH_MESSAGE(!do_shared_mem_current_deposition,
                "requested shared memory for current deposition, but shared memory is only available for CUDA or HIP");
#endif
        pp_warpx.query("shared_mem_current_tpb", shared_mem_current_tpb);

        // initialize the shared tilesize
        Vector<int> vect_shared_tilesize(AMREX_SPACEDIM, 1);
        const bool shared_tilesize_is_specified = utils::parser::queryArrWithParser(pp_warpx, "shared_tilesize",
                                                            vect_shared_tilesize, 0, AMREX_SPACEDIM);
        if (shared_tilesize_is_specified){
            for (int i=0; i<AMREX_SPACEDIM; i++) {
                shared_tilesize[i] = vect_shared_tilesize[i];
            }
        }

        pp_warpx.query("serialize_initial_conditions", serialize_initial_conditions);
        pp_warpx.query("refine_plasma", refine_plasma);
        pp_warpx.query("do_dive_cleaning", do_dive_cleaning);
        pp_warpx.query("do_divb_cleaning", do_divb_cleaning);

        utils::parser::queryWithParser(
            pp_warpx, "n_field_gather_buffer", n_field_gather_buffer);
        utils::parser::queryWithParser(
            pp_warpx, "n_current_deposition_buffer", n_current_deposition_buffer);

        //Default value for the quantum parameter used in Maxwell’s QED equations
        m_quantum_xi_c2 = PhysConst::xi_c2;

        amrex::Real quantum_xi_tmp;
        const auto quantum_xi_is_specified =
            utils::parser::queryWithParser(pp_warpx, "quantum_xi", quantum_xi_tmp);
        if (quantum_xi_is_specified) {
            double const quantum_xi = quantum_xi_tmp;
            m_quantum_xi_c2 = static_cast<amrex::Real>(quantum_xi * PhysConst::c * PhysConst::c);
        }

        const auto at_least_one_boundary_is_pml =
            (std::any_of(WarpX::field_boundary_lo.begin(), WarpX::field_boundary_lo.end(),
                [](const auto& cc){return cc == FieldBoundaryType::PML;})
            ||
            std::any_of(WarpX::field_boundary_hi.begin(), WarpX::field_boundary_hi.end(),
                [](const auto& cc){return cc == FieldBoundaryType::PML;})
            );

        const auto at_least_one_boundary_is_silver_mueller =
            (std::any_of(WarpX::field_boundary_lo.begin(), WarpX::field_boundary_lo.end(),
                [](const auto& cc){return cc == FieldBoundaryType::Absorbing_SilverMueller;})
            ||
            std::any_of(WarpX::field_boundary_hi.begin(), WarpX::field_boundary_hi.end(),
                [](const auto& cc){return cc == FieldBoundaryType::Absorbing_SilverMueller;})
            );

        WARPX_ALWAYS_ASSERT_WITH_MESSAGE(
            !(at_least_one_boundary_is_pml && at_least_one_boundary_is_silver_mueller),
            "PML and Silver-Mueller boundary conditions cannot be activated at the same time.");

        WARPX_ALWAYS_ASSERT_WITH_MESSAGE(
            (!at_least_one_boundary_is_silver_mueller) ||
            (electromagnetic_solver_id == ElectromagneticSolverAlgo::Yee),
            "The Silver-Mueller boundary condition can only be used with the Yee solver.");

        utils::parser::queryWithParser(pp_warpx, "pml_ncell", pml_ncell);
        utils::parser::queryWithParser(pp_warpx, "pml_delta", pml_delta);
        pp_warpx.query("pml_has_particles", pml_has_particles);
        pp_warpx.query("do_pml_j_damping", do_pml_j_damping);
        pp_warpx.query("do_pml_in_domain", do_pml_in_domain);
        pp_warpx.query("do_similar_dm_pml", do_similar_dm_pml);
        // Read `v_particle_pml` in units of the speed of light
        v_particle_pml = 1._rt;
        utils::parser::queryWithParser(pp_warpx, "v_particle_pml", v_particle_pml);
        WARPX_ALWAYS_ASSERT_WITH_MESSAGE(0._rt < v_particle_pml && v_particle_pml <= 1._rt,
            "Input value for the velocity warpx.v_particle_pml of the macroparticle must be in (0,1] (in units of c).");
        // Scale by the speed of light
        v_particle_pml = v_particle_pml * PhysConst::c;

        // Default values of WarpX::do_pml_dive_cleaning and WarpX::do_pml_divb_cleaning:
        // true for Cartesian PSATD solver, false otherwise
        do_pml_dive_cleaning = false;
        do_pml_divb_cleaning = false;
#ifndef WARPX_DIM_RZ
        if (electromagnetic_solver_id == ElectromagneticSolverAlgo::PSATD)
        {
            do_pml_dive_cleaning = true;
            do_pml_divb_cleaning = true;
        }

        // If WarpX::do_dive_cleaning = true, set also WarpX::do_pml_dive_cleaning = true
        // (possibly overwritten by users in the input file, see query below)
        if (do_dive_cleaning) { do_pml_dive_cleaning = true; }

        // If WarpX::do_divb_cleaning = true, set also WarpX::do_pml_divb_cleaning = true
        // (possibly overwritten by users in the input file, see query below)
        // TODO Implement div(B) cleaning in PML with FDTD and remove second if condition
        if (do_divb_cleaning && electromagnetic_solver_id == ElectromagneticSolverAlgo::PSATD) { do_pml_divb_cleaning = true; }
#endif

        // Query input parameters to use div(E) and div(B) cleaning in PMLs
        pp_warpx.query("do_pml_dive_cleaning", do_pml_dive_cleaning);
        pp_warpx.query("do_pml_divb_cleaning", do_pml_divb_cleaning);

        // TODO Implement div(B) cleaning in PML with FDTD and remove ASSERT
        if (electromagnetic_solver_id != ElectromagneticSolverAlgo::PSATD)
        {
            WARPX_ALWAYS_ASSERT_WITH_MESSAGE(
                do_pml_divb_cleaning == false,
                "warpx.do_pml_divb_cleaning = true not implemented for FDTD solver");
        }

        // Divergence cleaning in PMLs for PSATD solver implemented only
        // for both div(E) and div(B) cleaning
        if (electromagnetic_solver_id == ElectromagneticSolverAlgo::PSATD)
        {
            WARPX_ALWAYS_ASSERT_WITH_MESSAGE(
                do_pml_dive_cleaning == do_pml_divb_cleaning,
                "warpx.do_pml_dive_cleaning = "
                + std::to_string(do_pml_dive_cleaning)
                +" and warpx.do_pml_divb_cleaning = "
                + std::to_string(do_pml_divb_cleaning)
                + ": this case is not implemented yet,"
                + " please set both parameters to the same value"
            );
        }

#ifdef WARPX_DIM_RZ
        WARPX_ALWAYS_ASSERT_WITH_MESSAGE( isAnyBoundaryPML() == false || electromagnetic_solver_id == ElectromagneticSolverAlgo::PSATD,
            "PML are not implemented in RZ geometry with FDTD; please set a different boundary condition using boundary.field_lo and boundary.field_hi.");
        WARPX_ALWAYS_ASSERT_WITH_MESSAGE( field_boundary_lo[1] != FieldBoundaryType::PML && field_boundary_hi[1] != FieldBoundaryType::PML,
            "PML are not implemented in RZ geometry along z; please set a different boundary condition using boundary.field_lo and boundary.field_hi.");
        WARPX_ALWAYS_ASSERT_WITH_MESSAGE( (do_pml_dive_cleaning == false && do_pml_divb_cleaning == false),
            "do_pml_dive_cleaning and do_pml_divb_cleaning are not implemented in RZ geometry." );
#endif

        WARPX_ALWAYS_ASSERT_WITH_MESSAGE(
            (do_pml_j_damping==0)||(do_pml_in_domain==1),
            "J-damping can only be done when PML are inside simulation domain (do_pml_in_domain=1)"
        );

        {
            // Parameters below control all plotfile diagnostics
            bool plotfile_min_max = true;
            pp_warpx.query("plotfile_min_max", plotfile_min_max);
            if (plotfile_min_max) {
                plotfile_headerversion = amrex::VisMF::Header::Version_v1;
            } else {
                plotfile_headerversion = amrex::VisMF::Header::NoFabHeader_v1;
            }
            pp_warpx.query("usesingleread", use_single_read);
            pp_warpx.query("usesinglewrite", use_single_write);
            ParmParse pp_vismf("vismf");
            pp_vismf.add("usesingleread", use_single_read);
            pp_vismf.add("usesinglewrite", use_single_write);
            utils::parser::queryWithParser(pp_warpx, "mffile_nstreams", mffile_nstreams);
            VisMF::SetMFFileInStreams(mffile_nstreams);
            utils::parser::queryWithParser(pp_warpx, "field_io_nfiles", field_io_nfiles);
            VisMF::SetNOutFiles(field_io_nfiles);
            utils::parser::queryWithParser(pp_warpx, "particle_io_nfiles", particle_io_nfiles);
            ParmParse pp_particles("particles");
            pp_particles.add("particles_nfiles", particle_io_nfiles);
        }

        if (maxLevel() > 0) {
            Vector<Real> lo, hi;
            const bool fine_tag_lo_specified = utils::parser::queryArrWithParser(pp_warpx, "fine_tag_lo", lo);
            const bool fine_tag_hi_specified = utils::parser::queryArrWithParser(pp_warpx, "fine_tag_hi", hi);
            std::string ref_patch_function;
            const bool parser_specified = pp_warpx.query("ref_patch_function(x,y,z)",ref_patch_function);
            WARPX_ALWAYS_ASSERT_WITH_MESSAGE( ((fine_tag_lo_specified && fine_tag_hi_specified) ||
                                                parser_specified ),
                                                "For max_level > 0, you need to either set\
                                                warpx.fine_tag_lo and warpx.fine_tag_hi\
                                                or warpx.ref_patch_function(x,y,z)");

            if ( (fine_tag_lo_specified && fine_tag_hi_specified) && parser_specified) {
               ablastr::warn_manager::WMRecordWarning("Refined patch", "Both fine_tag_lo,fine_tag_hi\
                   and ref_patch_function(x,y,z) are provided. Note that fine_tag_lo/fine_tag_hi will\
                   override the ref_patch_function(x,y,z) for defining the refinement patches");
            }
            if (fine_tag_lo_specified && fine_tag_hi_specified) {
                fine_tag_lo = RealVect{lo};
                fine_tag_hi = RealVect{hi};
            } else {
                utils::parser::Store_parserString(pp_warpx, "ref_patch_function(x,y,z)", ref_patch_function);
                ref_patch_parser = std::make_unique<amrex::Parser>(
                    utils::parser::makeParser(ref_patch_function,{"x","y","z"}));
            }
        }

        pp_warpx.query("do_dynamic_scheduling", do_dynamic_scheduling);

        // Integer that corresponds to the type of grid used in the simulation
        // (collocated, staggered, hybrid)
        grid_type = static_cast<ablastr::utils::enums::GridType>(GetAlgorithmInteger(pp_warpx, "grid_type"));

        // Use same shape factors in all directions, for gathering
        if (grid_type == GridType::Collocated) { galerkin_interpolation = false; }

#ifdef WARPX_DIM_RZ
        // Only needs to be set with WARPX_DIM_RZ, otherwise defaults to 1
        utils::parser::queryWithParser(pp_warpx, "n_rz_azimuthal_modes", n_rz_azimuthal_modes);
        WARPX_ALWAYS_ASSERT_WITH_MESSAGE( n_rz_azimuthal_modes > 0,
            "The number of azimuthal modes (n_rz_azimuthal_modes) must be at least 1");
#endif

        // Check whether fluid species will be used
        {
            const ParmParse pp_fluids("fluids");
            std::vector<std::string> fluid_species_names = {};
            pp_fluids.queryarr("species_names", fluid_species_names);
            do_fluid_species = !fluid_species_names.empty();
            if (do_fluid_species) {
                WARPX_ALWAYS_ASSERT_WITH_MESSAGE(max_level <= 1,
                    "Fluid species cannot currently be used with mesh refinement.");
                WARPX_ALWAYS_ASSERT_WITH_MESSAGE(
                    electrostatic_solver_id != ElectrostaticSolverAlgo::Relativistic,
                    "Fluid species cannot currently be used with the relativistic electrostatic solver.");
#ifdef WARPX_DIM_RZ
                WARPX_ALWAYS_ASSERT_WITH_MESSAGE( n_rz_azimuthal_modes <= 1,
                    "Fluid species cannot be used with more than 1 azimuthal mode.");
#endif
            }
        }

        // Set default parameters with hybrid grid (parsed later below)
        if (grid_type == GridType::Hybrid)
        {
            // Finite-order centering of fields (staggered to nodal)
            // Default field gathering algorithm will be set below
            field_centering_nox = 8;
            field_centering_noy = 8;
            field_centering_noz = 8;
            // Finite-order centering of currents (nodal to staggered)
            do_current_centering = true;
            current_centering_nox = 8;
            current_centering_noy = 8;
            current_centering_noz = 8;
        }

#ifdef WARPX_DIM_RZ
        WARPX_ALWAYS_ASSERT_WITH_MESSAGE(
            grid_type != GridType::Hybrid,
            "warpx.grid_type=hybrid is not implemented in RZ geometry");
#endif

        // Update default to external projection divb cleaner if external fields are loaded,
        // the grids are staggered, and the solver is compatible with the cleaner
        if (!do_divb_cleaning
            && m_p_ext_field_params->B_ext_grid_type != ExternalFieldType::default_zero
            && m_p_ext_field_params->B_ext_grid_type != ExternalFieldType::constant
            && grid_type != GridType::Collocated
            && (WarpX::electromagnetic_solver_id == ElectromagneticSolverAlgo::Yee
            ||  WarpX::electromagnetic_solver_id == ElectromagneticSolverAlgo::HybridPIC
            ||  ( (WarpX::electrostatic_solver_id == ElectrostaticSolverAlgo::LabFrame
                || WarpX::electrostatic_solver_id == ElectrostaticSolverAlgo::LabFrameElectroMagnetostatic)
                && WarpX::poisson_solver_id == PoissonSolverAlgo::Multigrid)))
        {
            do_divb_cleaning_external = true;
        }
        pp_warpx.query("do_divb_cleaning_external", do_divb_cleaning_external);

        // If true, the current is deposited on a nodal grid and centered onto
        // a staggered grid. Setting warpx.do_current_centering=1 makes sense
        // only if warpx.grid_type=hybrid. Instead, if warpx.grid_type=nodal or
        // warpx.grid_type=staggered, Maxwell's equations are solved either on a
        // collocated grid or on a staggered grid without current centering.
        pp_warpx.query("do_current_centering", do_current_centering);
        if (do_current_centering)
        {
            WARPX_ALWAYS_ASSERT_WITH_MESSAGE(
                grid_type == GridType::Hybrid,
                "warpx.do_current_centering=1 can be used only with warpx.grid_type=hybrid");

            utils::parser::queryWithParser(
                pp_warpx, "current_centering_nox", current_centering_nox);
            utils::parser::queryWithParser(
                pp_warpx, "current_centering_noy", current_centering_noy);
            utils::parser::queryWithParser(
                pp_warpx, "current_centering_noz", current_centering_noz);

            AllocateCenteringCoefficients(device_current_centering_stencil_coeffs_x,
                                          device_current_centering_stencil_coeffs_y,
                                          device_current_centering_stencil_coeffs_z,
                                          current_centering_nox,
                                          current_centering_noy,
                                          current_centering_noz,
                                          grid_type);
        }

        WARPX_ALWAYS_ASSERT_WITH_MESSAGE(
            maxLevel() == 0 || !do_current_centering,
            "Finite-order centering of currents is not implemented with mesh refinement"
        );
    }

    {
        const ParmParse pp_algo("algo");
#ifdef WARPX_DIM_RZ
        WARPX_ALWAYS_ASSERT_WITH_MESSAGE( electromagnetic_solver_id != ElectromagneticSolverAlgo::CKC,
            "algo.maxwell_solver = ckc is not (yet) available for RZ geometry");
#endif
#ifndef WARPX_USE_FFT
        WARPX_ALWAYS_ASSERT_WITH_MESSAGE( electromagnetic_solver_id != ElectromagneticSolverAlgo::PSATD,
            "algo.maxwell_solver = psatd is not supported because WarpX was built without spectral solvers");
#endif

#ifdef WARPX_DIM_RZ
        WARPX_ALWAYS_ASSERT_WITH_MESSAGE(Geom(0).isPeriodic(0) == 0,
            "The problem must not be periodic in the radial direction");

        // Ensure code aborts if PEC is specified at r=0 for RZ
        if (Geom(0).ProbLo(0) == 0){
            WARPX_ALWAYS_ASSERT_WITH_MESSAGE(
                WarpX::field_boundary_lo[0] == FieldBoundaryType::None,
                "Error : Field boundary at r=0 must be ``none``. \n");

            const ParmParse pp_boundary("boundary");
            if (pp_boundary.contains("particle_lo")) {
                WARPX_ALWAYS_ASSERT_WITH_MESSAGE(
                    WarpX::particle_boundary_lo[0] == ParticleBoundaryType::None,
                    "Error : Particle boundary at r=0 must be ``none``. \n");
            }

        }

        if (electromagnetic_solver_id == ElectromagneticSolverAlgo::PSATD) {
            // Force grid_type=collocated (neither staggered nor hybrid)
            // and use same shape factors in all directions for gathering
            grid_type = GridType::Collocated;
            galerkin_interpolation = false;
        }
#endif

        // note: current_deposition must be set after maxwell_solver (electromagnetic_solver_id) or
        //       do_electrostatic (electrostatic_solver_id) are already determined,
        //       because its default depends on the solver selection
        current_deposition_algo = static_cast<short>(GetAlgorithmInteger(pp_algo, "current_deposition"));
        charge_deposition_algo = static_cast<short>(GetAlgorithmInteger(pp_algo, "charge_deposition"));
        particle_pusher_algo = static_cast<short>(GetAlgorithmInteger(pp_algo, "particle_pusher"));
        evolve_scheme = static_cast<short>(GetAlgorithmInteger(pp_algo, "evolve_scheme"));

        // check for implicit evolve scheme
        if (evolve_scheme == EvolveScheme::SemiImplicitEM) {
            m_implicit_solver = std::make_unique<SemiImplicitEM>();
        }
        else if (evolve_scheme == EvolveScheme::ThetaImplicitEM) {
            m_implicit_solver = std::make_unique<ThetaImplicitEM>();
        }

        // implicit evolve schemes not setup to use mirrors
        if (evolve_scheme == EvolveScheme::SemiImplicitEM ||
            evolve_scheme == EvolveScheme::ThetaImplicitEM) {
            WARPX_ALWAYS_ASSERT_WITH_MESSAGE( num_mirrors == 0,
                "Mirrors cannot be used with Implicit evolve schemes.");
        }

        WARPX_ALWAYS_ASSERT_WITH_MESSAGE(
            current_deposition_algo != CurrentDepositionAlgo::Esirkepov ||
            !do_current_centering,
            "Current centering (nodal deposition) cannot be used with Esirkepov deposition."
            "Please set warpx.do_current_centering = 0 or algo.current_deposition = direct.");

        WARPX_ALWAYS_ASSERT_WITH_MESSAGE(
            current_deposition_algo != CurrentDepositionAlgo::Villasenor ||
            !do_current_centering,
            "Current centering (nodal deposition) cannot be used with Villasenor deposition."
            "Please set warpx.do_current_centering = 0 or algo.current_deposition = direct.");

        WARPX_ALWAYS_ASSERT_WITH_MESSAGE(
            WarpX::current_deposition_algo != CurrentDepositionAlgo::Vay ||
            !do_current_centering,
            "Vay deposition not implemented with current centering");

        WARPX_ALWAYS_ASSERT_WITH_MESSAGE(
            WarpX::current_deposition_algo != CurrentDepositionAlgo::Vay ||
            maxLevel() <= 0,
            "Vay deposition not implemented with mesh refinement");

        if (WarpX::current_deposition_algo == CurrentDepositionAlgo::Vay) {
            WARPX_ALWAYS_ASSERT_WITH_MESSAGE(
                electromagnetic_solver_id == ElectromagneticSolverAlgo::PSATD,
                "Vay deposition is implemented only for PSATD");
        }

        if (WarpX::current_deposition_algo == CurrentDepositionAlgo::Vay) {
            WARPX_ALWAYS_ASSERT_WITH_MESSAGE(
                do_multi_J == false,
                "Vay deposition not implemented with multi-J algorithm");
        }

        if (current_deposition_algo == CurrentDepositionAlgo::Villasenor) {
            WARPX_ALWAYS_ASSERT_WITH_MESSAGE(
                evolve_scheme == EvolveScheme::SemiImplicitEM ||
                evolve_scheme == EvolveScheme::ThetaImplicitEM,
                "Villasenor current deposition can only"
                "be used with Implicit evolve schemes.");
        }

        // Query algo.field_gathering from input, set field_gathering_algo to
        // "default" if not found (default defined in Utils/WarpXAlgorithmSelection.cpp)
        field_gathering_algo = static_cast<short>(GetAlgorithmInteger(pp_algo, "field_gathering"));

        // Set default field gathering algorithm for hybrid grids (momentum-conserving)
        std::string tmp_algo;
        // - algo.field_gathering not found in the input
        // - field_gathering_algo set to "default" above
        //   (default defined in Utils/WarpXAlgorithmSelection.cpp)
        // - reset default value here for hybrid grids
        if (!pp_algo.query("field_gathering", tmp_algo))
        {
            if (grid_type == GridType::Hybrid)
            {
                field_gathering_algo = GatheringAlgo::MomentumConserving;
            }
        }
        // - algo.field_gathering found in the input
        // - field_gathering_algo read above and set to user-defined value
        else
        {
            if (grid_type == GridType::Hybrid)
            {
                WARPX_ALWAYS_ASSERT_WITH_MESSAGE(
                    field_gathering_algo == GatheringAlgo::MomentumConserving,
                    "Hybrid grid (warpx.grid_type=hybrid) should be used only with "
                    "momentum-conserving field gathering algorithm "
                    "(algo.field_gathering=momentum-conserving)");
            }
        }

        // Use same shape factors in all directions
        // - with momentum-conserving field gathering
        if (field_gathering_algo == GatheringAlgo::MomentumConserving) {galerkin_interpolation = false;}
        // - with direct current deposition and the EM solver
        if( electromagnetic_solver_id != ElectromagneticSolverAlgo::None &&
            electromagnetic_solver_id != ElectromagneticSolverAlgo::HybridPIC ) {
            if (current_deposition_algo == CurrentDepositionAlgo::Direct) {
                galerkin_interpolation = false;
            }
        }

        {
            const ParmParse pp_interpolation("interpolation");
            pp_interpolation.query("galerkin_scheme",galerkin_interpolation);
        }

        // With the PSATD solver, momentum-conserving field gathering
        // combined with mesh refinement does not seem to work correctly
        // TODO Needs debugging
        if (electromagnetic_solver_id == ElectromagneticSolverAlgo::PSATD &&
            field_gathering_algo == GatheringAlgo::MomentumConserving &&
            maxLevel() > 0)
        {
            WARPX_ABORT_WITH_MESSAGE(
                "With the PSATD solver, momentum-conserving field gathering"
                " combined with mesh refinement is currently not implemented");
        }

        em_solver_medium = GetAlgorithmInteger(pp_algo, "em_solver_medium");
        if (em_solver_medium == MediumForEM::Macroscopic ) {
            macroscopic_solver_algo = GetAlgorithmInteger(pp_algo,"macroscopic_sigma_method");
        }

        if (evolve_scheme == EvolveScheme::SemiImplicitEM ||
            evolve_scheme == EvolveScheme::ThetaImplicitEM) {

            WARPX_ALWAYS_ASSERT_WITH_MESSAGE(
                current_deposition_algo == CurrentDepositionAlgo::Esirkepov ||
                current_deposition_algo == CurrentDepositionAlgo::Villasenor ||
                current_deposition_algo == CurrentDepositionAlgo::Direct,
                "Only Esirkepov, Villasenor, or Direct current deposition supported with the implicit and semi-implicit schemes");

            WARPX_ALWAYS_ASSERT_WITH_MESSAGE(
                electromagnetic_solver_id == ElectromagneticSolverAlgo::Yee ||
                electromagnetic_solver_id == ElectromagneticSolverAlgo::CKC,
                "Only the Yee EM solver is supported with the implicit and semi-implicit schemes");

            WARPX_ALWAYS_ASSERT_WITH_MESSAGE(
                particle_pusher_algo == ParticlePusherAlgo::Boris ||
                particle_pusher_algo == ParticlePusherAlgo::HigueraCary,
                "Only the Boris and Higuera particle pushers are supported with the implicit and semi-implicit schemes");

            WARPX_ALWAYS_ASSERT_WITH_MESSAGE(
                field_gathering_algo != GatheringAlgo::MomentumConserving,
                    "With implicit and semi-implicit schemes, the momentum conserving field gather is not supported as it would not conserve energy");
        }

        // Load balancing parameters
        std::vector<std::string> load_balance_intervals_string_vec = {"0"};
        pp_algo.queryarr("load_balance_intervals", load_balance_intervals_string_vec);
        load_balance_intervals = utils::parser::IntervalsParser(
            load_balance_intervals_string_vec);
        pp_algo.query("load_balance_with_sfc", load_balance_with_sfc);
        // Knapsack factor only used with non-SFC strategy
        if (!load_balance_with_sfc) {
            pp_algo.query("load_balance_knapsack_factor", load_balance_knapsack_factor);
        }
        utils::parser::queryWithParser(pp_algo, "load_balance_efficiency_ratio_threshold",
                        load_balance_efficiency_ratio_threshold);
        load_balance_costs_update_algo = static_cast<short>(GetAlgorithmInteger(pp_algo, "load_balance_costs_update"));
        if (WarpX::load_balance_costs_update_algo==LoadBalanceCostsUpdateAlgo::Heuristic) {
            utils::parser::queryWithParser(
                pp_algo, "costs_heuristic_cells_wt", costs_heuristic_cells_wt);
            utils::parser::queryWithParser(
                pp_algo, "costs_heuristic_particles_wt", costs_heuristic_particles_wt);
        }

        // Parse algo.particle_shape and check that input is acceptable
        // (do this only if there is at least one particle or laser species)
        const ParmParse pp_particles("particles");
        std::vector<std::string> species_names;
        pp_particles.queryarr("species_names", species_names);

        const ParmParse pp_lasers("lasers");
        std::vector<std::string> lasers_names;
        pp_lasers.queryarr("names", lasers_names);

#ifdef WARPX_DIM_RZ
        // Here we check if the simulation includes laser and the number of
        // azimuthal modes is less than 2.
        // In that case we should throw a specific warning since
        // representation of a laser pulse in cylindrical coordinates
        // requires at least 2 azimuthal modes
        if (!lasers_names.empty() && n_rz_azimuthal_modes < 2) {
            ablastr::warn_manager::WMRecordWarning("Laser",
            "Laser pulse representation in RZ requires at least 2 azimuthal modes",
            ablastr::warn_manager::WarnPriority::high);
        }
#endif

        std::vector<std::string> sort_intervals_string_vec = {"-1"};
        int particle_shape;
        if (!species_names.empty() || !lasers_names.empty()) {
            if (utils::parser::queryWithParser(pp_algo, "particle_shape", particle_shape)){
                WARPX_ALWAYS_ASSERT_WITH_MESSAGE(
                    (particle_shape >= 1) && (particle_shape <=4),
                    "algo.particle_shape can be only 1, 2, 3, or 4"
                );

                nox = particle_shape;
                noy = particle_shape;
                noz = particle_shape;
            }
            else{
                WARPX_ABORT_WITH_MESSAGE(
                    "algo.particle_shape must be set in the input file:"
                    " please set algo.particle_shape to 1, 2, 3, or 4");
            }

            if ((maxLevel() > 0) && (particle_shape > 1) && (do_pml_j_damping == 1))
            {
                ablastr::warn_manager::WMRecordWarning("Particles",
                    "When algo.particle_shape > 1,"
                    "some numerical artifact will be present at the interface between coarse and fine patch."
                    "We recommend setting algo.particle_shape = 1 in order to avoid this issue");
            }

            // default sort interval for particles if species or lasers vector is not empty
#ifdef AMREX_USE_GPU
            sort_intervals_string_vec = {"4"};
#else
            sort_intervals_string_vec = {"-1"};
#endif
        }

        const amrex::ParmParse pp_warpx("warpx");
        pp_warpx.queryarr("sort_intervals", sort_intervals_string_vec);
        sort_intervals = utils::parser::IntervalsParser(sort_intervals_string_vec);

        Vector<int> vect_sort_bin_size(AMREX_SPACEDIM,1);
        const bool sort_bin_size_is_specified =
            utils::parser::queryArrWithParser(
                pp_warpx, "sort_bin_size",
                vect_sort_bin_size, 0, AMREX_SPACEDIM);
        if (sort_bin_size_is_specified){
            for (int i=0; i<AMREX_SPACEDIM; i++) {
                sort_bin_size[i] = vect_sort_bin_size[i];
            }
        }

        pp_warpx.query("sort_particles_for_deposition",sort_particles_for_deposition);
        Vector<int> vect_sort_idx_type(AMREX_SPACEDIM,0);
        const bool sort_idx_type_is_specified =
            utils::parser::queryArrWithParser(
                pp_warpx, "sort_idx_type",
                vect_sort_idx_type, 0, AMREX_SPACEDIM);
        if (sort_idx_type_is_specified){
            for (int i=0; i<AMREX_SPACEDIM; i++) {
                sort_idx_type[i] = vect_sort_idx_type[i];
            }
        }

    }

    {
        const ParmParse pp_warpx("warpx");

        // If warpx.grid_type=staggered or warpx.grid_type=hybrid,
        // and algo.field_gathering=momentum-conserving, the fields are solved
        // on a staggered grid and centered onto a nodal grid for gathering.
        // Instead, if warpx.grid_type=collocated, the momentum-conserving and
        // energy conserving field gathering algorithms are equivalent (forces
        // gathered from the collocated grid) and no fields centering occurs.
        // If the magnetostatic solver is used, B-fields are interpolated from
        // the E-field staggering to B-field staggering which needs the stencils.
        if ((WarpX::field_gathering_algo == GatheringAlgo::MomentumConserving &&
            WarpX::grid_type != GridType::Collocated) || do_magnetostatic_solve)
        {
            utils::parser::queryWithParser(
                pp_warpx, "field_centering_nox", field_centering_nox);
            utils::parser::queryWithParser(
                pp_warpx, "field_centering_noy", field_centering_noy);
            utils::parser::queryWithParser(
                pp_warpx, "field_centering_noz", field_centering_noz);

            AllocateCenteringCoefficients(device_field_centering_stencil_coeffs_x,
                                          device_field_centering_stencil_coeffs_y,
                                          device_field_centering_stencil_coeffs_z,
                                          field_centering_nox,
                                          field_centering_noy,
                                          field_centering_noz,
                                          grid_type);
        }

        // Finite-order centering is not implemented with mesh refinement
        // (note that when warpx.grid_type=collocated, finite-order centering is not used anyways)
        if (maxLevel() > 0 && WarpX::grid_type != GridType::Collocated)
        {
            WARPX_ALWAYS_ASSERT_WITH_MESSAGE(
                field_centering_nox == 2 && field_centering_noy == 2 && field_centering_noz == 2,
                "High-order centering of fields (order > 2) is not implemented with mesh refinement");
        }
    }

    if (electromagnetic_solver_id == ElectromagneticSolverAlgo::PSATD)
    {
        const ParmParse pp_psatd("psatd");
        pp_psatd.query("periodic_single_box_fft", fft_periodic_single_box);

        std::string nox_str;
        std::string noy_str;
        std::string noz_str;

        pp_psatd.query("nox", nox_str);
        pp_psatd.query("noy", noy_str);
        pp_psatd.query("noz", noz_str);

        if(nox_str == "inf") {
            nox_fft = -1;
        } else {
            utils::parser::queryWithParser(pp_psatd, "nox", nox_fft);
        }
        if(noy_str == "inf") {
            noy_fft = -1;
        } else {
            utils::parser::queryWithParser(pp_psatd, "noy", noy_fft);
        }
        if(noz_str == "inf") {
            noz_fft = -1;
        } else {
            utils::parser::queryWithParser(pp_psatd, "noz", noz_fft);
        }

        if (!fft_periodic_single_box) {
            WARPX_ALWAYS_ASSERT_WITH_MESSAGE(nox_fft > 0, "PSATD order must be finite unless psatd.periodic_single_box_fft is used");
            WARPX_ALWAYS_ASSERT_WITH_MESSAGE(noy_fft > 0, "PSATD order must be finite unless psatd.periodic_single_box_fft is used");
            WARPX_ALWAYS_ASSERT_WITH_MESSAGE(noz_fft > 0, "PSATD order must be finite unless psatd.periodic_single_box_fft is used");
        }

        // Integer that corresponds to the order of the PSATD solution
        // (whether the PSATD equations are derived from first-order or
        // second-order solution)
        psatd_solution_type = static_cast<short>(GetAlgorithmInteger(pp_psatd, "solution_type"));

        // Integers that correspond to the time dependency of J (constant, linear)
        // and rho (linear, quadratic) for the PSATD algorithm
        J_in_time = static_cast<short>(GetAlgorithmInteger(pp_psatd, "J_in_time"));
        rho_in_time = static_cast<short>(GetAlgorithmInteger(pp_psatd, "rho_in_time"));

        if (psatd_solution_type != PSATDSolutionType::FirstOrder || !do_multi_J)
        {
            WARPX_ALWAYS_ASSERT_WITH_MESSAGE(
                rho_in_time == RhoInTime::Linear,
                "psatd.rho_in_time=constant not yet implemented, "
                "except for psatd.solution_type=first-order and warpx.do_multi_J=1");
        }

        // Current correction activated by default, unless a charge-conserving
        // current deposition (Esirkepov, Vay) or the div(E) cleaning scheme
        // are used
        if (WarpX::current_deposition_algo == CurrentDepositionAlgo::Esirkepov ||
            WarpX::current_deposition_algo == CurrentDepositionAlgo::Villasenor ||
            WarpX::current_deposition_algo == CurrentDepositionAlgo::Vay ||
            WarpX::do_dive_cleaning)
        {
            current_correction = false;
        }

        // TODO Remove this default when current correction will
        // be implemented for the multi-J algorithm as well.
        if (do_multi_J) { current_correction = false; }

        pp_psatd.query("current_correction", current_correction);

        if (!current_correction &&
            current_deposition_algo != CurrentDepositionAlgo::Esirkepov &&
            current_deposition_algo != CurrentDepositionAlgo::Villasenor &&
            current_deposition_algo != CurrentDepositionAlgo::Vay)
        {
            ablastr::warn_manager::WMRecordWarning(
                "Algorithms",
                "The chosen current deposition algorithm does not guarantee"
                " charge conservation, and no additional current correction"
                " algorithm is activated in order to compensate for that."
                " Lack of charge conservation may negatively affect the"
                " results of the simulation.",
                ablastr::warn_manager::WarnPriority::low);
        }

        pp_psatd.query("do_time_averaging", fft_do_time_averaging);

        if (WarpX::current_deposition_algo == CurrentDepositionAlgo::Vay)
        {
            WARPX_ALWAYS_ASSERT_WITH_MESSAGE(
                !fft_periodic_single_box,
                "Option algo.current_deposition=vay must be used with psatd.periodic_single_box_fft=0.");
        }

        if (current_deposition_algo == CurrentDepositionAlgo::Vay)
        {
            WARPX_ALWAYS_ASSERT_WITH_MESSAGE(
                !current_correction,
                "Options algo.current_deposition=vay and psatd.current_correction=1 cannot be combined together.");
        }

        // Auxiliary: boosted_frame = true if WarpX::gamma_boost is set in the inputs
        const amrex::ParmParse pp_warpx("warpx");
        const bool boosted_frame = pp_warpx.query("gamma_boost", gamma_boost);

        // Check whether the default Galilean velocity should be used
        bool use_default_v_galilean = false;
        pp_psatd.query("use_default_v_galilean", use_default_v_galilean);

        WARPX_ALWAYS_ASSERT_WITH_MESSAGE(
            !use_default_v_galilean || boosted_frame,
            "psatd.use_default_v_galilean = 1 can be used only if WarpX::gamma_boost is also set"
        );

        if (use_default_v_galilean && boosted_frame)
        {
            m_v_galilean[2] = -std::sqrt(1._rt - 1._rt / (gamma_boost * gamma_boost));
        }
        else
        {
            utils::parser::queryArrWithParser(
                pp_psatd, "v_galilean", m_v_galilean, 0, 3);
        }

        // Check whether the default comoving velocity should be used
        bool use_default_v_comoving = false;
        pp_psatd.query("use_default_v_comoving", use_default_v_comoving);

        WARPX_ALWAYS_ASSERT_WITH_MESSAGE(
            !use_default_v_comoving || boosted_frame,
            "psatd.use_default_v_comoving = 1 can be used only if WarpX::gamma_boost is also set"
        );

        if (use_default_v_comoving && boosted_frame)
        {
            m_v_comoving[2] = -std::sqrt(1._rt - 1._rt / (gamma_boost * gamma_boost));
        }
        else
        {
            utils::parser::queryArrWithParser(
                pp_psatd, "v_comoving", m_v_comoving, 0, 3);
        }

        // Scale the Galilean/comoving velocity by the speed of light
        for (auto& vv : m_v_galilean) { vv*= PhysConst::c; }
        for (auto& vv : m_v_comoving) { vv*= PhysConst::c; }

        const auto v_galilean_is_zero =
            std::all_of(m_v_galilean.begin(), m_v_galilean.end(),
            [](const auto& val){return val == 0.;});

        const auto v_comoving_is_zero =
            std::all_of(m_v_comoving.begin(), m_v_comoving.end(),
            [](const auto& val){return val == 0.;});


        // Galilean and comoving algorithms should not be used together
        WARPX_ALWAYS_ASSERT_WITH_MESSAGE(
            v_galilean_is_zero || v_comoving_is_zero,
            "Galilean and comoving algorithms should not be used together"
        );


        if (current_deposition_algo == CurrentDepositionAlgo::Esirkepov ||
            current_deposition_algo == CurrentDepositionAlgo::Villasenor) {

            // The comoving PSATD algorithm is not implemented nor tested with Esirkepov current deposition
            WARPX_ALWAYS_ASSERT_WITH_MESSAGE(v_comoving_is_zero,
                "charge-conserving current depositions (Esirkepov and Villasenor) cannot be used with the comoving PSATD algorithm");

            WARPX_ALWAYS_ASSERT_WITH_MESSAGE(v_galilean_is_zero,
                "charge-conserving current depositions (Esirkepov and Villasenor) cannot be used with the Galilean algorithm.");
        }

        WARPX_ALWAYS_ASSERT_WITH_MESSAGE(
            (current_deposition_algo != CurrentDepositionAlgo::Vay) ||
            v_galilean_is_zero,
            "Vay current deposition not implemented for Galilean algorithms"
        );

#   ifdef WARPX_DIM_RZ
        update_with_rho = true;
#   else
        if (m_v_galilean[0] == 0. && m_v_galilean[1] == 0. && m_v_galilean[2] == 0. &&
            m_v_comoving[0] == 0. && m_v_comoving[1] == 0. && m_v_comoving[2] == 0.) {
            update_with_rho = do_dive_cleaning; // standard PSATD
        }
        else {
            update_with_rho = true;  // Galilean PSATD or comoving PSATD
        }
#   endif

        // Overwrite update_with_rho with value set in input file
        pp_psatd.query("update_with_rho", update_with_rho);

        WARPX_ALWAYS_ASSERT_WITH_MESSAGE(
            (!do_dive_cleaning) || update_with_rho,
            "warpx.do_dive_cleaning = 1 not implemented with psatd.update_with_rho = 0"
        );

        WARPX_ALWAYS_ASSERT_WITH_MESSAGE(
            v_comoving_is_zero || update_with_rho,
            "psatd.update_with_rho must be equal to 1 for comoving PSATD"
        );

        if (do_multi_J)
        {
            WARPX_ALWAYS_ASSERT_WITH_MESSAGE(
                v_galilean_is_zero,
                "Multi-J algorithm not implemented with Galilean PSATD"
            );
        }

        if (J_in_time == JInTime::Linear)
        {
            WARPX_ALWAYS_ASSERT_WITH_MESSAGE(
                update_with_rho,
                "psatd.update_with_rho must be set to 1 when psatd.J_in_time=linear");

            WARPX_ALWAYS_ASSERT_WITH_MESSAGE(
                v_galilean_is_zero,
                "psatd.J_in_time=linear not implemented with Galilean PSATD");

            WARPX_ALWAYS_ASSERT_WITH_MESSAGE(
                v_comoving_is_zero,
                "psatd.J_in_time=linear not implemented with comoving PSATD");

            WARPX_ALWAYS_ASSERT_WITH_MESSAGE(
                !current_correction,
                "psatd.current_correction=1 not implemented with psatd.J_in_time=linear");

            WARPX_ALWAYS_ASSERT_WITH_MESSAGE(
                current_deposition_algo != CurrentDepositionAlgo::Vay,
                "algo.current_deposition=vay not implemented with psatd.J_in_time=linear");
        }

        for (int dir = 0; dir < AMREX_SPACEDIM; dir++)
        {
            if (WarpX::field_boundary_lo[dir] == FieldBoundaryType::Damped ||
                WarpX::field_boundary_hi[dir] == FieldBoundaryType::Damped ) {
                WARPX_ALWAYS_ASSERT_WITH_MESSAGE(
                    WarpX::field_boundary_lo[dir] == WarpX::field_boundary_hi[dir],
                    "field boundary in both lo and hi must be set to Damped for PSATD"
                );
            }
        }

        // Fill guard cells with backward FFTs in directions with field damping
        for (int dir = 0; dir < AMREX_SPACEDIM; dir++)
        {
            if (WarpX::field_boundary_lo[dir] == FieldBoundaryType::Damped ||
                WarpX::field_boundary_hi[dir] == FieldBoundaryType::Damped)
            {
                WarpX::m_fill_guards_fields[dir] = 1;
            }
        }

        // Without periodic single box, fill guard cells with backward FFTs,
        // with current correction or Vay deposition
        if (!fft_periodic_single_box)
        {
            if (current_correction ||
                current_deposition_algo == CurrentDepositionAlgo::Vay)
            {
                WarpX::m_fill_guards_current = amrex::IntVect(1);
            }
        }
    }

    if (electromagnetic_solver_id != ElectromagneticSolverAlgo::PSATD ) {
        for (int idim = 0; idim < AMREX_SPACEDIM; ++idim) {
            WARPX_ALWAYS_ASSERT_WITH_MESSAGE(
                (WarpX::field_boundary_lo[idim] != FieldBoundaryType::Damped) &&
                (WarpX::field_boundary_hi[idim] != FieldBoundaryType::Damped),
                "FieldBoundaryType::Damped is only supported for PSATD"
            );
        }
    }

    // for slice generation //
    {
        const ParmParse pp_slice("slice");
        amrex::Vector<Real> slice_lo(AMREX_SPACEDIM);
        amrex::Vector<Real> slice_hi(AMREX_SPACEDIM);
        Vector<int> slice_crse_ratio(AMREX_SPACEDIM);
        // set default slice_crse_ratio //
        for (int idim=0; idim < AMREX_SPACEDIM; ++idim )
        {
            slice_crse_ratio[idim] = 1;
        }
        utils::parser::queryArrWithParser(
        pp_slice, "dom_lo", slice_lo, 0, AMREX_SPACEDIM);
        utils::parser::queryArrWithParser(
        pp_slice, "dom_hi", slice_hi, 0, AMREX_SPACEDIM);
        utils::parser::queryArrWithParser(
        pp_slice, "coarsening_ratio",slice_crse_ratio,0,AMREX_SPACEDIM);
        utils::parser::queryWithParser(
        pp_slice, "plot_int",slice_plot_int);
        slice_realbox.setLo(slice_lo);
        slice_realbox.setHi(slice_hi);
        slice_cr_ratio = IntVect(AMREX_D_DECL(1,1,1));
        for (int idim = 0; idim < AMREX_SPACEDIM; ++idim)
        {
            if (slice_crse_ratio[idim] > 1 ) {
                slice_cr_ratio[idim] = slice_crse_ratio[idim];
            }
        }
    }
}

void
WarpX::BackwardCompatibility ()
{
    // Auxiliary variables
    int backward_int;
    bool backward_bool;
    std::string backward_str;
    amrex::Real backward_Real;

    const ParmParse pp_amr("amr");
    WARPX_ALWAYS_ASSERT_WITH_MESSAGE(
        !pp_amr.query("plot_int", backward_int),
        "amr.plot_int is not supported anymore. Please use the new syntax for diagnostics:\n"
        "diagnostics.diags_names = my_diag\n"
        "my_diag.intervals = 10\n"
        "for output every 10 iterations. See documentation for more information"
    );

    WARPX_ALWAYS_ASSERT_WITH_MESSAGE(
        !pp_amr.query("plot_file", backward_str),
        "amr.plot_file is not supported anymore. "
        "Please use the new syntax for diagnostics, see documentation."
    );

    const ParmParse pp_warpx("warpx");
    std::vector<std::string> backward_strings;
    WARPX_ALWAYS_ASSERT_WITH_MESSAGE(
        !pp_warpx.queryarr("fields_to_plot", backward_strings),
        "warpx.fields_to_plot is not supported anymore. "
        "Please use the new syntax for diagnostics, see documentation."
    );

    WARPX_ALWAYS_ASSERT_WITH_MESSAGE(
        !pp_warpx.query("plot_finepatch", backward_int),
        "warpx.plot_finepatch is not supported anymore. "
        "Please use the new syntax for diagnostics, see documentation."
    );

    WARPX_ALWAYS_ASSERT_WITH_MESSAGE(
        !pp_warpx.query("plot_crsepatch", backward_int),
        "warpx.plot_crsepatch is not supported anymore. "
        "Please use the new syntax for diagnostics, see documentation."
    );

    WARPX_ALWAYS_ASSERT_WITH_MESSAGE(
        !pp_warpx.queryarr("load_balance_int", backward_strings),
        "warpx.load_balance_int is no longer a valid option. "
        "Please use the renamed option algo.load_balance_intervals instead."
    );

    WARPX_ALWAYS_ASSERT_WITH_MESSAGE(
        !pp_warpx.queryarr("load_balance_intervals", backward_strings),
        "warpx.load_balance_intervals is no longer a valid option. "
        "Please use the renamed option algo.load_balance_intervals instead."
    );

    WARPX_ALWAYS_ASSERT_WITH_MESSAGE(
        !pp_warpx.query("load_balance_efficiency_ratio_threshold", backward_Real),
        "warpx.load_balance_efficiency_ratio_threshold is not supported anymore. "
        "Please use the renamed option algo.load_balance_efficiency_ratio_threshold."
    );

    WARPX_ALWAYS_ASSERT_WITH_MESSAGE(
        !pp_warpx.query("load_balance_with_sfc", backward_int),
        "warpx.load_balance_with_sfc is not supported anymore. "
        "Please use the renamed option algo.load_balance_with_sfc."
    );

    WARPX_ALWAYS_ASSERT_WITH_MESSAGE(
        !pp_warpx.query("load_balance_knapsack_factor", backward_Real),
        "warpx.load_balance_knapsack_factor is not supported anymore. "
        "Please use the renamed option algo.load_balance_knapsack_factor."
    );

    WARPX_ALWAYS_ASSERT_WITH_MESSAGE(
        !pp_warpx.queryarr("override_sync_int", backward_strings),
        "warpx.override_sync_int is no longer a valid option. "
        "Please use the renamed option warpx.override_sync_intervals instead."
    );

    WARPX_ALWAYS_ASSERT_WITH_MESSAGE(
        !pp_warpx.queryarr("sort_int", backward_strings),
        "warpx.sort_int is no longer a valid option. "
        "Please use the renamed option warpx.sort_intervals instead."
    );

    WARPX_ALWAYS_ASSERT_WITH_MESSAGE(
        !pp_warpx.query("do_nodal", backward_int),
        "warpx.do_nodal is not supported anymore. "
        "Please use the flag warpx.grid_type instead."
    );

    WARPX_ALWAYS_ASSERT_WITH_MESSAGE(
        !pp_warpx.query("use_kspace_filter", backward_int),
        "warpx.use_kspace_filter is not supported anymore. "
        "Please use the flag use_filter, see documentation."
    );

    WARPX_ALWAYS_ASSERT_WITH_MESSAGE(
        !pp_warpx.query("do_pml", backward_int),
        "do_pml is not supported anymore. Please use boundary.field_lo and boundary.field_hi"
        " to set the boundary conditions."
    );

    WARPX_ALWAYS_ASSERT_WITH_MESSAGE(
        !pp_warpx.query("serialize_ics", backward_bool),
        "warpx.serialize_ics is no longer a valid option. "
        "Please use the renamed option warpx.serialize_initial_conditions instead."
    );

    WARPX_ALWAYS_ASSERT_WITH_MESSAGE(
        !pp_warpx.query("do_back_transformed_diagnostics", backward_int),
        "Legacy back-transformed diagnostics are not supported anymore. "
        "Please use the new syntax for back-transformed diagnostics, see documentation."
    );

    WARPX_ALWAYS_ASSERT_WITH_MESSAGE(
        !pp_warpx.query("lab_data_directory", backward_str),
        "Legacy back-transformed diagnostics are not supported anymore. "
        "Please use the new syntax for back-transformed diagnostics, see documentation."
    );

    WARPX_ALWAYS_ASSERT_WITH_MESSAGE(
        !pp_warpx.query("num_snapshots_lab", backward_int),
        "Legacy back-transformed diagnostics are not supported anymore. "
        "Please use the new syntax for back-transformed diagnostics, see documentation."
    );

    WARPX_ALWAYS_ASSERT_WITH_MESSAGE(
        !pp_warpx.query("dt_snapshots_lab", backward_Real),
        "Legacy back-transformed diagnostics are not supported anymore. "
        "Please use the new syntax for back-transformed diagnostics, see documentation."
    );

    WARPX_ALWAYS_ASSERT_WITH_MESSAGE(
        !pp_warpx.query("dz_snapshots_lab", backward_Real),
        "Legacy back-transformed diagnostics are not supported anymore. "
        "Please use the new syntax for back-transformed diagnostics, see documentation."
    );

    WARPX_ALWAYS_ASSERT_WITH_MESSAGE(
        !pp_warpx.query("do_back_transformed_fields", backward_int),
        "Legacy back-transformed diagnostics are not supported anymore. "
        "Please use the new syntax for back-transformed diagnostics, see documentation."
    );

    WARPX_ALWAYS_ASSERT_WITH_MESSAGE(
        !pp_warpx.query("buffer_size", backward_int),
        "Legacy back-transformed diagnostics are not supported anymore. "
        "Please use the new syntax for back-transformed diagnostics, see documentation."
    );

    const ParmParse pp_slice("slice");

    WARPX_ALWAYS_ASSERT_WITH_MESSAGE(
        !pp_slice.query("num_slice_snapshots_lab", backward_int),
        "Legacy back-transformed diagnostics are not supported anymore. "
        "Please use the new syntax for back-transformed diagnostics, see documentation."
    );

    WARPX_ALWAYS_ASSERT_WITH_MESSAGE(
        !pp_slice.query("dt_slice_snapshots_lab", backward_Real),
        "Legacy back-transformed diagnostics are not supported anymore. "
        "Please use the new syntax for back-transformed diagnostics, see documentation."
    );

    WARPX_ALWAYS_ASSERT_WITH_MESSAGE(
        !pp_slice.query("particle_slice_width_lab", backward_Real),
        "Legacy back-transformed diagnostics are not supported anymore. "
        "Please use the new syntax for back-transformed diagnostics, see documentation."
    );

    const ParmParse pp_interpolation("interpolation");
    WARPX_ALWAYS_ASSERT_WITH_MESSAGE(
        !pp_interpolation.query("nox", backward_int) &&
        !pp_interpolation.query("noy", backward_int) &&
        !pp_interpolation.query("noz", backward_int),
        "interpolation.nox (as well as .noy, .noz) are not supported anymore."
        " Please use the new syntax algo.particle_shape instead"
    );

    const ParmParse pp_algo("algo");
    int backward_mw_solver;
    WARPX_ALWAYS_ASSERT_WITH_MESSAGE(
        !pp_algo.query("maxwell_fdtd_solver", backward_mw_solver),
        "algo.maxwell_fdtd_solver is not supported anymore. "
        "Please use the renamed option algo.maxwell_solver");

    const ParmParse pp_particles("particles");
    int nspecies;
    if (pp_particles.query("nspecies", nspecies)){
        ablastr::warn_manager::WMRecordWarning("Species",
            "particles.nspecies is ignored. Just use particles.species_names please.",
            ablastr::warn_manager::WarnPriority::low);
    }

    std::vector<std::string> backward_sp_names;
    pp_particles.queryarr("species_names", backward_sp_names);
    for(const std::string& speciesiter : backward_sp_names){
        const ParmParse pp_species(speciesiter);
        std::vector<amrex::Real> backward_vel;
        std::stringstream ssspecies;

        ssspecies << "'" << speciesiter << ".multiple_particles_vel_<x,y,z>'";
        ssspecies << " are not supported anymore. ";
        ssspecies << "Please use the renamed variables ";
        ssspecies << "'" << speciesiter << ".multiple_particles_u<x,y,z>' .";
        WARPX_ALWAYS_ASSERT_WITH_MESSAGE(
            !pp_species.queryarr("multiple_particles_vel_x", backward_vel) &&
            !pp_species.queryarr("multiple_particles_vel_y", backward_vel) &&
            !pp_species.queryarr("multiple_particles_vel_z", backward_vel),
            ssspecies.str());

        ssspecies.str("");
        ssspecies.clear();
        ssspecies << "'" << speciesiter << ".single_particle_vel'";
        ssspecies << " is not supported anymore. ";
        ssspecies << "Please use the renamed variable ";
        ssspecies << "'" << speciesiter << ".single_particle_u' .";
        WARPX_ALWAYS_ASSERT_WITH_MESSAGE(
            !pp_species.queryarr("single_particle_vel", backward_vel),
            ssspecies.str());
    }

    const ParmParse pp_collisions("collisions");
    int ncollisions;
    if (pp_collisions.query("ncollisions", ncollisions)){
        ablastr::warn_manager::WMRecordWarning("Collisions",
            "collisions.ncollisions is ignored. Just use particles.collision_names please.",
            ablastr::warn_manager::WarnPriority::low);
    }

    const ParmParse pp_lasers("lasers");
    int nlasers;
    if (pp_lasers.query("nlasers", nlasers)){
        ablastr::warn_manager::WMRecordWarning("Laser",
            "lasers.nlasers is ignored. Just use lasers.names please.",
            ablastr::warn_manager::WarnPriority::low);
    }
}

// This is a virtual function.
void
WarpX::MakeNewLevelFromScratch (int lev, Real time, const BoxArray& new_grids,
                                const DistributionMapping& new_dmap)
{
    AllocLevelData(lev, new_grids, new_dmap);
    InitLevelData(lev, time);
}

// This is a virtual function.
void
WarpX::MakeNewLevelFromCoarse (int /*lev*/, amrex::Real /*time*/, const amrex::BoxArray& /*ba*/,
                                         const amrex::DistributionMapping& /*dm*/)
{
    WARPX_ABORT_WITH_MESSAGE("MakeNewLevelFromCoarse: To be implemented");
}

void
WarpX::ClearLevel (int lev)
{
    for (int i = 0; i < 3; ++i) {
        Efield_aux[lev][i].reset();
        Bfield_aux[lev][i].reset();

        current_fp[lev][i].reset();
        Efield_fp [lev][i].reset();
        Bfield_fp [lev][i].reset();

        current_store[lev][i].reset();

        if (do_current_centering)
        {
            current_fp_nodal[lev][i].reset();
        }

        if (WarpX::current_deposition_algo == CurrentDepositionAlgo::Vay)
        {
            current_fp_vay[lev][i].reset();
        }

        if (do_magnetostatic_solve)
        {
            Afield_fp_nodal[lev][i].reset();
            Afield_fp[lev][i].reset();
        }

        current_cp[lev][i].reset();
        Efield_cp [lev][i].reset();
        Bfield_cp [lev][i].reset();

        Efield_cax[lev][i].reset();
        Bfield_cax[lev][i].reset();
        current_buf[lev][i].reset();
    }

    if (WarpX::electrostatic_solver_id == ElectrostaticSolverAlgo::LabFrameSemiImplicit)
    {
        m_semi_implicit_solver->ClearLevel(lev);
    }

    if (WarpX::electromagnetic_solver_id == ElectromagneticSolverAlgo::HybridPIC)
    {
        m_hybrid_pic_model->ClearLevel(lev);
    }

    charge_buf[lev].reset();

    current_buffer_masks[lev].reset();
    gather_buffer_masks[lev].reset();

    F_fp  [lev].reset();
    G_fp  [lev].reset();
    rho_fp[lev].reset();
    phi_fp[lev].reset();
    F_cp  [lev].reset();
    G_cp  [lev].reset();
    rho_cp[lev].reset();

#ifdef WARPX_USE_FFT
    if (WarpX::electromagnetic_solver_id == ElectromagneticSolverAlgo::PSATD) {
        spectral_solver_fp[lev].reset();
        spectral_solver_cp[lev].reset();
    }
#endif

    costs[lev].reset();
    load_balance_efficiency[lev] = -1;
}

void
WarpX::AllocLevelData (int lev, const BoxArray& ba, const DistributionMapping& dm)
{
    const bool aux_is_nodal = (field_gathering_algo == GatheringAlgo::MomentumConserving);

    const Real* dx = Geom(lev).CellSize();

    // Initialize filter before guard cells manager
    // (needs info on length of filter's stencil)
    if (use_filter)
    {
        InitFilter();
    }

    guard_cells.Init(
        dt[lev],
        dx,
        do_subcycling,
        WarpX::use_fdtd_nci_corr,
        grid_type,
        do_moving_window,
        moving_window_dir,
        WarpX::nox,
        nox_fft, noy_fft, noz_fft,
        NCIGodfreyFilter::m_stencil_width,
        electromagnetic_solver_id,
        maxLevel(),
        WarpX::m_v_galilean,
        WarpX::m_v_comoving,
        safe_guard_cells,
        WarpX::do_multi_J,
        WarpX::fft_do_time_averaging,
        WarpX::isAnyBoundaryPML(),
        WarpX::do_pml_in_domain,
        WarpX::pml_ncell,
        this->refRatio(),
        use_filter,
        bilinear_filter.stencil_length_each_dir);


#ifdef AMREX_USE_EB
        int max_guard = guard_cells.ng_FieldSolver.max();
        m_field_factory[lev] = amrex::makeEBFabFactory(Geom(lev), ba, dm,
                                                       {max_guard, max_guard, max_guard},
                                                       amrex::EBSupport::full);
#else
        m_field_factory[lev] = std::make_unique<FArrayBoxFactory>();
#endif


    if (mypc->nSpeciesDepositOnMainGrid() && n_current_deposition_buffer == 0) {
        n_current_deposition_buffer = 1;
        // This forces the allocation of buffers and allows the code associated
        // with buffers to run. But the buffer size of `1` is in fact not used,
        // `deposit_on_main_grid` forces all particles (whether or not they
        // are in buffers) to deposition on the main grid.
    }

    if (n_current_deposition_buffer < 0) {
        n_current_deposition_buffer = guard_cells.ng_alloc_J.max();
    }
    if (n_field_gather_buffer < 0) {
        // Field gather buffer should be larger than current deposition buffers
        n_field_gather_buffer = n_current_deposition_buffer + 1;
    }

    AllocLevelMFs(lev, ba, dm, guard_cells.ng_alloc_EB, guard_cells.ng_alloc_J,
                  guard_cells.ng_alloc_Rho, guard_cells.ng_alloc_F, guard_cells.ng_alloc_G, aux_is_nodal);

    m_accelerator_lattice[lev] = std::make_unique<AcceleratorLattice>();
    m_accelerator_lattice[lev]->InitElementFinder(lev, ba, dm);
}

void
WarpX::AllocLevelMFs (int lev, const BoxArray& ba, const DistributionMapping& dm,
                      const IntVect& ngEB, IntVect& ngJ, const IntVect& ngRho,
                      const IntVect& ngF, const IntVect& ngG, const bool aux_is_nodal)
{
    // Declare nodal flags
    IntVect Ex_nodal_flag, Ey_nodal_flag, Ez_nodal_flag;
    IntVect Bx_nodal_flag, By_nodal_flag, Bz_nodal_flag;
    IntVect jx_nodal_flag, jy_nodal_flag, jz_nodal_flag;
    IntVect rho_nodal_flag;
    IntVect phi_nodal_flag;
    amrex::IntVect F_nodal_flag, G_nodal_flag;

    // Set nodal flags
#if   defined(WARPX_DIM_1D_Z)
    // AMReX convention: x = missing dimension, y = missing dimension, z = only dimension
    Ex_nodal_flag = IntVect(1);
    Ey_nodal_flag = IntVect(1);
    Ez_nodal_flag = IntVect(0);
    Bx_nodal_flag = IntVect(0);
    By_nodal_flag = IntVect(0);
    Bz_nodal_flag = IntVect(1);
    jx_nodal_flag = IntVect(1);
    jy_nodal_flag = IntVect(1);
    jz_nodal_flag = IntVect(0);
#elif   defined(WARPX_DIM_XZ) || defined(WARPX_DIM_RZ)
    // AMReX convention: x = first dimension, y = missing dimension, z = second dimension
    Ex_nodal_flag = IntVect(0,1);
    Ey_nodal_flag = IntVect(1,1);
    Ez_nodal_flag = IntVect(1,0);
    Bx_nodal_flag = IntVect(1,0);
    By_nodal_flag = IntVect(0,0);
    Bz_nodal_flag = IntVect(0,1);
    jx_nodal_flag = IntVect(0,1);
    jy_nodal_flag = IntVect(1,1);
    jz_nodal_flag = IntVect(1,0);
#elif defined(WARPX_DIM_3D)
    Ex_nodal_flag = IntVect(0,1,1);
    Ey_nodal_flag = IntVect(1,0,1);
    Ez_nodal_flag = IntVect(1,1,0);
    Bx_nodal_flag = IntVect(1,0,0);
    By_nodal_flag = IntVect(0,1,0);
    Bz_nodal_flag = IntVect(0,0,1);
    jx_nodal_flag = IntVect(0,1,1);
    jy_nodal_flag = IntVect(1,0,1);
    jz_nodal_flag = IntVect(1,1,0);
#endif

    if (do_magnetostatic_solve)
    {
        jx_nodal_flag  = IntVect::TheNodeVector();
        jy_nodal_flag  = IntVect::TheNodeVector();
        jz_nodal_flag  = IntVect::TheNodeVector();
        ngJ = ngRho;
    }
    rho_nodal_flag = IntVect( AMREX_D_DECL(1,1,1) );
    phi_nodal_flag = IntVect::TheNodeVector();
    F_nodal_flag = amrex::IntVect::TheNodeVector();
    G_nodal_flag = amrex::IntVect::TheCellVector();

    // Overwrite nodal flags if necessary
    if (grid_type == GridType::Collocated) {
        Ex_nodal_flag  = IntVect::TheNodeVector();
        Ey_nodal_flag  = IntVect::TheNodeVector();
        Ez_nodal_flag  = IntVect::TheNodeVector();
        Bx_nodal_flag  = IntVect::TheNodeVector();
        By_nodal_flag  = IntVect::TheNodeVector();
        Bz_nodal_flag  = IntVect::TheNodeVector();
        jx_nodal_flag  = IntVect::TheNodeVector();
        jy_nodal_flag  = IntVect::TheNodeVector();
        jz_nodal_flag  = IntVect::TheNodeVector();
        rho_nodal_flag = IntVect::TheNodeVector();
        G_nodal_flag = amrex::IntVect::TheNodeVector();
    }
#ifdef WARPX_DIM_RZ
    if (WarpX::electromagnetic_solver_id == ElectromagneticSolverAlgo::PSATD) {
        // Force cell-centered IndexType in r and z
        Ex_nodal_flag  = IntVect::TheCellVector();
        Ey_nodal_flag  = IntVect::TheCellVector();
        Ez_nodal_flag  = IntVect::TheCellVector();
        Bx_nodal_flag  = IntVect::TheCellVector();
        By_nodal_flag  = IntVect::TheCellVector();
        Bz_nodal_flag  = IntVect::TheCellVector();
        jx_nodal_flag  = IntVect::TheCellVector();
        jy_nodal_flag  = IntVect::TheCellVector();
        jz_nodal_flag  = IntVect::TheCellVector();
        rho_nodal_flag = IntVect::TheCellVector();
        F_nodal_flag = IntVect::TheCellVector();
        G_nodal_flag = IntVect::TheCellVector();
    }

    // With RZ multimode, there is a real and imaginary component
    // for each mode, except mode 0 which is purely real
    // Component 0 is mode 0.
    // Odd components are the real parts.
    // Even components are the imaginary parts.
    ncomps = n_rz_azimuthal_modes*2 - 1;
#endif

    // Set global rho nodal flag to know about rho index type when rho MultiFab is not allocated
    m_rho_nodal_flag = rho_nodal_flag;

    //
    // The fine patch
    //
    const std::array<Real,3> dx = CellSize(lev);

    AllocInitMultiFab(Bfield_fp[lev][0], amrex::convert(ba, Bx_nodal_flag), dm, ncomps, ngEB, lev, "Bfield_fp[x]", 0.0_rt);
    AllocInitMultiFab(Bfield_fp[lev][1], amrex::convert(ba, By_nodal_flag), dm, ncomps, ngEB, lev, "Bfield_fp[y]", 0.0_rt);
    AllocInitMultiFab(Bfield_fp[lev][2], amrex::convert(ba, Bz_nodal_flag), dm, ncomps, ngEB, lev, "Bfield_fp[z]", 0.0_rt);

    AllocInitMultiFab(Efield_fp[lev][0], amrex::convert(ba, Ex_nodal_flag), dm, ncomps, ngEB, lev, "Efield_fp[x]", 0.0_rt);
    AllocInitMultiFab(Efield_fp[lev][1], amrex::convert(ba, Ey_nodal_flag), dm, ncomps, ngEB, lev, "Efield_fp[y]", 0.0_rt);
    AllocInitMultiFab(Efield_fp[lev][2], amrex::convert(ba, Ez_nodal_flag), dm, ncomps, ngEB, lev, "Efield_fp[z]", 0.0_rt);

    AllocInitMultiFab(current_fp[lev][0], amrex::convert(ba, jx_nodal_flag), dm, ncomps, ngJ, lev, "current_fp[x]", 0.0_rt);
    AllocInitMultiFab(current_fp[lev][1], amrex::convert(ba, jy_nodal_flag), dm, ncomps, ngJ, lev, "current_fp[y]", 0.0_rt);
    AllocInitMultiFab(current_fp[lev][2], amrex::convert(ba, jz_nodal_flag), dm, ncomps, ngJ, lev, "current_fp[z]", 0.0_rt);

    if (do_current_centering)
    {
        amrex::BoxArray const& nodal_ba = amrex::convert(ba, amrex::IntVect::TheNodeVector());
        AllocInitMultiFab(current_fp_nodal[lev][0], nodal_ba, dm, ncomps, ngJ, lev, "current_fp_nodal[x]", 0.0_rt);
        AllocInitMultiFab(current_fp_nodal[lev][1], nodal_ba, dm, ncomps, ngJ, lev, "current_fp_nodal[y]", 0.0_rt);
        AllocInitMultiFab(current_fp_nodal[lev][2], nodal_ba, dm, ncomps, ngJ, lev, "current_fp_nodal[z]", 0.0_rt);
    }

    if (WarpX::current_deposition_algo == CurrentDepositionAlgo::Vay)
    {
        AllocInitMultiFab(current_fp_vay[lev][0], amrex::convert(ba, rho_nodal_flag), dm, ncomps, ngJ, lev, "current_fp_vay[x]", 0.0_rt);
        AllocInitMultiFab(current_fp_vay[lev][1], amrex::convert(ba, rho_nodal_flag), dm, ncomps, ngJ, lev, "current_fp_vay[y]", 0.0_rt);
        AllocInitMultiFab(current_fp_vay[lev][2], amrex::convert(ba, rho_nodal_flag), dm, ncomps, ngJ, lev, "current_fp_vay[z]", 0.0_rt);
    }

    if (do_magnetostatic_solve)
    {
        AllocInitMultiFab(Afield_fp_nodal[lev][0], amrex::convert(ba, rho_nodal_flag), dm, ncomps, ngRho, lev, "Afield_fp_nodal[x]", 0.0_rt);
        AllocInitMultiFab(Afield_fp_nodal[lev][1], amrex::convert(ba, rho_nodal_flag), dm, ncomps, ngRho, lev, "Afield_fp_nodal[y]", 0.0_rt);
        AllocInitMultiFab(Afield_fp_nodal[lev][2], amrex::convert(ba, rho_nodal_flag), dm, ncomps, ngRho, lev, "Afield_fp_nodal[z]", 0.0_rt);
        AllocInitMultiFab(Afield_fp[lev][0], amrex::convert(ba, Ex_nodal_flag), dm, ncomps, ngEB, lev, "Afield_fp[x]", 0.0_rt);
        AllocInitMultiFab(Afield_fp[lev][1], amrex::convert(ba, Ey_nodal_flag), dm, ncomps, ngEB, lev, "Afield_fp[y]", 0.0_rt);
        AllocInitMultiFab(Afield_fp[lev][2], amrex::convert(ba, Ez_nodal_flag), dm, ncomps, ngEB, lev, "Afield_fp[z]", 0.0_rt);
    }

    // Allocate extra multifabs needed by the semi-implicit electrostatic algorithm.
    if (WarpX::electrostatic_solver_id == ElectrostaticSolverAlgo::LabFrameSemiImplicit)
    {
        m_semi_implicit_solver->AllocateLevelMFs(
            lev, ba, dm, ncomps, ngRho, rho_nodal_flag
        );
    }

    // Allocate extra multifabs needed by the kinetic-fluid hybrid algorithm.
    if (WarpX::electromagnetic_solver_id == ElectromagneticSolverAlgo::HybridPIC)
    {
        m_hybrid_pic_model->AllocateLevelMFs(
            lev, ba, dm, ncomps, ngJ, ngRho, jx_nodal_flag, jy_nodal_flag,
            jz_nodal_flag, rho_nodal_flag
        );
    }

    // Allocate extra multifabs needed for fluids
    if (do_fluid_species) {
        myfl->AllocateLevelMFs(lev, ba, dm);
        auto & warpx = GetInstance();
        const amrex::Real cur_time = warpx.gett_new(lev);
        myfl->InitData(lev, geom[lev].Domain(),cur_time);
    }

    // Allocate extra multifabs for macroscopic properties of the medium
    if (em_solver_medium == MediumForEM::Macroscopic) {
        WARPX_ALWAYS_ASSERT_WITH_MESSAGE( lev==0,
            "Macroscopic properties are not supported with mesh refinement.");
        m_macroscopic_properties->AllocateLevelMFs(ba, dm, ngEB);
    }

    if (fft_do_time_averaging)
    {
        AllocInitMultiFab(Bfield_avg_fp[lev][0], amrex::convert(ba, Bx_nodal_flag), dm, ncomps, ngEB, lev, "Bfield_avg_fp[x]", 0.0_rt);
        AllocInitMultiFab(Bfield_avg_fp[lev][1], amrex::convert(ba, By_nodal_flag), dm, ncomps, ngEB, lev, "Bfield_avg_fp[y]", 0.0_rt);
        AllocInitMultiFab(Bfield_avg_fp[lev][2], amrex::convert(ba, Bz_nodal_flag), dm, ncomps, ngEB, lev, "Bfield_avg_fp[z]", 0.0_rt);

        AllocInitMultiFab(Efield_avg_fp[lev][0], amrex::convert(ba, Ex_nodal_flag), dm, ncomps, ngEB, lev, "Efield_avg_fp[x]", 0.0_rt);
        AllocInitMultiFab(Efield_avg_fp[lev][1], amrex::convert(ba, Ey_nodal_flag), dm, ncomps, ngEB, lev, "Efield_avg_fp[y]", 0.0_rt);
        AllocInitMultiFab(Efield_avg_fp[lev][2], amrex::convert(ba, Ez_nodal_flag), dm, ncomps, ngEB, lev, "Efield_avg_fp[z]", 0.0_rt);
    }

#ifdef AMREX_USE_EB
    constexpr int nc_ls = 1;
    amrex::IntVect ng_ls(2);
    AllocInitMultiFab(m_distance_to_eb[lev], amrex::convert(ba, IntVect::TheNodeVector()), dm, nc_ls, ng_ls, lev, "m_distance_to_eb");

    // EB info are needed only at the finest level
    if (lev == maxLevel())
    {
        if (WarpX::electromagnetic_solver_id != ElectromagneticSolverAlgo::PSATD) {
            AllocInitMultiFab(m_edge_lengths[lev][0], amrex::convert(ba, Ex_nodal_flag), dm, ncomps, guard_cells.ng_FieldSolver, lev, "m_edge_lengths[x]");
            AllocInitMultiFab(m_edge_lengths[lev][1], amrex::convert(ba, Ey_nodal_flag), dm, ncomps, guard_cells.ng_FieldSolver, lev, "m_edge_lengths[y]");
            AllocInitMultiFab(m_edge_lengths[lev][2], amrex::convert(ba, Ez_nodal_flag), dm, ncomps, guard_cells.ng_FieldSolver, lev, "m_edge_lengths[z]");
            AllocInitMultiFab(m_face_areas[lev][0], amrex::convert(ba, Bx_nodal_flag), dm, ncomps, guard_cells.ng_FieldSolver, lev, "m_face_areas[x]");
            AllocInitMultiFab(m_face_areas[lev][1], amrex::convert(ba, By_nodal_flag), dm, ncomps, guard_cells.ng_FieldSolver, lev, "m_face_areas[y]");
            AllocInitMultiFab(m_face_areas[lev][2], amrex::convert(ba, Bz_nodal_flag), dm, ncomps, guard_cells.ng_FieldSolver, lev, "m_face_areas[z]");
        }
        if(WarpX::electromagnetic_solver_id == ElectromagneticSolverAlgo::ECT) {
            AllocInitMultiFab(m_edge_lengths[lev][0], amrex::convert(ba, Ex_nodal_flag), dm, ncomps, guard_cells.ng_FieldSolver, lev, "m_edge_lengths[x]");
            AllocInitMultiFab(m_edge_lengths[lev][1], amrex::convert(ba, Ey_nodal_flag), dm, ncomps, guard_cells.ng_FieldSolver, lev, "m_edge_lengths[y]");
            AllocInitMultiFab(m_edge_lengths[lev][2], amrex::convert(ba, Ez_nodal_flag), dm, ncomps, guard_cells.ng_FieldSolver, lev, "m_edge_lengths[z]");
            AllocInitMultiFab(m_face_areas[lev][0], amrex::convert(ba, Bx_nodal_flag), dm, ncomps, guard_cells.ng_FieldSolver, lev, "m_face_areas[x]");
            AllocInitMultiFab(m_face_areas[lev][1], amrex::convert(ba, By_nodal_flag), dm, ncomps, guard_cells.ng_FieldSolver, lev, "m_face_areas[y]");
            AllocInitMultiFab(m_face_areas[lev][2], amrex::convert(ba, Bz_nodal_flag), dm, ncomps, guard_cells.ng_FieldSolver, lev, "m_face_areas[z]");
            AllocInitMultiFab(m_flag_info_face[lev][0], amrex::convert(ba, Bx_nodal_flag), dm, ncomps, guard_cells.ng_FieldSolver, lev, "m_flag_info_face[x]");
            AllocInitMultiFab(m_flag_info_face[lev][1], amrex::convert(ba, By_nodal_flag), dm, ncomps, guard_cells.ng_FieldSolver, lev, "m_flag_info_face[y]");
            AllocInitMultiFab(m_flag_info_face[lev][2], amrex::convert(ba, Bz_nodal_flag), dm, ncomps, guard_cells.ng_FieldSolver, lev, "m_flag_info_face[z]");
            AllocInitMultiFab(m_flag_ext_face[lev][0], amrex::convert(ba, Bx_nodal_flag), dm, ncomps, guard_cells.ng_FieldSolver, lev, "m_flag_ext_face[x]");
            AllocInitMultiFab(m_flag_ext_face[lev][1], amrex::convert(ba, By_nodal_flag), dm, ncomps, guard_cells.ng_FieldSolver, lev, "m_flag_ext_face[y]");
            AllocInitMultiFab(m_flag_ext_face[lev][2], amrex::convert(ba, Bz_nodal_flag), dm, ncomps, guard_cells.ng_FieldSolver, lev, "m_flag_ext_face[z]");
            AllocInitMultiFab(m_area_mod[lev][0], amrex::convert(ba, Bx_nodal_flag), dm, ncomps, guard_cells.ng_FieldSolver, lev, "m_area_mod[x]");
            AllocInitMultiFab(m_area_mod[lev][1], amrex::convert(ba, By_nodal_flag), dm, ncomps, guard_cells.ng_FieldSolver, lev, "m_area_mod[y]");
            AllocInitMultiFab(m_area_mod[lev][2], amrex::convert(ba, Bz_nodal_flag), dm, ncomps, guard_cells.ng_FieldSolver, lev, "m_area_mod[z]");
            m_borrowing[lev][0] = std::make_unique<amrex::LayoutData<FaceInfoBox>>(amrex::convert(ba, Bx_nodal_flag), dm);
            m_borrowing[lev][1] = std::make_unique<amrex::LayoutData<FaceInfoBox>>(amrex::convert(ba, By_nodal_flag), dm);
            m_borrowing[lev][2] = std::make_unique<amrex::LayoutData<FaceInfoBox>>(amrex::convert(ba, Bz_nodal_flag), dm);
            AllocInitMultiFab(Venl[lev][0], amrex::convert(ba, Bx_nodal_flag), dm, ncomps, guard_cells.ng_FieldSolver, lev, "Venl[x]");
            AllocInitMultiFab(Venl[lev][1], amrex::convert(ba, By_nodal_flag), dm, ncomps, guard_cells.ng_FieldSolver, lev, "Venl[y]");
            AllocInitMultiFab(Venl[lev][2], amrex::convert(ba, Bz_nodal_flag), dm, ncomps, guard_cells.ng_FieldSolver, lev, "Venl[z]");

            AllocInitMultiFab(ECTRhofield[lev][0], amrex::convert(ba, Bx_nodal_flag), dm, ncomps, guard_cells.ng_FieldSolver, lev, "ECTRhofield[x]", 0.0_rt);
            AllocInitMultiFab(ECTRhofield[lev][1], amrex::convert(ba, By_nodal_flag), dm, ncomps, guard_cells.ng_FieldSolver, lev, "ECTRhofield[y]", 0.0_rt);
            AllocInitMultiFab(ECTRhofield[lev][2], amrex::convert(ba, Bz_nodal_flag), dm, ncomps, guard_cells.ng_FieldSolver, lev, "ECTRhofield[z]", 0.0_rt);
        }
    }
#endif

    int rho_ncomps = 0;
    if( (electrostatic_solver_id == ElectrostaticSolverAlgo::LabFrame) ||
        (electrostatic_solver_id == ElectrostaticSolverAlgo::LabFrameSemiImplicit) ||
        (electromagnetic_solver_id == ElectromagneticSolverAlgo::HybridPIC) ) {
        rho_ncomps = ncomps;
    }
    if (do_dive_cleaning) {
        rho_ncomps = 2*ncomps;
    }
    if (WarpX::electromagnetic_solver_id == ElectromagneticSolverAlgo::PSATD) {
        if (do_dive_cleaning || update_with_rho || current_correction) {
            // For the multi-J algorithm we can allocate only one rho component (no distinction between old and new)
            rho_ncomps = (WarpX::do_multi_J) ? ncomps : 2*ncomps;
        }
    }
    if (rho_ncomps > 0)
    {
        AllocInitMultiFab(rho_fp[lev], amrex::convert(ba, rho_nodal_flag), dm, rho_ncomps, ngRho, lev, "rho_fp", 0.0_rt);
    }

    if (electrostatic_solver_id == ElectrostaticSolverAlgo::LabFrame ||
        electrostatic_solver_id == ElectrostaticSolverAlgo::LabFrameSemiImplicit )
    {
        const IntVect ngPhi = IntVect( AMREX_D_DECL(1,1,1) );
        AllocInitMultiFab(phi_fp[lev], amrex::convert(ba, phi_nodal_flag), dm, ncomps, ngPhi, lev, "phi_fp", 0.0_rt);
    }

    if (do_subcycling && lev == 0)
    {
        AllocInitMultiFab(current_store[lev][0], amrex::convert(ba,jx_nodal_flag),dm,ncomps,ngJ,lev, "current_store[x]");
        AllocInitMultiFab(current_store[lev][1], amrex::convert(ba,jy_nodal_flag),dm,ncomps,ngJ,lev, "current_store[y]");
        AllocInitMultiFab(current_store[lev][2], amrex::convert(ba,jz_nodal_flag),dm,ncomps,ngJ,lev, "current_store[z]");
    }

    if (do_dive_cleaning)
    {
        AllocInitMultiFab(F_fp[lev], amrex::convert(ba, F_nodal_flag), dm, ncomps, ngF, lev, "F_fp", 0.0_rt);
    }

    if (do_divb_cleaning)
    {
        AllocInitMultiFab(G_fp[lev], amrex::convert(ba, G_nodal_flag), dm, ncomps, ngG, lev, "G_fp", 0.0_rt);
    }

    if (WarpX::electromagnetic_solver_id == ElectromagneticSolverAlgo::PSATD)
    {
        // Allocate and initialize the spectral solver
#ifndef WARPX_USE_FFT
        WARPX_ALWAYS_ASSERT_WITH_MESSAGE( false,
            "WarpX::AllocLevelMFs: PSATD solver requires WarpX build with spectral solver support.");
#else

        // Check whether the option periodic, single box is valid here
        if (fft_periodic_single_box) {
#   ifdef WARPX_DIM_RZ
            WARPX_ALWAYS_ASSERT_WITH_MESSAGE(
                geom[0].isPeriodic(1)          // domain is periodic in z
                && ba.size() == 1 && lev == 0, // domain is decomposed in a single box
                "The option `psatd.periodic_single_box_fft` can only be used for a periodic domain, decomposed in a single box");
#   else
            WARPX_ALWAYS_ASSERT_WITH_MESSAGE(
                geom[0].isAllPeriodic()        // domain is periodic in all directions
                && ba.size() == 1 && lev == 0, // domain is decomposed in a single box
                "The option `psatd.periodic_single_box_fft` can only be used for a periodic domain, decomposed in a single box");
#   endif
        }
        // Get the cell-centered box
        BoxArray realspace_ba = ba;  // Copy box
        realspace_ba.enclosedCells(); // Make it cell-centered
        // Define spectral solver
#   ifdef WARPX_DIM_RZ
        if ( !fft_periodic_single_box ) {
            realspace_ba.grow(1, ngEB[1]); // add guard cells only in z
        }
        if (field_boundary_hi[0] == FieldBoundaryType::PML && !do_pml_in_domain) {
            // Extend region that is solved for to include the guard cells
            // which is where the PML boundary is applied.
            realspace_ba.growHi(0, pml_ncell);
        }
        AllocLevelSpectralSolverRZ(spectral_solver_fp,
                                   lev,
                                   realspace_ba,
                                   dm,
                                   dx);
#   else
        if ( !fft_periodic_single_box ) {
            realspace_ba.grow(ngEB);   // add guard cells
        }
        bool const pml_flag_false = false;
        AllocLevelSpectralSolver(spectral_solver_fp,
                                 lev,
                                 realspace_ba,
                                 dm,
                                 dx,
                                 pml_flag_false);
#   endif
#endif
    } // ElectromagneticSolverAlgo::PSATD
    else {
        m_fdtd_solver_fp[lev] = std::make_unique<FiniteDifferenceSolver>(electromagnetic_solver_id, dx, grid_type);
    }

    //
    // The Aux patch (i.e., the full solution)
    //
    if (aux_is_nodal and grid_type != GridType::Collocated)
    {
        // Create aux multifabs on Nodal Box Array
        BoxArray const nba = amrex::convert(ba,IntVect::TheNodeVector());

        AllocInitMultiFab(Bfield_aux[lev][0], nba, dm, ncomps, ngEB, lev, "Bfield_aux[x]", 0.0_rt);
        AllocInitMultiFab(Bfield_aux[lev][1], nba, dm, ncomps, ngEB, lev, "Bfield_aux[y]", 0.0_rt);
        AllocInitMultiFab(Bfield_aux[lev][2], nba, dm, ncomps, ngEB, lev, "Bfield_aux[z]", 0.0_rt);

        AllocInitMultiFab(Efield_aux[lev][0], nba, dm, ncomps, ngEB, lev, "Efield_aux[x]", 0.0_rt);
        AllocInitMultiFab(Efield_aux[lev][1], nba, dm, ncomps, ngEB, lev, "Efield_aux[y]", 0.0_rt);
        AllocInitMultiFab(Efield_aux[lev][2], nba, dm, ncomps, ngEB, lev, "Efield_aux[z]", 0.0_rt);
    } else if (lev == 0) {
        if (WarpX::fft_do_time_averaging) {
            AliasInitMultiFab(Bfield_aux[lev][0], *Bfield_avg_fp[lev][0], 0, ncomps, lev, "Bfield_aux[x]", 0.0_rt);
            AliasInitMultiFab(Bfield_aux[lev][1], *Bfield_avg_fp[lev][1], 0, ncomps, lev, "Bfield_aux[y]", 0.0_rt);
            AliasInitMultiFab(Bfield_aux[lev][2], *Bfield_avg_fp[lev][2], 0, ncomps, lev, "Bfield_aux[z]", 0.0_rt);

            AliasInitMultiFab(Efield_aux[lev][0], *Efield_avg_fp[lev][0], 0, ncomps, lev, "Efield_aux[x]", 0.0_rt);
            AliasInitMultiFab(Efield_aux[lev][1], *Efield_avg_fp[lev][1], 0, ncomps, lev, "Efield_aux[y]", 0.0_rt);
            AliasInitMultiFab(Efield_aux[lev][2], *Efield_avg_fp[lev][2], 0, ncomps, lev, "Efield_aux[z]", 0.0_rt);
        } else {
            if (mypc->m_B_ext_particle_s == "read_from_file") {
                AllocInitMultiFab(Bfield_aux[lev][0], amrex::convert(ba, Bx_nodal_flag), dm, ncomps, ngEB, lev, "Bfield_aux[x]");
                AllocInitMultiFab(Bfield_aux[lev][1], amrex::convert(ba, By_nodal_flag), dm, ncomps, ngEB, lev, "Bfield_aux[y]");
                AllocInitMultiFab(Bfield_aux[lev][2], amrex::convert(ba, Bz_nodal_flag), dm, ncomps, ngEB, lev, "Bfield_aux[z]");
            } else {
                // In this case, the aux grid is simply an alias of the fp grid (most common case in WarpX)
                AliasInitMultiFab(Bfield_aux[lev][0], *Bfield_fp[lev][0], 0, ncomps, lev, "Bfield_aux[x]", 0.0_rt);
                AliasInitMultiFab(Bfield_aux[lev][1], *Bfield_fp[lev][1], 0, ncomps, lev, "Bfield_aux[y]", 0.0_rt);
                AliasInitMultiFab(Bfield_aux[lev][2], *Bfield_fp[lev][2], 0, ncomps, lev, "Bfield_aux[z]", 0.0_rt);
            }
            if (mypc->m_E_ext_particle_s == "read_from_file") {
                AllocInitMultiFab(Efield_aux[lev][0], amrex::convert(ba, Ex_nodal_flag), dm, ncomps, ngEB, lev, "Efield_aux[x]");
                AllocInitMultiFab(Efield_aux[lev][1], amrex::convert(ba, Ey_nodal_flag), dm, ncomps, ngEB, lev, "Efield_aux[y]");
                AllocInitMultiFab(Efield_aux[lev][2], amrex::convert(ba, Ez_nodal_flag), dm, ncomps, ngEB, lev, "Efield_aux[z]");
            } else {
                // In this case, the aux grid is simply an alias of the fp grid (most common case in WarpX)
                AliasInitMultiFab(Efield_aux[lev][0], *Efield_fp[lev][0], 0, ncomps, lev, "Efield_aux[x]", 0.0_rt);
                AliasInitMultiFab(Efield_aux[lev][1], *Efield_fp[lev][1], 0, ncomps, lev, "Efield_aux[y]", 0.0_rt);
                AliasInitMultiFab(Efield_aux[lev][2], *Efield_fp[lev][2], 0, ncomps, lev, "Efield_aux[z]", 0.0_rt);
            }
        }
    } else {
        AllocInitMultiFab(Bfield_aux[lev][0], amrex::convert(ba, Bx_nodal_flag), dm, ncomps, ngEB, lev, "Bfield_aux[x]", 0.0_rt);
        AllocInitMultiFab(Bfield_aux[lev][1], amrex::convert(ba, By_nodal_flag), dm, ncomps, ngEB, lev, "Bfield_aux[y]", 0.0_rt);
        AllocInitMultiFab(Bfield_aux[lev][2], amrex::convert(ba, Bz_nodal_flag), dm, ncomps, ngEB, lev, "Bfield_aux[z]", 0.0_rt);

        AllocInitMultiFab(Efield_aux[lev][0], amrex::convert(ba, Ex_nodal_flag), dm, ncomps, ngEB, lev, "Efield_aux[x]", 0.0_rt);
        AllocInitMultiFab(Efield_aux[lev][1], amrex::convert(ba, Ey_nodal_flag), dm, ncomps, ngEB, lev, "Efield_aux[y]", 0.0_rt);
        AllocInitMultiFab(Efield_aux[lev][2], amrex::convert(ba, Ez_nodal_flag), dm, ncomps, ngEB, lev, "Efield_aux[z]", 0.0_rt);
    }

    // The external fields that are read from file
    if (m_p_ext_field_params->B_ext_grid_type != ExternalFieldType::default_zero && m_p_ext_field_params->B_ext_grid_type != ExternalFieldType::constant) {
        // These fields will be added directly to the grid, i.e. to fp, and need to match the index type
        AllocInitMultiFab(Bfield_fp_external[lev][0], amrex::convert(ba, Bfield_fp[lev][0]->ixType()),
            dm, ncomps, ngEB, lev, "Bfield_fp_external[x]", 0.0_rt);
        AllocInitMultiFab(Bfield_fp_external[lev][1], amrex::convert(ba, Bfield_fp[lev][1]->ixType()),
            dm, ncomps, ngEB, lev, "Bfield_fp_external[y]", 0.0_rt);
        AllocInitMultiFab(Bfield_fp_external[lev][2], amrex::convert(ba, Bfield_fp[lev][2]->ixType()),
            dm, ncomps, ngEB, lev, "Bfield_fp_external[z]", 0.0_rt);
    }
    if (mypc->m_B_ext_particle_s == "read_from_file") {
        //  These fields will be added to the fields that the particles see, and need to match the index type
        AllocInitMultiFab(B_external_particle_field[lev][0], amrex::convert(ba, Bfield_aux[lev][0]->ixType()),
            dm, ncomps, ngEB, lev, "B_external_particle_field[x]", 0.0_rt);
        AllocInitMultiFab(B_external_particle_field[lev][1], amrex::convert(ba, Bfield_aux[lev][1]->ixType()),
            dm, ncomps, ngEB, lev, "B_external_particle_field[y]", 0.0_rt);
        AllocInitMultiFab(B_external_particle_field[lev][2], amrex::convert(ba, Bfield_aux[lev][2]->ixType()),
            dm, ncomps, ngEB, lev, "B_external_particle_field[z]", 0.0_rt);
    }
    if (m_p_ext_field_params->E_ext_grid_type != ExternalFieldType::default_zero && m_p_ext_field_params->E_ext_grid_type != ExternalFieldType::constant) {
        // These fields will be added directly to the grid, i.e. to fp, and need to match the index type
        AllocInitMultiFab(Efield_fp_external[lev][0], amrex::convert(ba, Efield_fp[lev][0]->ixType()),
            dm, ncomps, ngEB, lev, "Efield_fp_external[x]", 0.0_rt);
        AllocInitMultiFab(Efield_fp_external[lev][1], amrex::convert(ba, Efield_fp[lev][1]->ixType()),
            dm, ncomps, ngEB, lev, "Efield_fp_external[y]", 0.0_rt);
        AllocInitMultiFab(Efield_fp_external[lev][2], amrex::convert(ba, Efield_fp[lev][2]->ixType()),
            dm, ncomps, ngEB, lev, "Efield_fp_external[z]", 0.0_rt);
    }
    if (mypc->m_E_ext_particle_s == "read_from_file") {
        //  These fields will be added to the fields that the particles see, and need to match the index type
        AllocInitMultiFab(E_external_particle_field[lev][0], amrex::convert(ba, Efield_aux[lev][0]->ixType()),
            dm, ncomps, ngEB, lev, "E_external_particle_field[x]", 0.0_rt);
        AllocInitMultiFab(E_external_particle_field[lev][1], amrex::convert(ba, Efield_aux[lev][1]->ixType()),
            dm, ncomps, ngEB, lev, "E_external_particle_field[y]", 0.0_rt);
        AllocInitMultiFab(E_external_particle_field[lev][2], amrex::convert(ba, Efield_aux[lev][2]->ixType()),
            dm, ncomps, ngEB, lev, "E_external_particle_field[z]", 0.0_rt);
    }

    //
    // The coarse patch
    //
    if (lev > 0)
    {
        BoxArray cba = ba;
        cba.coarsen(refRatio(lev-1));
        const std::array<Real,3> cdx = CellSize(lev-1);

        // Create the MultiFabs for B
        AllocInitMultiFab(Bfield_cp[lev][0], amrex::convert(cba, Bx_nodal_flag), dm, ncomps, ngEB, lev, "Bfield_cp[x]", 0.0_rt);
        AllocInitMultiFab(Bfield_cp[lev][1], amrex::convert(cba, By_nodal_flag), dm, ncomps, ngEB, lev, "Bfield_cp[y]", 0.0_rt);
        AllocInitMultiFab(Bfield_cp[lev][2], amrex::convert(cba, Bz_nodal_flag), dm, ncomps, ngEB, lev, "Bfield_cp[z]", 0.0_rt);

        // Create the MultiFabs for E
        AllocInitMultiFab(Efield_cp[lev][0], amrex::convert(cba, Ex_nodal_flag), dm, ncomps, ngEB, lev, "Efield_cp[x]", 0.0_rt);
        AllocInitMultiFab(Efield_cp[lev][1], amrex::convert(cba, Ey_nodal_flag), dm, ncomps, ngEB, lev, "Efield_cp[y]", 0.0_rt);
        AllocInitMultiFab(Efield_cp[lev][2], amrex::convert(cba, Ez_nodal_flag), dm, ncomps, ngEB, lev, "Efield_cp[z]", 0.0_rt);

        if (fft_do_time_averaging)
        {
            AllocInitMultiFab(Bfield_avg_cp[lev][0], amrex::convert(cba, Bx_nodal_flag), dm, ncomps, ngEB, lev, "Bfield_avg_cp[x]", 0.0_rt);
            AllocInitMultiFab(Bfield_avg_cp[lev][1], amrex::convert(cba, By_nodal_flag), dm, ncomps, ngEB, lev, "Bfield_avg_cp[y]", 0.0_rt);
            AllocInitMultiFab(Bfield_avg_cp[lev][2], amrex::convert(cba, Bz_nodal_flag), dm, ncomps, ngEB, lev, "Bfield_avg_cp[z]", 0.0_rt);

            AllocInitMultiFab(Efield_avg_cp[lev][0], amrex::convert(cba, Ex_nodal_flag), dm, ncomps, ngEB, lev, "Efield_avg_cp[x]", 0.0_rt);
            AllocInitMultiFab(Efield_avg_cp[lev][1], amrex::convert(cba, Ey_nodal_flag), dm, ncomps, ngEB, lev, "Efield_avg_cp[y]", 0.0_rt);
            AllocInitMultiFab(Efield_avg_cp[lev][2], amrex::convert(cba, Ez_nodal_flag), dm, ncomps, ngEB, lev, "Efield_avg_cp[z]", 0.0_rt);
        }

        // Create the MultiFabs for the current
        AllocInitMultiFab(current_cp[lev][0], amrex::convert(cba, jx_nodal_flag), dm, ncomps, ngJ, lev, "current_cp[x]", 0.0_rt);
        AllocInitMultiFab(current_cp[lev][1], amrex::convert(cba, jy_nodal_flag), dm, ncomps, ngJ, lev, "current_cp[y]", 0.0_rt);
        AllocInitMultiFab(current_cp[lev][2], amrex::convert(cba, jz_nodal_flag), dm, ncomps, ngJ, lev, "current_cp[z]", 0.0_rt);

        if (rho_ncomps > 0) {
            AllocInitMultiFab(rho_cp[lev], amrex::convert(cba, rho_nodal_flag), dm, rho_ncomps, ngRho, lev, "rho_cp", 0.0_rt);
        }

        if (do_dive_cleaning)
        {
            AllocInitMultiFab(F_cp[lev], amrex::convert(cba, IntVect::TheUnitVector()), dm, ncomps, ngF, lev, "F_cp", 0.0_rt);
        }

        if (do_divb_cleaning)
        {
            if (grid_type == GridType::Collocated)
            {
                AllocInitMultiFab(G_cp[lev], amrex::convert(cba, IntVect::TheUnitVector()), dm, ncomps, ngG, lev, "G_cp", 0.0_rt);
            }
            else // grid_type=staggered or grid_type=hybrid
            {
                AllocInitMultiFab(G_cp[lev], amrex::convert(cba, IntVect::TheZeroVector()), dm, ncomps, ngG, lev, "G_cp", 0.0_rt);
            }
        }

        if (WarpX::electromagnetic_solver_id == ElectromagneticSolverAlgo::PSATD)
        {
            // Allocate and initialize the spectral solver
#ifndef WARPX_USE_FFT
            WARPX_ALWAYS_ASSERT_WITH_MESSAGE( false,
                "WarpX::AllocLevelMFs: PSATD solver requires WarpX build with spectral solver support.");
#else

            // Get the cell-centered box, with guard cells
            BoxArray c_realspace_ba = cba;// Copy box
            c_realspace_ba.enclosedCells(); // Make it cell-centered
            // Define spectral solver
#ifdef WARPX_DIM_RZ
            c_realspace_ba.grow(1, ngEB[1]); // add guard cells only in z
            if (field_boundary_hi[0] == FieldBoundaryType::PML && !do_pml_in_domain) {
                // Extend region that is solved for to include the guard cells
                // which is where the PML boundary is applied.
                c_realspace_ba.growHi(0, pml_ncell);
            }
            AllocLevelSpectralSolverRZ(spectral_solver_cp,
                                       lev,
                                       c_realspace_ba,
                                       dm,
                                       cdx);
#   else
            c_realspace_ba.grow(ngEB);
            bool const pml_flag_false = false;
            AllocLevelSpectralSolver(spectral_solver_cp,
                                     lev,
                                     c_realspace_ba,
                                     dm,
                                     cdx,
                                     pml_flag_false);
#   endif
#endif
        } // ElectromagneticSolverAlgo::PSATD
        else {
            m_fdtd_solver_cp[lev] = std::make_unique<FiniteDifferenceSolver>(electromagnetic_solver_id, cdx,
                                                                             grid_type);
        }
    }

    //
    // Copy of the coarse aux
    //
    if (lev > 0 && (n_field_gather_buffer > 0 || n_current_deposition_buffer > 0 ||
                    mypc->nSpeciesGatherFromMainGrid() > 0))
    {
        BoxArray cba = ba;
        cba.coarsen(refRatio(lev-1));

        if (n_field_gather_buffer > 0 || mypc->nSpeciesGatherFromMainGrid() > 0) {
            if (aux_is_nodal) {
                BoxArray const& cnba = amrex::convert(cba,IntVect::TheNodeVector());
                AllocInitMultiFab(Bfield_cax[lev][0], cnba,dm,ncomps,ngEB,lev, "Bfield_cax[x]", 0.0_rt);
                AllocInitMultiFab(Bfield_cax[lev][1], cnba,dm,ncomps,ngEB,lev, "Bfield_cax[y]", 0.0_rt);
                AllocInitMultiFab(Bfield_cax[lev][2], cnba,dm,ncomps,ngEB,lev, "Bfield_cax[z]", 0.0_rt);
                AllocInitMultiFab(Efield_cax[lev][0], cnba,dm,ncomps,ngEB,lev, "Efield_cax[x]", 0.0_rt);
                AllocInitMultiFab(Efield_cax[lev][1], cnba,dm,ncomps,ngEB,lev, "Efield_cax[y]", 0.0_rt);
                AllocInitMultiFab(Efield_cax[lev][2], cnba,dm,ncomps,ngEB,lev, "Efield_cax[z]", 0.0_rt);
            } else {
                // Create the MultiFabs for B
                AllocInitMultiFab(Bfield_cax[lev][0], amrex::convert(cba,Bx_nodal_flag),dm,ncomps,ngEB,lev, "Bfield_cax[x]", 0.0_rt);
                AllocInitMultiFab(Bfield_cax[lev][1], amrex::convert(cba,By_nodal_flag),dm,ncomps,ngEB,lev, "Bfield_cax[y]", 0.0_rt);
                AllocInitMultiFab(Bfield_cax[lev][2], amrex::convert(cba,Bz_nodal_flag),dm,ncomps,ngEB,lev, "Bfield_cax[z]", 0.0_rt);

                // Create the MultiFabs for E
                AllocInitMultiFab(Efield_cax[lev][0], amrex::convert(cba,Ex_nodal_flag),dm,ncomps,ngEB,lev, "Efield_cax[x]", 0.0_rt);
                AllocInitMultiFab(Efield_cax[lev][1], amrex::convert(cba,Ey_nodal_flag),dm,ncomps,ngEB,lev, "Efield_cax[y]", 0.0_rt);
                AllocInitMultiFab(Efield_cax[lev][2], amrex::convert(cba,Ez_nodal_flag),dm,ncomps,ngEB,lev, "Efield_cax[z]", 0.0_rt);
            }

            AllocInitMultiFab(gather_buffer_masks[lev], ba, dm, ncomps, amrex::IntVect(1), lev, "gather_buffer_masks");
            // Gather buffer masks have 1 ghost cell, because of the fact
            // that particles may move by more than one cell when using subcycling.
        }

        if (n_current_deposition_buffer > 0) {
            AllocInitMultiFab(current_buf[lev][0], amrex::convert(cba,jx_nodal_flag),dm,ncomps,ngJ,lev, "current_buf[x]");
            AllocInitMultiFab(current_buf[lev][1], amrex::convert(cba,jy_nodal_flag),dm,ncomps,ngJ,lev, "current_buf[y]");
            AllocInitMultiFab(current_buf[lev][2], amrex::convert(cba,jz_nodal_flag),dm,ncomps,ngJ,lev, "current_buf[z]");
            if (rho_cp[lev]) {
                AllocInitMultiFab(charge_buf[lev], amrex::convert(cba,rho_nodal_flag),dm,2*ncomps,ngRho,lev, "charge_buf");
            }
            AllocInitMultiFab(current_buffer_masks[lev], ba, dm, ncomps, amrex::IntVect(1), lev, "current_buffer_masks");
            // Current buffer masks have 1 ghost cell, because of the fact
            // that particles may move by more than one cell when using subcycling.
        }
    }

    if (load_balance_intervals.isActivated())
    {
        costs[lev] = std::make_unique<LayoutData<Real>>(ba, dm);
        load_balance_efficiency[lev] = -1;
    }
}

#ifdef WARPX_USE_FFT
#   ifdef WARPX_DIM_RZ
/* \brief Allocate spectral Maxwell solver (RZ dimensions) at a level
 *
 * \param[in, out] spectral_solver Vector of pointer to SpectralSolver, to point to allocated spectral Maxwell
 *                                 solver at a given level
 * \param[in] lev                  Level at which to allocate spectral Maxwell solver
 * \param[in] realspace_ba         Box array that corresponds to the decomposition of the fields in real space
 *                                 (cell-centered; includes guard cells)
 * \param[in] dm                   Indicates which MPI proc owns which box, in realspace_ba
 * \param[in] dx                   Cell size along each dimension
 */
void WarpX::AllocLevelSpectralSolverRZ (amrex::Vector<std::unique_ptr<SpectralSolverRZ>>& spectral_solver,
                                        const int lev,
                                        const amrex::BoxArray& realspace_ba,
                                        const amrex::DistributionMapping& dm,
                                        const std::array<Real,3>& dx)
{
    const RealVect dx_vect(dx[0], dx[2]);

    amrex::Real solver_dt = dt[lev];
    if (WarpX::do_multi_J) { solver_dt /= static_cast<amrex::Real>(WarpX::do_multi_J_n_depositions); }

    auto pss = std::make_unique<SpectralSolverRZ>(lev,
                                                  realspace_ba,
                                                  dm,
                                                  n_rz_azimuthal_modes,
                                                  noz_fft,
                                                  grid_type,
                                                  m_v_galilean,
                                                  dx_vect,
                                                  solver_dt,
                                                  isAnyBoundaryPML(),
                                                  update_with_rho,
                                                  fft_do_time_averaging,
                                                  J_in_time,
                                                  rho_in_time,
                                                  do_dive_cleaning,
                                                  do_divb_cleaning);
    spectral_solver[lev] = std::move(pss);

    if (use_kspace_filter) {
        spectral_solver[lev]->InitFilter(filter_npass_each_dir,
                                         use_filter_compensation);
    }
}
#   else
/* \brief Allocate spectral Maxwell solver at a level
 *
 * \param[in, out] spectral_solver  Vector of pointer to SpectralSolver, to point to allocated spectral Maxwell
 *                                  solver at a given level
 * \param[in] lev                   Level at which to allocate spectral Maxwell solver
 * \param[in] realspace_ba          Box array that corresponds to the decomposition of the fields in real space
 *                                  (cell-centered; includes guard cells)
 * \param[in] dm                    Indicates which MPI proc owns which box, in realspace_ba
 * \param[in] dx                    Cell size along each dimension
 * \param[in] pml_flag              Whether the boxes in which the solver is applied are PML boxes
 */
void WarpX::AllocLevelSpectralSolver (amrex::Vector<std::unique_ptr<SpectralSolver>>& spectral_solver,
                                      const int lev,
                                      const amrex::BoxArray& realspace_ba,
                                      const amrex::DistributionMapping& dm,
                                      const std::array<Real,3>& dx,
                                      const bool pml_flag)
{
#if defined(WARPX_DIM_3D)
    const RealVect dx_vect(dx[0], dx[1], dx[2]);
#elif defined(WARPX_DIM_XZ) || defined(WARPX_DIM_RZ)
    const RealVect dx_vect(dx[0], dx[2]);
#elif defined(WARPX_DIM_1D_Z)
    const RealVect dx_vect(dx[2]);
#endif

    amrex::Real solver_dt = dt[lev];
    if (WarpX::do_multi_J) { solver_dt /= static_cast<amrex::Real>(WarpX::do_multi_J_n_depositions); }

    auto pss = std::make_unique<SpectralSolver>(lev,
                                                realspace_ba,
                                                dm,
                                                nox_fft,
                                                noy_fft,
                                                noz_fft,
                                                grid_type,
                                                m_v_galilean,
                                                m_v_comoving,
                                                dx_vect,
                                                solver_dt,
                                                pml_flag,
                                                fft_periodic_single_box,
                                                update_with_rho,
                                                fft_do_time_averaging,
                                                psatd_solution_type,
                                                J_in_time,
                                                rho_in_time,
                                                do_dive_cleaning,
                                                do_divb_cleaning);
    spectral_solver[lev] = std::move(pss);
}
#   endif
#endif

std::array<Real,3>
WarpX::CellSize (int lev)
{
    const amrex::Geometry& gm = GetInstance().Geom(lev);
    const Real* dx = gm.CellSize();
#if defined(WARPX_DIM_3D)
    return { dx[0], dx[1], dx[2] };
#elif defined(WARPX_DIM_XZ) || defined(WARPX_DIM_RZ)
    return { dx[0], 1.0, dx[1] };
#else
    return { 1.0, 1.0, dx[0] };
#endif
}

amrex::XDim3
WarpX::InvCellSize (int lev)
{
    std::array<Real,3> dx = WarpX::CellSize(lev);
    return {1._rt/dx[0], 1._rt/dx[1], 1._rt/dx[2]};
}

amrex::RealBox
WarpX::getRealBox(const Box& bx, int lev)
{
    const amrex::Geometry& gm = GetInstance().Geom(lev);
    const RealBox grid_box{bx, gm.CellSize(), gm.ProbLo()};
    return( grid_box );
}

amrex::XDim3
WarpX::LowerCorner(const Box& bx, const int lev, const amrex::Real time_shift_delta)
{
    auto & warpx = GetInstance();
    const RealBox grid_box = getRealBox( bx, lev );

    const Real* grid_min = grid_box.lo();

    const amrex::Real cur_time = warpx.gett_new(lev);
    const amrex::Real time_shift = (cur_time + time_shift_delta - warpx.time_of_last_gal_shift);
    amrex::Array<amrex::Real,3> galilean_shift = { warpx.m_v_galilean[0]*time_shift,
                                                   warpx.m_v_galilean[1]*time_shift,
                                                   warpx.m_v_galilean[2]*time_shift };

#if defined(WARPX_DIM_3D)
    return { grid_min[0] + galilean_shift[0], grid_min[1] + galilean_shift[1], grid_min[2] + galilean_shift[2] };

#elif defined(WARPX_DIM_XZ) || defined(WARPX_DIM_RZ)
    return { grid_min[0] + galilean_shift[0], std::numeric_limits<Real>::lowest(), grid_min[1] + galilean_shift[2] };

#elif defined(WARPX_DIM_1D_Z)
    return { std::numeric_limits<Real>::lowest(), std::numeric_limits<Real>::lowest(), grid_min[0] + galilean_shift[2] };
#endif
}

amrex::XDim3
WarpX::UpperCorner(const Box& bx, const int lev, const amrex::Real time_shift_delta)
{
    auto & warpx = GetInstance();
    const RealBox grid_box = getRealBox( bx, lev );

    const Real* grid_max = grid_box.hi();

    const amrex::Real cur_time = warpx.gett_new(lev);
    const amrex::Real time_shift = (cur_time + time_shift_delta - warpx.time_of_last_gal_shift);
    amrex::Array<amrex::Real,3> galilean_shift = { warpx.m_v_galilean[0]*time_shift,
                                                   warpx.m_v_galilean[1]*time_shift,
                                                   warpx.m_v_galilean[2]*time_shift };

#if defined(WARPX_DIM_3D)
    return { grid_max[0] + galilean_shift[0], grid_max[1] + galilean_shift[1], grid_max[2] + galilean_shift[2] };

#elif defined(WARPX_DIM_XZ) || defined(WARPX_DIM_RZ)
    return { grid_max[0] + galilean_shift[0], std::numeric_limits<Real>::max(), grid_max[1] + galilean_shift[1] };

#elif defined(WARPX_DIM_1D_Z)
    return { std::numeric_limits<Real>::max(), std::numeric_limits<Real>::max(), grid_max[0] + galilean_shift[0] };
#endif
}

IntVect
WarpX::RefRatio (int lev)
{
    return GetInstance().refRatio(lev);
}

void
WarpX::ComputeDivB (amrex::MultiFab& divB, int const dcomp,
                    const std::array<const amrex::MultiFab* const, 3>& B,
                    const std::array<amrex::Real,3>& dx)
{
    WARPX_ALWAYS_ASSERT_WITH_MESSAGE(grid_type != GridType::Collocated,
        "ComputeDivB not implemented with warpx.grid_type=Collocated.");

    const Real dxinv = 1._rt/dx[0], dyinv = 1._rt/dx[1], dzinv = 1._rt/dx[2];

#ifdef WARPX_DIM_RZ
    const Real rmin = GetInstance().Geom(0).ProbLo(0);
#endif

#ifdef AMREX_USE_OMP
#pragma omp parallel if (Gpu::notInLaunchRegion())
#endif
    for (MFIter mfi(divB, TilingIfNotGPU()); mfi.isValid(); ++mfi)
    {
        const Box& bx = mfi.tilebox();
        amrex::Array4<const amrex::Real> const& Bxfab = B[0]->array(mfi);
        amrex::Array4<const amrex::Real> const& Byfab = B[1]->array(mfi);
        amrex::Array4<const amrex::Real> const& Bzfab = B[2]->array(mfi);
        amrex::Array4<amrex::Real> const& divBfab = divB.array(mfi);

        ParallelFor(bx,
        [=] AMREX_GPU_DEVICE(int i, int j, int k) noexcept
        {
            warpx_computedivb(i, j, k, dcomp, divBfab, Bxfab, Byfab, Bzfab, dxinv, dyinv, dzinv
#ifdef WARPX_DIM_RZ
                              ,rmin
#endif
                              );
        });
    }
}

void
WarpX::ComputeDivB (amrex::MultiFab& divB, int const dcomp,
                    const std::array<const amrex::MultiFab* const, 3>& B,
                    const std::array<amrex::Real,3>& dx, IntVect const ngrow)
{
    WARPX_ALWAYS_ASSERT_WITH_MESSAGE(grid_type != GridType::Collocated,
        "ComputeDivB not implemented with warpx.grid_type=collocated.");

    const Real dxinv = 1._rt/dx[0], dyinv = 1._rt/dx[1], dzinv = 1._rt/dx[2];

#ifdef WARPX_DIM_RZ
    const Real rmin = GetInstance().Geom(0).ProbLo(0);
#endif

#ifdef AMREX_USE_OMP
#pragma omp parallel if (Gpu::notInLaunchRegion())
#endif
    for (MFIter mfi(divB, TilingIfNotGPU()); mfi.isValid(); ++mfi)
    {
        const Box bx = mfi.growntilebox(ngrow);
        amrex::Array4<const amrex::Real> const& Bxfab = B[0]->array(mfi);
        amrex::Array4<const amrex::Real> const& Byfab = B[1]->array(mfi);
        amrex::Array4<const amrex::Real> const& Bzfab = B[2]->array(mfi);
        amrex::Array4<amrex::Real> const& divBfab = divB.array(mfi);

        ParallelFor(bx,
        [=] AMREX_GPU_DEVICE(int i, int j, int k) noexcept
        {
            warpx_computedivb(i, j, k, dcomp, divBfab, Bxfab, Byfab, Bzfab, dxinv, dyinv, dzinv
#ifdef WARPX_DIM_RZ
                              ,rmin
#endif
                              );
        });
    }
}

void
WarpX::ComputeDivE(amrex::MultiFab& divE, const int lev)
{
    if ( WarpX::electromagnetic_solver_id == ElectromagneticSolverAlgo::PSATD ) {
#ifdef WARPX_USE_FFT
        spectral_solver_fp[lev]->ComputeSpectralDivE( lev, Efield_aux[lev], divE );
#else
        WARPX_ABORT_WITH_MESSAGE(
            "ComputeDivE: PSATD requested but not compiled");
#endif
    } else {
        m_fdtd_solver_fp[lev]->ComputeDivE( Efield_aux[lev], divE );
    }
}

#if (defined WARPX_DIM_RZ) && (defined WARPX_USE_FFT)
PML_RZ*
WarpX::GetPML_RZ (int lev)
{
    if (pml_rz[lev]) {
        // This should check if pml was initialized
        return pml_rz[lev].get();
    } else {
        return nullptr;
    }
}
#endif

PML*
WarpX::GetPML (int lev)
{
    if (do_pml) {
        // This should check if pml was initialized
        return pml[lev].get();
    } else {
        return nullptr;
    }
}

std::vector< bool >
WarpX::getPMLdirections() const
{
    std::vector< bool > dirsWithPML( 6, false );
#if AMREX_SPACEDIM!=3
    dirsWithPML.resize( 4 );
#endif
    if( do_pml )
    {
        for( int i = 0; i < static_cast<int>(dirsWithPML.size()) / 2; ++i )
        {
            dirsWithPML.at( 2u*i      ) = bool(do_pml_Lo[0][i]); // on level 0
            dirsWithPML.at( 2u*i + 1u ) = bool(do_pml_Hi[0][i]); // on level 0
        }
    }
    return dirsWithPML;
}

amrex::LayoutData<amrex::Real>*
WarpX::getCosts (int lev)
{
    if (m_instance)
    {
        return m_instance->costs[lev].get();
    } else
    {
        return nullptr;
    }
}

void
WarpX::setLoadBalanceEfficiency (const int lev, const amrex::Real efficiency)
{
    if (m_instance)
    {
        m_instance->load_balance_efficiency[lev] = efficiency;
    } else
    {
        return;
    }
}

amrex::Real
WarpX::getLoadBalanceEfficiency (const int lev)
{
    if (m_instance)
    {
        return m_instance->load_balance_efficiency[lev];
    } else
    {
        return -1;
    }
}

void
WarpX::BuildBufferMasks ()
{
    for (int lev = 1; lev <= maxLevel(); ++lev)
    {
        for (int ipass = 0; ipass < 2; ++ipass)
        {
            const int ngbuffer = (ipass == 0) ? n_current_deposition_buffer : n_field_gather_buffer;
            iMultiFab* bmasks = (ipass == 0) ? current_buffer_masks[lev].get() : gather_buffer_masks[lev].get();
            if (bmasks)
            {
                const IntVect ngtmp = ngbuffer + bmasks->nGrowVect();
                iMultiFab tmp(bmasks->boxArray(), bmasks->DistributionMap(), 1, ngtmp);
                const int covered = 1;
                const int notcovered = 0;
                const int physbnd = 1;
                const int interior = 1;
                const Box& dom = Geom(lev).Domain();
                const amrex::Periodicity& period = Geom(lev).periodicity();
                tmp.BuildMask(dom, period, covered, notcovered, physbnd, interior);
#ifdef AMREX_USE_OMP
#pragma omp parallel if (amrex::Gpu::notInLaunchRegion())
#endif
                for (MFIter mfi(*bmasks, true); mfi.isValid(); ++mfi)
                {
                    const Box tbx = mfi.growntilebox();
                    BuildBufferMasksInBox( tbx, (*bmasks)[mfi], tmp[mfi], ngbuffer );
                }
            }
        }
    }
}

/**
 * \brief Build buffer mask within given FArrayBox
 *
 * \param tbx         Current FArrayBox
 * \param buffer_mask Buffer mask to be set
 * \param guard_mask  Guard mask used to set buffer_mask
 * \param ng          Number of guard cells
 */
void
WarpX::BuildBufferMasksInBox ( const amrex::Box tbx, amrex::IArrayBox &buffer_mask,
                               const amrex::IArrayBox &guard_mask, const int ng )
{
    auto const& msk = buffer_mask.array();
    auto const& gmsk = guard_mask.const_array();
    const amrex::Dim3 ng3 = amrex::IntVect(ng).dim3();
    amrex::ParallelFor(tbx, [=] AMREX_GPU_DEVICE (int i, int j, int k)
    {
        for         (int kk = k-ng3.z; kk <= k+ng3.z; ++kk) {
            for     (int jj = j-ng3.y; jj <= j+ng3.y; ++jj) {
                for (int ii = i-ng3.x; ii <= i+ng3.x; ++ii) {
                    if ( gmsk(ii,jj,kk) == 0 ) {
                        msk(i,j,k) = 0;
                        return;
                    }
                }
            }
        }
        msk(i,j,k) = 1;
    });
}

amrex::Vector<amrex::Real> WarpX::getFornbergStencilCoefficients (const int n_order, ablastr::utils::enums::GridType a_grid_type)
{
    AMREX_ALWAYS_ASSERT_WITH_MESSAGE(n_order % 2 == 0, "n_order must be even");

    const int m = n_order / 2;
    amrex::Vector<amrex::Real> coeffs;
    coeffs.resize(m);

    // There are closed-form formula for these coefficients, but they result in
    // an overflow when evaluated numerically. One way to avoid the overflow is
    // to calculate the coefficients by recurrence.

    // Coefficients for collocated (nodal) finite-difference approximation
    if (a_grid_type == GridType::Collocated)
    {
        // First coefficient
        coeffs.at(0) = m * 2._rt / (m+1);
        // Other coefficients by recurrence
        for (int n = 1; n < m; n++)
        {
            coeffs.at(n) = - (m-n) * 1._rt / (m+n+1) * coeffs.at(n-1);
        }
    }
    // Coefficients for staggered finite-difference approximation
    else
    {
        Real prod = 1.;
        for (int k = 1; k < m+1; k++)
        {
            prod *= (m + k) / (4._rt * k);
        }
        // First coefficient
        coeffs.at(0) = 4_rt * m * prod * prod;
        // Other coefficients by recurrence
        for (int n = 1; n < m; n++)
        {
            coeffs.at(n) = - ((2_rt*n-1) * (m-n)) * 1._rt / ((2_rt*n+1) * (m+n)) * coeffs.at(n-1);
        }
    }

    return coeffs;
}

void WarpX::ReorderFornbergCoefficients (amrex::Vector<amrex::Real>& ordered_coeffs,
                                         amrex::Vector<amrex::Real>& unordered_coeffs,
                                         const int order)
{
    const int n = order / 2;
    for (int i = 0; i < n; i++) {
        ordered_coeffs[i] = unordered_coeffs[n-1-i];
    }
    for (int i = n; i < order; i++) {
        ordered_coeffs[i] = unordered_coeffs[i-n];
    }
}

void WarpX::AllocateCenteringCoefficients (amrex::Gpu::DeviceVector<amrex::Real>& device_centering_stencil_coeffs_x,
                                           amrex::Gpu::DeviceVector<amrex::Real>& device_centering_stencil_coeffs_y,
                                           amrex::Gpu::DeviceVector<amrex::Real>& device_centering_stencil_coeffs_z,
                                           const int centering_nox,
                                           const int centering_noy,
                                           const int centering_noz,
                                           ablastr::utils::enums::GridType a_grid_type)
{
    // Vectors of Fornberg stencil coefficients
    amrex::Vector<amrex::Real> Fornberg_stencil_coeffs_x;
    amrex::Vector<amrex::Real> Fornberg_stencil_coeffs_y;
    amrex::Vector<amrex::Real> Fornberg_stencil_coeffs_z;

    // Host vectors of stencil coefficients used for finite-order centering
    amrex::Vector<amrex::Real> host_centering_stencil_coeffs_x;
    amrex::Vector<amrex::Real> host_centering_stencil_coeffs_y;
    amrex::Vector<amrex::Real> host_centering_stencil_coeffs_z;

    Fornberg_stencil_coeffs_x = getFornbergStencilCoefficients(centering_nox, a_grid_type);
    Fornberg_stencil_coeffs_y = getFornbergStencilCoefficients(centering_noy, a_grid_type);
    Fornberg_stencil_coeffs_z = getFornbergStencilCoefficients(centering_noz, a_grid_type);

    host_centering_stencil_coeffs_x.resize(centering_nox);
    host_centering_stencil_coeffs_y.resize(centering_noy);
    host_centering_stencil_coeffs_z.resize(centering_noz);

    // Re-order Fornberg stencil coefficients:
    // example for order 6: (c_0,c_1,c_2) becomes (c_2,c_1,c_0,c_0,c_1,c_2)
    ReorderFornbergCoefficients(host_centering_stencil_coeffs_x,
                                Fornberg_stencil_coeffs_x, centering_nox);
    ReorderFornbergCoefficients(host_centering_stencil_coeffs_y,
                                Fornberg_stencil_coeffs_y, centering_noy);
    ReorderFornbergCoefficients(host_centering_stencil_coeffs_z,
                                Fornberg_stencil_coeffs_z, centering_noz);

    // Device vectors of stencil coefficients used for finite-order centering

    device_centering_stencil_coeffs_x.resize(host_centering_stencil_coeffs_x.size());
    amrex::Gpu::copyAsync(amrex::Gpu::hostToDevice,
                          host_centering_stencil_coeffs_x.begin(),
                          host_centering_stencil_coeffs_x.end(),
                          device_centering_stencil_coeffs_x.begin());

    device_centering_stencil_coeffs_y.resize(host_centering_stencil_coeffs_y.size());
    amrex::Gpu::copyAsync(amrex::Gpu::hostToDevice,
                          host_centering_stencil_coeffs_y.begin(),
                          host_centering_stencil_coeffs_y.end(),
                          device_centering_stencil_coeffs_y.begin());

    device_centering_stencil_coeffs_z.resize(host_centering_stencil_coeffs_z.size());
    amrex::Gpu::copyAsync(amrex::Gpu::hostToDevice,
                          host_centering_stencil_coeffs_z.begin(),
                          host_centering_stencil_coeffs_z.end(),
                          device_centering_stencil_coeffs_z.begin());

    amrex::Gpu::synchronize();
}

const iMultiFab*
WarpX::CurrentBufferMasks (int lev)
{
    return GetInstance().getCurrentBufferMasks(lev);
}

const iMultiFab*
WarpX::GatherBufferMasks (int lev)
{
    return GetInstance().getGatherBufferMasks(lev);
}

void
WarpX::StoreCurrent (int lev)
{
    for (int idim = 0; idim < 3; ++idim) {
        if (current_store[lev][idim]) {
            MultiFab::Copy(*current_store[lev][idim], *current_fp[lev][idim],
                           0, 0, 1, current_store[lev][idim]->nGrowVect());
        }
    }
}

void
WarpX::RestoreCurrent (int lev)
{
    for (int idim = 0; idim < 3; ++idim) {
        if (current_store[lev][idim]) {
            std::swap(current_fp[lev][idim], current_store[lev][idim]);
        }
    }
}

bool
WarpX::isAnyBoundaryPML()
{
    for (int idim = 0; idim < AMREX_SPACEDIM; ++idim) {
        if ( WarpX::field_boundary_lo[idim] == FieldBoundaryType::PML) { return true; }
        if ( WarpX::field_boundary_hi[idim] == FieldBoundaryType::PML) { return true; }
    }
    return false;
}

bool
WarpX::isAnyParticleBoundaryThermal ()
{
    for (int idim = 0; idim < AMREX_SPACEDIM; ++idim) {
        if (WarpX::particle_boundary_lo[idim] == ParticleBoundaryType::Thermal) {return true;}
        if (WarpX::particle_boundary_hi[idim] == ParticleBoundaryType::Thermal) {return true;}
    }
    return false;
}

std::string
TagWithLevelSuffix (std::string name, int const level)
{
    // Add the suffix "[level=level]"
    name.append("[level=").append(std::to_string(level)).append("]");
    return name;
}

void
WarpX::AllocInitMultiFab (
    std::unique_ptr<amrex::MultiFab>& mf,
    const amrex::BoxArray& ba,
    const amrex::DistributionMapping& dm,
    const int ncomp,
    const amrex::IntVect& ngrow,
    const int level,
    const std::string& name,
    std::optional<const amrex::Real> initial_value)
{
    const auto name_with_suffix = TagWithLevelSuffix(name, level);
    const auto tag = amrex::MFInfo().SetTag(name_with_suffix);
    mf = std::make_unique<amrex::MultiFab>(ba, dm, ncomp, ngrow, tag);
    if (initial_value) {
        mf->setVal(*initial_value);
    }
    multifab_map[name_with_suffix] = mf.get();
}

void
WarpX::AllocInitMultiFab (
    std::unique_ptr<amrex::iMultiFab>& mf,
    const amrex::BoxArray& ba,
    const amrex::DistributionMapping& dm,
    const int ncomp,
    const amrex::IntVect& ngrow,
    const int level,
    const std::string& name,
    std::optional<const int> initial_value)
{
    const auto name_with_suffix = TagWithLevelSuffix(name, level);
    const auto tag = amrex::MFInfo().SetTag(name_with_suffix);
    mf = std::make_unique<amrex::iMultiFab>(ba, dm, ncomp, ngrow, tag);
    if (initial_value) {
        mf->setVal(*initial_value);
    }
    imultifab_map[name_with_suffix] = mf.get();
}

void
WarpX::AliasInitMultiFab (
    std::unique_ptr<amrex::MultiFab>& mf,
    const amrex::MultiFab& mf_to_alias,
    const int scomp,
    const int ncomp,
    const int level,
    const std::string& name,
    std::optional<const amrex::Real> initial_value)
{
    const auto name_with_suffix = TagWithLevelSuffix(name, level);
    mf = std::make_unique<amrex::MultiFab>(mf_to_alias, amrex::make_alias, scomp, ncomp);
    if (initial_value) {
        mf->setVal(*initial_value);
    }
    multifab_map[name_with_suffix] = mf.get();
}

void
WarpX::AllocInitMultiFabFromModel (
    std::unique_ptr<amrex::MultiFab>& mf,
    amrex::MultiFab& mf_model,
    const int level,
    const std::string& name,
    std::optional<const amrex::Real> initial_value)
{
    const auto name_with_suffix = TagWithLevelSuffix(name, level);
    const auto tag = amrex::MFInfo().SetTag(name_with_suffix);
    mf = std::make_unique<amrex::MultiFab>(mf_model.boxArray(), mf_model.DistributionMap(),
                                           mf_model.nComp(), mf_model.nGrowVect(), tag);
    if (initial_value) {
        mf->setVal(*initial_value);
    }
    multifab_map[name_with_suffix] = mf.get();
}

amrex::MultiFab*
WarpX::getFieldPointerUnchecked (const FieldType field_type, const int lev, const int direction) const
{
    // This function does *not* check if the returned field pointer is != nullptr

    amrex::MultiFab* field_pointer = nullptr;

    switch(field_type)
    {
        case FieldType::Efield_aux :
            field_pointer = Efield_aux[lev][direction].get();
            break;
        case FieldType::Bfield_aux :
            field_pointer = Bfield_aux[lev][direction].get();
            break;
        case FieldType::Efield_fp :
            field_pointer = Efield_fp[lev][direction].get();
            break;
        case FieldType::Bfield_fp :
            field_pointer = Bfield_fp[lev][direction].get();
            break;
        case FieldType::Efield_fp_external :
            field_pointer = Efield_fp_external[lev][direction].get();
            break;
        case FieldType::Bfield_fp_external :
            field_pointer = Bfield_fp_external[lev][direction].get();
            break;
        case FieldType::current_fp :
            field_pointer = current_fp[lev][direction].get();
            break;
        case FieldType::current_fp_nodal :
            field_pointer = current_fp_nodal[lev][direction].get();
            break;
        case FieldType::rho_fp :
            field_pointer = rho_fp[lev].get();
            break;
        case FieldType::F_fp :
            field_pointer = F_fp[lev].get();
            break;
        case FieldType::G_fp :
            field_pointer = G_fp[lev].get();
            break;
        case FieldType::phi_fp :
            field_pointer = phi_fp[lev].get();
            break;
<<<<<<< HEAD
       case FieldType::vector_potential_fp :
            field_pointer = Afield_fp_nodal[lev][direction].get();
=======
        case FieldType::vector_potential_fp :
            field_pointer = vector_potential_fp_nodal[lev][direction].get();
>>>>>>> dea63a7e
            break;
        case FieldType::Efield_cp :
            field_pointer = Efield_cp[lev][direction].get();
            break;
        case FieldType::Bfield_cp :
            field_pointer = Bfield_cp[lev][direction].get();
            break;
        case FieldType::current_cp :
            field_pointer = current_cp[lev][direction].get();
            break;
        case FieldType::rho_cp :
            field_pointer = rho_cp[lev].get();
            break;
        case FieldType::F_cp :
            field_pointer = F_cp[lev].get();
            break;
        case FieldType::G_cp :
            field_pointer = G_cp[lev].get();
            break;
        case FieldType::edge_lengths :
            field_pointer = m_edge_lengths[lev][direction].get();
            break;
        case FieldType::face_areas :
            field_pointer = m_face_areas[lev][direction].get();
            break;
        case FieldType::Efield_avg_fp :
            field_pointer = Efield_avg_fp[lev][direction].get();
            break;
        case FieldType::Bfield_avg_fp :
            field_pointer = Bfield_avg_fp[lev][direction].get();
            break;
        case FieldType::Efield_avg_cp :
            field_pointer = Efield_avg_cp[lev][direction].get();
            break;
        case FieldType::Bfield_avg_cp :
            field_pointer = Bfield_avg_cp[lev][direction].get();
            break;
        default:
            WARPX_ABORT_WITH_MESSAGE("Invalid field type");
            break;
    }

    return field_pointer;
}

bool
WarpX::isFieldInitialized (const FieldType field_type, const int lev, const int direction) const
{
    const bool is_field_init = (getFieldPointerUnchecked(field_type, lev, direction) != nullptr);
    return is_field_init;
}

amrex::MultiFab*
WarpX::getFieldPointer (const FieldType field_type, const int lev, const int direction) const
{
    auto* const field_pointer = getFieldPointerUnchecked(field_type, lev, direction);
    WARPX_ALWAYS_ASSERT_WITH_MESSAGE(
        field_pointer != nullptr, "Requested field is not initialized!");
    return field_pointer;
}

std::array<const amrex::MultiFab* const, 3>
WarpX::getFieldPointerArray (const FieldType field_type, const int lev) const
{
    WARPX_ALWAYS_ASSERT_WITH_MESSAGE(
        (field_type == FieldType::Efield_aux) || (field_type == FieldType::Bfield_aux) ||
        (field_type == FieldType::Efield_fp) || (field_type == FieldType::Bfield_fp) ||
        (field_type == FieldType::Efield_fp_external) || (field_type == FieldType::Bfield_fp_external) ||
        (field_type == FieldType::current_fp) || (field_type == FieldType::current_fp_nodal) ||
        (field_type == FieldType::Efield_cp) || (field_type == FieldType::Bfield_cp) ||
        (field_type == FieldType::current_cp), "Requested field type is not a vector.");

    return std::array<const amrex::MultiFab* const, 3>{
        getFieldPointer(field_type, lev, 0),
        getFieldPointer(field_type, lev, 1),
        getFieldPointer(field_type, lev, 2)};
}

const amrex::MultiFab&
WarpX::getField(FieldType field_type, const int lev, const int direction) const
{
    return *getFieldPointer(field_type, lev, direction);
}

amrex::DistributionMapping
WarpX::MakeDistributionMap (int lev, amrex::BoxArray const& ba)
{
    bool roundrobin_sfc = false;
    const ParmParse pp("warpx");
    pp.query("roundrobin_sfc", roundrobin_sfc);

    // If this is true, AMReX's RRSFC strategy is used to make
    // DistributionMapping. Note that the DistributionMapping made by the
    // here could still be overridden by load balancing. In the RRSFC
    // strategy, the Round robin method is used to distribute Boxes orderd
    // by the space filling curve. This might help avoid some processes
    // running out of memory due to having too many particles during
    // initialization.

    if (roundrobin_sfc) {
        auto old_strategy = amrex::DistributionMapping::strategy();
        amrex::DistributionMapping::strategy(amrex::DistributionMapping::RRSFC);
        amrex::DistributionMapping dm(ba);
        amrex::DistributionMapping::strategy(old_strategy);
        return dm;
    } else {
        return amrex::AmrCore::MakeDistributionMap(lev, ba);
    }
}

const amrex::Vector<std::array< std::unique_ptr<amrex::MultiFab>,3>>&
WarpX::getMultiLevelField(warpx::fields::FieldType field_type) const
{
    switch(field_type)
    {
        case FieldType::Efield_aux :
            return Efield_aux;
        case FieldType::Bfield_aux :
            return Bfield_aux;
        case FieldType::Efield_fp :
            return Efield_fp;
        case FieldType::Efield_fp_external :
            return Efield_fp_external;
        case FieldType::Bfield_fp :
            return Bfield_fp;
        case FieldType::Bfield_fp_external :
            return Bfield_fp_external;
        case FieldType::current_fp :
            return current_fp;
        case FieldType::current_fp_nodal :
            return current_fp_nodal;
        case FieldType::Efield_cp :
            return Efield_cp;
        case FieldType::Bfield_cp :
            return Bfield_cp;
        case FieldType::current_cp :
            return current_cp;
        default:
            WARPX_ABORT_WITH_MESSAGE("Invalid field type");
            return Efield_fp;
    }
}<|MERGE_RESOLUTION|>--- conflicted
+++ resolved
@@ -1148,7 +1148,7 @@
             && (WarpX::electromagnetic_solver_id == ElectromagneticSolverAlgo::Yee
             ||  WarpX::electromagnetic_solver_id == ElectromagneticSolverAlgo::HybridPIC
             ||  ( (WarpX::electrostatic_solver_id == ElectrostaticSolverAlgo::LabFrame
-                || WarpX::electrostatic_solver_id == ElectrostaticSolverAlgo::LabFrameElectroMagnetostatic)
+                || WarpX::electrostatic_solver_id == ElectrostaticSolverAlgo::LabFrameSemiImplicit)
                 && WarpX::poisson_solver_id == PoissonSolverAlgo::Multigrid)))
         {
             do_divb_cleaning_external = true;
@@ -3535,13 +3535,8 @@
         case FieldType::phi_fp :
             field_pointer = phi_fp[lev].get();
             break;
-<<<<<<< HEAD
        case FieldType::vector_potential_fp :
             field_pointer = Afield_fp_nodal[lev][direction].get();
-=======
-        case FieldType::vector_potential_fp :
-            field_pointer = vector_potential_fp_nodal[lev][direction].get();
->>>>>>> dea63a7e
             break;
         case FieldType::Efield_cp :
             field_pointer = Efield_cp[lev][direction].get();
