--- conflicted
+++ resolved
@@ -1435,20 +1435,12 @@
             realspace_ba.grow(ngE);   // add guard cells
         }
         bool const pml_flag_false = false;
-<<<<<<< HEAD
-        Real solver_dt=dt[lev];
-        if (WarpX::do_multij) solver_dt /= WarpX::multij_n_depose;
-        spectral_solver_fp[lev] = std::make_unique<SpectralSolver>( lev, realspace_ba, dm,
-            nox_fft, noy_fft, noz_fft, do_nodal, m_v_galilean, m_v_comoving, dx_vect, solver_dt,
-            pml_flag_false, fft_periodic_single_box, update_with_rho, fft_do_time_averaging, psatd_linear_in_J );
-=======
         AllocLevelSpectralSolver(spectral_solver_fp,
                                  lev,
                                  realspace_ba,
                                  dm,
                                  dx,
                                  pml_flag_false);
->>>>>>> 1f886208
 #   endif
 #endif
     } // MaxwellSolverAlgo::PSATD
@@ -1579,20 +1571,12 @@
 #   else
             c_realspace_ba.grow(ngE);
             bool const pml_flag_false = false;
-<<<<<<< HEAD
-            Real solver_dt=dt[lev];
-            if (WarpX::do_multij) solver_dt /= WarpX::multij_n_depose;
-            spectral_solver_cp[lev] = std::make_unique<SpectralSolver>( lev, c_realspace_ba, dm,
-                nox_fft, noy_fft, noz_fft, do_nodal, m_v_galilean, m_v_comoving, cdx_vect, solver_dt,
-                pml_flag_false, fft_periodic_single_box, update_with_rho, fft_do_time_averaging, psatd_linear_in_J );
-=======
             AllocLevelSpectralSolver(spectral_solver_cp,
                                      lev,
                                      c_realspace_ba,
                                      dm,
                                      cdx,
                                      pml_flag_false);
->>>>>>> 1f886208
 #   endif
 #endif
         } // MaxwellSolverAlgo::PSATD
@@ -1722,7 +1706,8 @@
 #elif (AMREX_SPACEDIM == 2)
     RealVect dx_vect(dx[0], dx[2]);
 #endif
-
+    Real solver_dt=dt[lev];
+    if (WarpX::do_multij) solver_dt /= WarpX::multij_n_depose;
     auto pss = std::make_unique<SpectralSolver>(lev,
                                                 realspace_ba,
                                                 dm,
@@ -1733,11 +1718,12 @@
                                                 m_v_galilean,
                                                 m_v_comoving,
                                                 dx_vect,
-                                                dt[lev],
+                                                solver_dt,
                                                 pml_flag,
                                                 fft_periodic_single_box,
                                                 update_with_rho,
-                                                fft_do_time_averaging);
+                                                fft_do_time_averaging,
+                                                psatd_linear_in_J);
     spectral_solver[lev] = std::move(pss);
 }
 #   endif
