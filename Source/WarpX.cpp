--- conflicted
+++ resolved
@@ -1208,7 +1208,6 @@
             queryWithParser(pp_psatd, "noz", noz_fft);
         }
 
-<<<<<<< HEAD
         std::string nox_loc_str;
         std::string noy_loc_str;
         std::string noz_loc_str;
@@ -1233,8 +1232,6 @@
             queryWithParser(pp_psatd, "noz_cur_loc", noz_loc_fft);
         }
 
-=======
->>>>>>> 81619e11
         if (!fft_periodic_single_box) {
             WARPX_ALWAYS_ASSERT_WITH_MESSAGE(nox_fft > 0, "PSATD order must be finite unless psatd.periodic_single_box_fft is used");
             WARPX_ALWAYS_ASSERT_WITH_MESSAGE(noy_fft > 0, "PSATD order must be finite unless psatd.periodic_single_box_fft is used");
