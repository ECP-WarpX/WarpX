/* Copyright 2016-2020 Andrew Myers, Ann Almgren, Aurore Blelly
 * Axel Huebl, Burlen Loring, David Grote
 * Glenn Richardson, Jean-Luc Vay, Junmin Gu
 * Mathieu Lobet, Maxence Thevenet, Michael Rowan
 * Remi Lehe, Revathi Jambunathan, Weiqun Zhang
 * Yinjian Zhao, levinem
 *
 * This file is part of WarpX.
 *
 * License: BSD-3-Clause-LBNL
 */
#include "WarpX.H"
#include "FieldSolver/WarpX_FDTD.H"
#include "Python/WarpXWrappers.h"
#include "Utils/WarpXConst.H"
#include "Utils/WarpXUtil.H"
#include "Utils/WarpXAlgorithmSelection.H"
#include "Utils/WarpXProfilerWrapper.H"

#include <AMReX_ParmParse.H>
#include <AMReX_MultiFabUtil.H>
#ifdef BL_USE_SENSEI_INSITU
#   include <AMReX_AmrMeshInSituBridge.H>
#endif

#ifdef _OPENMP
#   include <omp.h>
#endif

#include <limits>
#include <algorithm>
#include <cctype>
#include <cmath>
#include <numeric>

using namespace amrex;

Vector<Real> WarpX::E_external_grid(3, 0.0);
Vector<Real> WarpX::B_external_grid(3, 0.0);

std::string WarpX::authors = "";
std::string WarpX::B_ext_grid_s = "default";
std::string WarpX::E_ext_grid_s = "default";

// Parser for B_external on the grid
std::string WarpX::str_Bx_ext_grid_function;
std::string WarpX::str_By_ext_grid_function;
std::string WarpX::str_Bz_ext_grid_function;
// Parser for E_external on the grid
std::string WarpX::str_Ex_ext_grid_function;
std::string WarpX::str_Ey_ext_grid_function;
std::string WarpX::str_Ez_ext_grid_function;

int WarpX::do_moving_window = 0;
int WarpX::moving_window_dir = -1;
Real WarpX::moving_window_v = std::numeric_limits<amrex::Real>::max();

Real WarpX::quantum_xi_c2 = PhysConst::xi_c2;
Real WarpX::gamma_boost = 1.;
Real WarpX::beta_boost = 0.;
Vector<int> WarpX::boost_direction = {0,0,0};
int WarpX::do_compute_max_step_from_zmax = 0;
Real WarpX::zmax_plasma_to_compute_max_step = 0.;

long WarpX::current_deposition_algo;
long WarpX::charge_deposition_algo;
long WarpX::field_gathering_algo;
long WarpX::particle_pusher_algo;
int WarpX::maxwell_fdtd_solver_id;
long WarpX::load_balance_costs_update_algo;
int WarpX::do_dive_cleaning = 0;

long WarpX::n_rz_azimuthal_modes = 1;
long WarpX::ncomps = 1;

long WarpX::nox = 1;
long WarpX::noy = 1;
long WarpX::noz = 1;

bool WarpX::use_fdtd_nci_corr = false;
int  WarpX::l_lower_order_in_v = true;

bool WarpX::use_filter              = false;
bool WarpX::use_kspace_filter       = false;
bool WarpX::use_filter_compensation = false;
bool WarpX::serialize_ics           = false;
bool WarpX::refine_plasma           = false;

int WarpX::num_mirrors = 0;

#ifdef AMREX_USE_GPU
int  WarpX::sort_int = 4;
#else
int  WarpX::sort_int = -1;
#endif
amrex::IntVect WarpX::sort_bin_size(AMREX_D_DECL(4,4,4));

bool WarpX::do_back_transformed_diagnostics = false;
std::string WarpX::lab_data_directory = "lab_frame_data";
int  WarpX::num_snapshots_lab = std::numeric_limits<int>::lowest();
Real WarpX::dt_snapshots_lab  = std::numeric_limits<Real>::lowest();
bool WarpX::do_back_transformed_fields = true;
bool WarpX::do_back_transformed_particles = true;

int  WarpX::num_slice_snapshots_lab = 0;
Real WarpX::dt_slice_snapshots_lab;
Real WarpX::particle_slice_width_lab = 0.0;

bool WarpX::do_dynamic_scheduling = true;

int WarpX::do_electrostatic = 0;
int WarpX::do_subcycling = 0;
bool WarpX::safe_guard_cells = 0;

#if (AMREX_SPACEDIM == 3)
IntVect WarpX::Bx_nodal_flag(1,0,0);
IntVect WarpX::By_nodal_flag(0,1,0);
IntVect WarpX::Bz_nodal_flag(0,0,1);
#elif (AMREX_SPACEDIM == 2)
IntVect WarpX::Bx_nodal_flag(1,0);// x is the first dimension to AMReX
IntVect WarpX::By_nodal_flag(0,0);// y is the missing dimension to 2D AMReX
IntVect WarpX::Bz_nodal_flag(0,1);// z is the second dimension to 2D AMReX
#endif

#if (AMREX_SPACEDIM == 3)
IntVect WarpX::Ex_nodal_flag(0,1,1);
IntVect WarpX::Ey_nodal_flag(1,0,1);
IntVect WarpX::Ez_nodal_flag(1,1,0);
#elif (AMREX_SPACEDIM == 2)
IntVect WarpX::Ex_nodal_flag(0,1);// x is the first dimension to AMReX
IntVect WarpX::Ey_nodal_flag(1,1);// y is the missing dimension to 2D AMReX
IntVect WarpX::Ez_nodal_flag(1,0);// z is the second dimension to 2D AMReX
#endif

#if (AMREX_SPACEDIM == 3)
IntVect WarpX::jx_nodal_flag(0,1,1);
IntVect WarpX::jy_nodal_flag(1,0,1);
IntVect WarpX::jz_nodal_flag(1,1,0);
#elif (AMREX_SPACEDIM == 2)
IntVect WarpX::jx_nodal_flag(0,1);// x is the first dimension to AMReX
IntVect WarpX::jy_nodal_flag(1,1);// y is the missing dimension to 2D AMReX
IntVect WarpX::jz_nodal_flag(1,0);// z is the second dimension to 2D AMReX
#endif

IntVect WarpX::rho_nodal_flag(AMREX_D_DECL(1, 1, 1));

IntVect WarpX::filter_npass_each_dir(1);

int WarpX::n_field_gather_buffer = -1;
int WarpX::n_current_deposition_buffer = -1;

int WarpX::do_nodal = false;

#ifdef AMREX_USE_GPU
bool WarpX::do_device_synchronize_before_profile = true;
#else
bool WarpX::do_device_synchronize_before_profile = false;
#endif

WarpX* WarpX::m_instance = nullptr;

WarpX&
WarpX::GetInstance ()
{
    if (!m_instance) {
        m_instance = new WarpX();
    }
    return *m_instance;
}

void
WarpX::ResetInstance ()
{
    delete m_instance;
    m_instance = nullptr;
}

WarpX::WarpX ()
{
    m_instance = this;

    ReadParameters();

#ifdef WARPX_USE_OPENPMD
    m_OpenPMDPlotWriter = new WarpXOpenPMDPlot(openpmd_tspf, openpmd_backend, WarpX::getPMLdirections());
#endif

    // Geometry on all levels has been defined already.

    // No valid BoxArray and DistributionMapping have been defined.
    // But the arrays for them have been resized.

    const int nlevs_max = maxLevel() + 1;

    istep.resize(nlevs_max, 0);
    nsubsteps.resize(nlevs_max, 1);
#if 0
    // no subcycling yet
    for (int lev = 1; lev < nlevs_max; ++lev) {
        nsubsteps[lev] = MaxRefRatio(lev-1);
    }
#endif

    t_new.resize(nlevs_max, 0.0);
    t_old.resize(nlevs_max, std::numeric_limits<Real>::lowest());
    dt.resize(nlevs_max, std::numeric_limits<Real>::max());

    // Diagnostics
    multi_diags = std::unique_ptr<MultiDiagnostics> (new MultiDiagnostics());

    // Particle Container
    mypc = std::unique_ptr<MultiParticleContainer> (new MultiParticleContainer(this));
    warpx_do_continuous_injection = mypc->doContinuousInjection();
    if (warpx_do_continuous_injection){
        if (moving_window_v >= 0){
            // Inject particles continuously from the right end of the box
            current_injection_position = geom[0].ProbHi(moving_window_dir);
        } else {
            // Inject particles continuously from the left end of the box
            current_injection_position = geom[0].ProbLo(moving_window_dir);
        }
    }
    do_back_transformed_particles = mypc->doBackTransformedDiagnostics();

    /** create object for reduced diagnostics */
    reduced_diags = new MultiReducedDiags();

    Efield_aux.resize(nlevs_max);
    Bfield_aux.resize(nlevs_max);

    F_fp.resize(nlevs_max);
    rho_fp.resize(nlevs_max);
    current_fp.resize(nlevs_max);
    Efield_fp.resize(nlevs_max);
    Bfield_fp.resize(nlevs_max);

    current_store.resize(nlevs_max);

    F_cp.resize(nlevs_max);
    rho_cp.resize(nlevs_max);
    current_cp.resize(nlevs_max);
    Efield_cp.resize(nlevs_max);
    Bfield_cp.resize(nlevs_max);

    Efield_cax.resize(nlevs_max);
    Bfield_cax.resize(nlevs_max);
    current_buffer_masks.resize(nlevs_max);
    gather_buffer_masks.resize(nlevs_max);
    current_buf.resize(nlevs_max);
    charge_buf.resize(nlevs_max);

    pml.resize(nlevs_max);
    costs.resize(nlevs_max);

    // Set default values for particle and cell weights for costs update;
    // Default values listed here for the case AMREX_USE_GPU are determined
    // from single-GPU tests on Summit.
    if (costs_heuristic_cells_wt<0. && costs_heuristic_particles_wt<0.
        && WarpX::load_balance_costs_update_algo==LoadBalanceCostsUpdateAlgo::Heuristic)
    {
#ifdef AMREX_USE_GPU
#ifdef WARPX_USE_PSATD
        switch (WarpX::nox)
        {
            case 1:
                costs_heuristic_cells_wt = 0.575;
                costs_heuristic_particles_wt = 0.425;
                break;
            case 2:
                costs_heuristic_cells_wt = 0.405;
                costs_heuristic_particles_wt = 0.595;
                break;
            case 3:
                costs_heuristic_cells_wt = 0.250;
                costs_heuristic_particles_wt = 0.750;
                break;
        }
#else // FDTD
        switch (WarpX::nox)
        {
            case 1:
                costs_heuristic_cells_wt = 0.401;
                costs_heuristic_particles_wt = 0.599;
                break;
            case 2:
                costs_heuristic_cells_wt = 0.268;
                costs_heuristic_particles_wt = 0.732;
                break;
            case 3:
                costs_heuristic_cells_wt = 0.145;
                costs_heuristic_particles_wt = 0.855;
                break;
        }
#endif // WARPX_USE_PSATD
#else // CPU
        costs_heuristic_cells_wt = 0.1;
        costs_heuristic_particles_wt = 0.9;
#endif // AMREX_USE_GPU
    }

    // Allocate field solver objects
#ifdef WARPX_USE_PSATD
    spectral_solver_fp.resize(nlevs_max);
    spectral_solver_cp.resize(nlevs_max);
#endif
    m_fdtd_solver_fp.resize(nlevs_max);
    m_fdtd_solver_cp.resize(nlevs_max);
#ifdef WARPX_USE_PSATD_HYBRID
    Efield_fp_fft.resize(nlevs_max);
    Bfield_fp_fft.resize(nlevs_max);
    current_fp_fft.resize(nlevs_max);
    rho_fp_fft.resize(nlevs_max);

    Efield_cp_fft.resize(nlevs_max);
    Bfield_cp_fft.resize(nlevs_max);
    current_cp_fft.resize(nlevs_max);
    rho_cp_fft.resize(nlevs_max);

    dataptr_fp_fft.resize(nlevs_max);
    dataptr_cp_fft.resize(nlevs_max);

    ba_valid_fp_fft.resize(nlevs_max);
    ba_valid_cp_fft.resize(nlevs_max);

    domain_fp_fft.resize(nlevs_max);
    domain_cp_fft.resize(nlevs_max);

    comm_fft.resize(nlevs_max,MPI_COMM_NULL);
    color_fft.resize(nlevs_max,-1);
#endif

#ifdef BL_USE_SENSEI_INSITU
    insitu_bridge = nullptr;
#endif

    // NCI Godfrey filters can have different stencils
    // at different levels (the stencil depends on c*dt/dz)
    nci_godfrey_filter_exeybz.resize(nlevs_max);
    nci_godfrey_filter_bxbyez.resize(nlevs_max);

    // Sanity checks. Must be done after calling the MultiParticleContainer
    // constructor, as it reads additional parameters
    // (e.g., use_fdtd_nci_corr)

#ifndef WARPX_USE_PSATD
    AMREX_ALWAYS_ASSERT_WITH_MESSAGE(
        not ( do_pml && do_nodal ),
        "PML + do_nodal for finite-difference not implemented"
        );
#endif
    AMREX_ALWAYS_ASSERT_WITH_MESSAGE(
        not ( do_dive_cleaning && do_nodal ),
        "divE cleaning + do_nodal not implemented"
        );
#ifdef WARPX_USE_PSATD
    AMREX_ALWAYS_ASSERT(use_fdtd_nci_corr == 0);
    AMREX_ALWAYS_ASSERT(do_subcycling == 0);
#endif
}

WarpX::~WarpX ()
{
    const int nlevs_max = maxLevel() +1;
    for (int lev = 0; lev < nlevs_max; ++lev) {
        ClearLevel(lev);
    }

    delete reduced_diags;

#ifdef BL_USE_SENSEI_INSITU
    delete insitu_bridge;
#endif

#ifdef WARPX_USE_OPENPMD
    delete m_OpenPMDPlotWriter;
#endif
}

void
WarpX::ReadParameters ()
{
    {
        ParmParse pp;// Traditionally, max_step and stop_time do not have prefix.
        pp.query("max_step", max_step);
        pp.query("stop_time", stop_time);
        pp.query("authors", authors);
    }

    {
        ParmParse pp("amr");// Traditionally, these have prefix, amr.

        pp.query("check_file", check_file);
        pp.query("check_int", check_int);

        pp.query("plot_file", plot_file);
        pp.query("plot_int", plot_int);

        pp.query("restart", restart_chkfile);
    }

    {
        ParmParse pp("warpx");

        // set random seed
        std::string random_seed = "default";
        pp.query("random_seed", random_seed);
        if ( random_seed != "default" ) {
            unsigned long myproc_1 = ParallelDescriptor::MyProc() + 1;
            if ( random_seed == "random" ) {
                std::random_device rd;
                std::uniform_int_distribution<int> dist(2, INT_MAX);
                unsigned long seed = myproc_1 * dist(rd);
                ResetRandomSeed(seed);
            } else if ( std::stoi(random_seed) > 0 ) {
                unsigned long seed = myproc_1 * std::stoul(random_seed);
                ResetRandomSeed(seed);
            } else {
                Abort("warpx.random_seed must be \"default\", \"random\" or an integer > 0.");
            }
        }

        pp.query("cfl", cfl);
        pp.query("verbose", verbose);
        pp.query("regrid_int", regrid_int);
        pp.query("do_subcycling", do_subcycling);
        pp.query("use_hybrid_QED", use_hybrid_QED);
        pp.query("safe_guard_cells", safe_guard_cells);
        pp.query("override_sync_int", override_sync_int);

        AMREX_ALWAYS_ASSERT_WITH_MESSAGE(do_subcycling != 1 || max_level <= 1,
                                         "Subcycling method 1 only works for 2 levels.");

        ReadBoostedFrameParameters(gamma_boost, beta_boost, boost_direction);

        pp.query("do_device_synchronize_before_profile", do_device_synchronize_before_profile);

        // pp.query returns 1 if argument zmax_plasma_to_compute_max_step is
        // specified by the user, 0 otherwise.
        do_compute_max_step_from_zmax =
            pp.query("zmax_plasma_to_compute_max_step",
                      zmax_plasma_to_compute_max_step);

        pp.query("do_moving_window", do_moving_window);
        if (do_moving_window)
        {
            std::string s;
            pp.get("moving_window_dir", s);
            if (s == "x" || s == "X") {
                moving_window_dir = 0;
            }
#if (AMREX_SPACEDIM == 3)
            else if (s == "y" || s == "Y") {
                moving_window_dir = 1;
            }
#endif
            else if (s == "z" || s == "Z") {
                moving_window_dir = AMREX_SPACEDIM-1;
            }
            else {
                const std::string msg = "Unknown moving_window_dir: "+s;
                amrex::Abort(msg.c_str());
            }

            AMREX_ALWAYS_ASSERT_WITH_MESSAGE(Geom(0).isPeriodic(moving_window_dir) == 0,
                       "The problem must be non-periodic in the moving window direction");

            moving_window_x = geom[0].ProbLo(moving_window_dir);

            pp.get("moving_window_v", moving_window_v);
            moving_window_v *= PhysConst::c;
        }

        pp.query("do_back_transformed_diagnostics", do_back_transformed_diagnostics);
        if (do_back_transformed_diagnostics) {

            AMREX_ALWAYS_ASSERT_WITH_MESSAGE(gamma_boost > 1.0,
                   "gamma_boost must be > 1 to use the boosted frame diagnostic.");

            pp.query("lab_data_directory", lab_data_directory);

            std::string s;
            pp.get("boost_direction", s);
            AMREX_ALWAYS_ASSERT_WITH_MESSAGE( (s == "z" || s == "Z"),
                   "The boosted frame diagnostic currently only works if the boost is in the z direction.");

            pp.get("num_snapshots_lab", num_snapshots_lab);

            // Read either dz_snapshots_lab or dt_snapshots_lab
            bool snapshot_interval_is_specified = 0;
            Real dz_snapshots_lab = 0;
            snapshot_interval_is_specified += pp.query("dt_snapshots_lab", dt_snapshots_lab);
            if ( pp.query("dz_snapshots_lab", dz_snapshots_lab) ){
                dt_snapshots_lab = dz_snapshots_lab/PhysConst::c;
                snapshot_interval_is_specified = 1;
            }
            AMREX_ALWAYS_ASSERT_WITH_MESSAGE(
                snapshot_interval_is_specified,
                "When using back-transformed diagnostics, user should specify either dz_snapshots_lab or dt_snapshots_lab.");

            pp.get("gamma_boost", gamma_boost);

            pp.query("do_back_transformed_fields", do_back_transformed_fields);

            AMREX_ALWAYS_ASSERT_WITH_MESSAGE(do_moving_window,
                   "The moving window should be on if using the boosted frame diagnostic.");

            pp.get("moving_window_dir", s);
            AMREX_ALWAYS_ASSERT_WITH_MESSAGE( (s == "z" || s == "Z"),
                   "The boosted frame diagnostic currently only works if the moving window is in the z direction.");
        }

        pp.query("do_electrostatic", do_electrostatic);
        pp.query("n_buffer", n_buffer);
        pp.query("const_dt", const_dt);

        // Read filter and fill IntVect filter_npass_each_dir with
        // proper size for AMREX_SPACEDIM
        pp.query("use_filter", use_filter);
        pp.query("use_kspace_filter", use_kspace_filter);
        pp.query("use_filter_compensation", use_filter_compensation);
        Vector<int> parse_filter_npass_each_dir(AMREX_SPACEDIM,1);
        pp.queryarr("filter_npass_each_dir", parse_filter_npass_each_dir);
        filter_npass_each_dir[0] = parse_filter_npass_each_dir[0];
        filter_npass_each_dir[1] = parse_filter_npass_each_dir[1];
#if (AMREX_SPACEDIM == 3)
        filter_npass_each_dir[2] = parse_filter_npass_each_dir[2];
#endif

        pp.query("num_mirrors", num_mirrors);
        if (num_mirrors>0){
            mirror_z.resize(num_mirrors);
            pp.getarr("mirror_z", mirror_z, 0, num_mirrors);
            mirror_z_width.resize(num_mirrors);
            pp.getarr("mirror_z_width", mirror_z_width, 0, num_mirrors);
            mirror_z_npoints.resize(num_mirrors);
            pp.getarr("mirror_z_npoints", mirror_z_npoints, 0, num_mirrors);
        }

        pp.query("serialize_ics", serialize_ics);
        pp.query("refine_plasma", refine_plasma);
        pp.query("do_dive_cleaning", do_dive_cleaning);
        pp.query("n_field_gather_buffer", n_field_gather_buffer);
        pp.query("n_current_deposition_buffer", n_current_deposition_buffer);
        pp.query("sort_int", sort_int);

        Vector<int> vect_sort_bin_size(AMREX_SPACEDIM,1);
        bool sort_bin_size_is_specified = pp.queryarr("sort_bin_size", vect_sort_bin_size);
        if (sort_bin_size_is_specified){
            for (int i=0; i<AMREX_SPACEDIM; i++)
                sort_bin_size[i] = vect_sort_bin_size[i];
        }

        double quantum_xi;
        int quantum_xi_is_specified = pp.query("quantum_xi", quantum_xi);
        if (quantum_xi_is_specified)
            quantum_xi_c2 = quantum_xi * PhysConst::c * PhysConst::c;

        pp.query("do_pml", do_pml);
        pp.query("pml_ncell", pml_ncell);
        pp.query("pml_delta", pml_delta);
        pp.query("pml_has_particles", pml_has_particles);
        pp.query("do_pml_j_damping", do_pml_j_damping);
        pp.query("do_pml_in_domain", do_pml_in_domain);

        Vector<int> parse_do_pml_Lo(AMREX_SPACEDIM,1);
        pp.queryarr("do_pml_Lo", parse_do_pml_Lo);
        do_pml_Lo[0] = parse_do_pml_Lo[0];
        do_pml_Lo[1] = parse_do_pml_Lo[1];
#if (AMREX_SPACEDIM == 3)
        do_pml_Lo[2] = parse_do_pml_Lo[2];
#endif
        Vector<int> parse_do_pml_Hi(AMREX_SPACEDIM,1);
        pp.queryarr("do_pml_Hi", parse_do_pml_Hi);
        do_pml_Hi[0] = parse_do_pml_Hi[0];
        do_pml_Hi[1] = parse_do_pml_Hi[1];
#if (AMREX_SPACEDIM == 3)
        do_pml_Hi[2] = parse_do_pml_Hi[2];
#endif

        if ( (do_pml_j_damping==1)&&(do_pml_in_domain==0) ){
            amrex::Abort("J-damping can only be done when PML are inside simulation domain (do_pml_in_domain=1)");
        }

        pp.query("openpmd_int", openpmd_int);
        pp.query("openpmd_backend", openpmd_backend);
#ifdef WARPX_USE_OPENPMD
        pp.query("openpmd_tspf", openpmd_tspf);
#endif
        pp.query("plot_raw_fields", plot_raw_fields);
        pp.query("plot_raw_fields_guards", plot_raw_fields_guards);
        pp.query("plot_coarsening_ratio", plot_coarsening_ratio);
        bool user_fields_to_plot;
        user_fields_to_plot = pp.queryarr("fields_to_plot", fields_to_plot);
        if (not user_fields_to_plot){
            // If not specified, set default values
            fields_to_plot = {"Ex", "Ey", "Ez", "Bx", "By",
                              "Bz", "jx", "jy", "jz",
                              "part_per_cell"};
        }
        // set plot_rho to true of the users requests it, so that
        // rho is computed at each iteration.
        if (std::find(fields_to_plot.begin(), fields_to_plot.end(), "rho")
            != fields_to_plot.end()){
            plot_rho = true;
        }
        // Sanity check if user requests to plot F
        if (std::find(fields_to_plot.begin(), fields_to_plot.end(), "F")
            != fields_to_plot.end()){
            AMREX_ALWAYS_ASSERT_WITH_MESSAGE(do_dive_cleaning,
                "plot F only works if warpx.do_dive_cleaning = 1");
        }
        // If user requests to plot proc_number for a serial run,
        // delete proc_number from fields_to_plot
        if (ParallelDescriptor::NProcs() == 1){
            fields_to_plot.erase(std::remove(fields_to_plot.begin(),
                                             fields_to_plot.end(),
                                             "proc_number"),
                                 fields_to_plot.end());
        }

        // Check that the coarsening_ratio can divide the blocking factor
        const int nlevs_max = maxLevel();
        for (int lev=0; lev<nlevs_max; lev++){
          for (int comp=0; comp<AMREX_SPACEDIM; comp++){
            if ( blockingFactor(lev)[comp] % plot_coarsening_ratio != 0 ){
              amrex::Abort("plot_coarsening_ratio should be an integer "
                           "divisor of the blocking factor.");
            }
          }
        }

        pp.query("plot_finepatch", plot_finepatch);
        if (maxLevel() > 0) {
            pp.query("plot_crsepatch", plot_crsepatch);
        }

        {
            bool plotfile_min_max = true;
            pp.query("plotfile_min_max", plotfile_min_max);
            if (plotfile_min_max) {
                plotfile_headerversion = amrex::VisMF::Header::Version_v1;
            } else {
                plotfile_headerversion = amrex::VisMF::Header::NoFabHeader_v1;
            }
            pp.query("usesingleread", use_single_read);
            pp.query("usesinglewrite", use_single_write);
            ParmParse ppv("vismf");
            ppv.add("usesingleread", use_single_read);
            ppv.add("usesinglewrite", use_single_write);
            pp.query("mffile_nstreams", mffile_nstreams);
            VisMF::SetMFFileInStreams(mffile_nstreams);
            pp.query("field_io_nfiles", field_io_nfiles);
            VisMF::SetNOutFiles(field_io_nfiles);
            pp.query("particle_io_nfiles", particle_io_nfiles);
            ParmParse ppp("particles");
            ppp.add("particles_nfiles", particle_io_nfiles);
        }

        if (maxLevel() > 0) {
            Vector<Real> lo, hi;
            pp.getarr("fine_tag_lo", lo);
            pp.getarr("fine_tag_hi", hi);
            fine_tag_lo = RealVect{lo};
            fine_tag_hi = RealVect{hi};
        }

        pp.query("load_balance_int", load_balance_int);
        pp.query("load_balance_with_sfc", load_balance_with_sfc);
        pp.query("load_balance_knapsack_factor", load_balance_knapsack_factor);
        pp.query("load_balance_efficiency_ratio_threshold", load_balance_efficiency_ratio_threshold);

        pp.query("do_dynamic_scheduling", do_dynamic_scheduling);

        pp.query("do_nodal", do_nodal);
        if (do_nodal) {
            Bx_nodal_flag = IntVect::TheNodeVector();
            By_nodal_flag = IntVect::TheNodeVector();
            Bz_nodal_flag = IntVect::TheNodeVector();
            Ex_nodal_flag = IntVect::TheNodeVector();
            Ey_nodal_flag = IntVect::TheNodeVector();
            Ez_nodal_flag = IntVect::TheNodeVector();
            jx_nodal_flag = IntVect::TheNodeVector();
            jy_nodal_flag = IntVect::TheNodeVector();
            jz_nodal_flag = IntVect::TheNodeVector();
            rho_nodal_flag = IntVect::TheNodeVector();
            // Use same shape factors in all directions, for gathering
            l_lower_order_in_v = false;
        }

        // Only needs to be set with WARPX_DIM_RZ, otherwise defaults to 1.
        pp.query("n_rz_azimuthal_modes", n_rz_azimuthal_modes);
#if (defined WARPX_DIM_RZ) && (defined WARPX_USE_PSATD)
        // Force use of cell centered in r and z.
        // Also, do_nodal is forced to be true. Here, do_nodal effectively
        // means do_colocated (i.e. not staggered).
        do_nodal = true;
        Bx_nodal_flag = IntVect::TheCellVector();
        By_nodal_flag = IntVect::TheCellVector();
        Bz_nodal_flag = IntVect::TheCellVector();
        Ex_nodal_flag = IntVect::TheCellVector();
        Ey_nodal_flag = IntVect::TheCellVector();
        Ez_nodal_flag = IntVect::TheCellVector();
        jx_nodal_flag = IntVect::TheCellVector();
        jy_nodal_flag = IntVect::TheCellVector();
        jz_nodal_flag = IntVect::TheCellVector();
        rho_nodal_flag = IntVect::TheCellVector();
        // Use same shape factors in all directions, for gathering
        l_lower_order_in_v = false;
#endif
    }

    {
        ParmParse pp("interpolation");
        pp.query("nox", nox);
        pp.query("noy", noy);
        pp.query("noz", noz);
        AMREX_ALWAYS_ASSERT_WITH_MESSAGE( nox == noy and nox == noz ,
            "warpx.nox, noy and noz must be equal");
        AMREX_ALWAYS_ASSERT_WITH_MESSAGE( nox >= 1, "warpx.nox must >= 1");
    }

    {
        ParmParse pp("algo");
        current_deposition_algo = GetAlgorithmInteger(pp, "current_deposition");
        charge_deposition_algo = GetAlgorithmInteger(pp, "charge_deposition");
        particle_pusher_algo = GetAlgorithmInteger(pp, "particle_pusher");
        maxwell_fdtd_solver_id = GetAlgorithmInteger(pp, "maxwell_fdtd_solver");
        field_gathering_algo = GetAlgorithmInteger(pp, "field_gathering");
        if (field_gathering_algo == GatheringAlgo::MomentumConserving) {
            // Use same shape factors in all directions, for gathering
            l_lower_order_in_v = false;
        }
        load_balance_costs_update_algo = GetAlgorithmInteger(pp, "load_balance_costs_update");
        pp.query("costs_heuristic_cells_wt", costs_heuristic_cells_wt);
        pp.query("costs_heuristic_particles_wt", costs_heuristic_particles_wt);
    }

#ifdef WARPX_USE_PSATD
    {
        ParmParse pp("psatd");
        pp.query("hybrid_mpi_decomposition", fft_hybrid_mpi_decomposition);
        pp.query("periodic_single_box_fft", fft_periodic_single_box);
        pp.query("ngroups_fft", ngroups_fft);
        pp.query("fftw_plan_measure", fftw_plan_measure);
        pp.query("nox", nox_fft);
        pp.query("noy", noy_fft);
        pp.query("noz", noz_fft);
        pp.query("v_galilean", v_galilean);
      // Scale the velocity by the speed of light
        for (int i=0; i<3; i++) v_galilean[i] *= PhysConst::c;
    }
#endif

    {
        insitu_start = 0;
        insitu_int = 0;
        insitu_config = "";
        insitu_pin_mesh = 0;

        ParmParse pp("insitu");
        pp.query("int", insitu_int);
        pp.query("start", insitu_start);
        pp.query("config", insitu_config);
        pp.query("pin_mesh", insitu_pin_mesh);
    }

    // for slice generation //
    {
       ParmParse pp("slice");
       amrex::Vector<Real> slice_lo(AMREX_SPACEDIM);
       amrex::Vector<Real> slice_hi(AMREX_SPACEDIM);
       Vector<int> slice_crse_ratio(AMREX_SPACEDIM);
       // set default slice_crse_ratio //
       for (int idim=0; idim < AMREX_SPACEDIM; ++idim )
       {
          slice_crse_ratio[idim] = 1;
       }
       pp.queryarr("dom_lo",slice_lo,0,AMREX_SPACEDIM);
       pp.queryarr("dom_hi",slice_hi,0,AMREX_SPACEDIM);
       pp.queryarr("coarsening_ratio",slice_crse_ratio,0,AMREX_SPACEDIM);
       pp.query("plot_int",slice_plot_int);
       slice_realbox.setLo(slice_lo);
       slice_realbox.setHi(slice_hi);
       slice_cr_ratio = IntVect(AMREX_D_DECL(1,1,1));
       for (int idim = 0; idim < AMREX_SPACEDIM; ++idim)
       {
          if (slice_crse_ratio[idim] > 1 ) {
             slice_cr_ratio[idim] = slice_crse_ratio[idim];
          }
       }

       if (do_back_transformed_diagnostics) {
          AMREX_ALWAYS_ASSERT_WITH_MESSAGE(gamma_boost > 1.0,
                 "gamma_boost must be > 1 to use the boost frame diagnostic");
          pp.query("num_slice_snapshots_lab", num_slice_snapshots_lab);
          if (num_slice_snapshots_lab > 0) {
             pp.get("dt_slice_snapshots_lab", dt_slice_snapshots_lab );
             pp.get("particle_slice_width_lab",particle_slice_width_lab);
          }
       }

    }
}

// This is a virtual function.
void
WarpX::MakeNewLevelFromScratch (int lev, Real time, const BoxArray& new_grids,
                                const DistributionMapping& new_dmap)
{
    AllocLevelData(lev, new_grids, new_dmap);
    InitLevelData(lev, time);

#ifdef WARPX_USE_PSATD
    if (fft_hybrid_mpi_decomposition){
#ifdef WARPX_USE_PSATD_HYBRID
        AllocLevelDataFFT(lev);
        InitLevelDataFFT(lev, time);
#else
    amrex::Abort("The option `psatd.fft_hybrid_mpi_decomposition` does not work on GPU.");
#endif
    }
#endif
}

void
WarpX::ClearLevel (int lev)
{
    for (int i = 0; i < 3; ++i) {
        Efield_aux[lev][i].reset();
        Bfield_aux[lev][i].reset();

        current_fp[lev][i].reset();
        Efield_fp [lev][i].reset();
        Bfield_fp [lev][i].reset();

        current_store[lev][i].reset();

        current_cp[lev][i].reset();
        Efield_cp [lev][i].reset();
        Bfield_cp [lev][i].reset();

        Efield_cax[lev][i].reset();
        Bfield_cax[lev][i].reset();
        current_buf[lev][i].reset();
    }

    charge_buf[lev].reset();

    current_buffer_masks[lev].reset();
    gather_buffer_masks[lev].reset();

    F_fp  [lev].reset();
    rho_fp[lev].reset();
    F_cp  [lev].reset();
    rho_cp[lev].reset();

    costs[lev].reset();


#ifdef WARPX_USE_PSATD_HYBRID
    for (int i = 0; i < 3; ++i) {
        Efield_fp_fft[lev][i].reset();
        Bfield_fp_fft[lev][i].reset();
        current_fp_fft[lev][i].reset();

        Efield_cp_fft[lev][i].reset();
        Bfield_cp_fft[lev][i].reset();
        current_cp_fft[lev][i].reset();
    }

    rho_fp_fft[lev].reset();
    rho_cp_fft[lev].reset();

    dataptr_fp_fft[lev].reset();
    dataptr_cp_fft[lev].reset();

    ba_valid_fp_fft[lev] = BoxArray();
    ba_valid_cp_fft[lev] = BoxArray();

    FreeFFT(lev);
#endif
}

void
WarpX::AllocLevelData (int lev, const BoxArray& ba, const DistributionMapping& dm)
{

    bool aux_is_nodal = (field_gathering_algo == GatheringAlgo::MomentumConserving);

    guard_cells.Init(
        do_subcycling,
        WarpX::use_fdtd_nci_corr,
        do_nodal,
        do_moving_window,
        fft_hybrid_mpi_decomposition,
        aux_is_nodal,
        moving_window_dir,
        WarpX::nox,
        nox_fft, noy_fft, noz_fft,
        NCIGodfreyFilter::m_stencil_width,
        maxwell_fdtd_solver_id,
        maxLevel(),
        WarpX::v_galilean,
        safe_guard_cells);

    if (mypc->nSpeciesDepositOnMainGrid() && n_current_deposition_buffer == 0) {
        n_current_deposition_buffer = 1;
        // This forces the allocation of buffers and allows the code associated
        // with buffers to run. But the buffer size of `1` is in fact not used,
        // `deposit_on_main_grid` forces all particles (whether or not they
        // are in buffers) to deposition on the main grid.
    }

    if (n_current_deposition_buffer < 0) {
        n_current_deposition_buffer = guard_cells.ng_alloc_J.max();
    }
    if (n_field_gather_buffer < 0) {
        // Field gather buffer should be larger than current deposition buffers
        n_field_gather_buffer = n_current_deposition_buffer + 1;
    }

    AllocLevelMFs(lev, ba, dm, guard_cells.ng_alloc_EB, guard_cells.ng_alloc_J,
                  guard_cells.ng_alloc_Rho, guard_cells.ng_alloc_F,
                  guard_cells.ng_Extra, aux_is_nodal);
}

void
WarpX::AllocLevelMFs (int lev, const BoxArray& ba, const DistributionMapping& dm,
                      const IntVect& ngE, const IntVect& ngJ, const IntVect& ngRho,
                      const IntVect& ngF, const IntVect& ngextra, const bool aux_is_nodal)
{

#if defined WARPX_DIM_RZ
    // With RZ multimode, there is a real and imaginary component
    // for each mode, except mode 0 which is purely real
    // Component 0 is mode 0.
    // Odd components are the real parts.
    // Even components are the imaginary parts.
    ncomps = n_rz_azimuthal_modes*2 - 1;
#endif

    //
    // The fine patch
    //
    Bfield_fp[lev][0].reset( new MultiFab(amrex::convert(ba,Bx_nodal_flag),dm,ncomps,ngE+ngextra));
    Bfield_fp[lev][1].reset( new MultiFab(amrex::convert(ba,By_nodal_flag),dm,ncomps,ngE+ngextra));
    Bfield_fp[lev][2].reset( new MultiFab(amrex::convert(ba,Bz_nodal_flag),dm,ncomps,ngE+ngextra));

    Efield_fp[lev][0].reset( new MultiFab(amrex::convert(ba,Ex_nodal_flag),dm,ncomps,ngE+ngextra));
    Efield_fp[lev][1].reset( new MultiFab(amrex::convert(ba,Ey_nodal_flag),dm,ncomps,ngE+ngextra));
    Efield_fp[lev][2].reset( new MultiFab(amrex::convert(ba,Ez_nodal_flag),dm,ncomps,ngE+ngextra));

    current_fp[lev][0].reset( new MultiFab(amrex::convert(ba,jx_nodal_flag),dm,ncomps,ngJ));
    current_fp[lev][1].reset( new MultiFab(amrex::convert(ba,jy_nodal_flag),dm,ncomps,ngJ));
    current_fp[lev][2].reset( new MultiFab(amrex::convert(ba,jz_nodal_flag),dm,ncomps,ngJ));

    if (do_dive_cleaning || plot_rho)
    {
        rho_fp[lev].reset(new MultiFab(amrex::convert(ba,rho_nodal_flag),dm,2*ncomps,ngRho));
    }

    if (do_subcycling == 1 && lev == 0)
    {
        current_store[lev][0].reset( new MultiFab(amrex::convert(ba,jx_nodal_flag),dm,ncomps,ngJ));
        current_store[lev][1].reset( new MultiFab(amrex::convert(ba,jy_nodal_flag),dm,ncomps,ngJ));
        current_store[lev][2].reset( new MultiFab(amrex::convert(ba,jz_nodal_flag),dm,ncomps,ngJ));
    }

    if (do_dive_cleaning)
    {
        F_fp[lev].reset  (new MultiFab(amrex::convert(ba,IntVect::TheUnitVector()),dm,ncomps, ngF.max()));
    }
#ifdef WARPX_USE_PSATD
    else
    {
        rho_fp[lev].reset(new MultiFab(amrex::convert(ba,rho_nodal_flag),dm,2*ncomps,ngRho));
    }
    if (fft_hybrid_mpi_decomposition == false){
        // Allocate and initialize the spectral solver
        std::array<Real,3> dx = CellSize(lev);
#if (AMREX_SPACEDIM == 3)
        RealVect dx_vect(dx[0], dx[1], dx[2]);
#elif (AMREX_SPACEDIM == 2)
        RealVect dx_vect(dx[0], dx[2]);
#endif

        // Check whether the option periodic, single box is valid here
        if (fft_periodic_single_box) {
            AMREX_ALWAYS_ASSERT_WITH_MESSAGE( geom[0].isAllPeriodic() && ba.size()==1 && lev==0,
            "The option `psatd.periodic_single_box_fft` can only be used for a periodic domain, decomposed in a single box.");
        }
        // Get the cell-centered box
        BoxArray realspace_ba = ba;  // Copy box
        realspace_ba.enclosedCells(); // Make it cell-centered
        // Define spectral solver
#ifdef WARPX_DIM_RZ
        realspace_ba.grow(1, ngE[1]); // add guard cells only in z
        spectral_solver_fp[lev].reset( new SpectralSolverRZ( realspace_ba, dm,
<<<<<<< HEAD
            n_rz_azimuthal_modes, noz_fft, do_nodal, dx_vect, dt[lev] ) );
        if (use_kspace_filter) {
            spectral_solver_fp[lev]->InitFilter(filter_npass_each_dir, use_filter_compensation);
        }
=======
            n_rz_azimuthal_modes, noz_fft, do_nodal, dx_vect, dt[lev], lev ) );
>>>>>>> b3f2464f
#else
        if ( fft_periodic_single_box == false ) {
            realspace_ba.grow(ngE); // add guard cells
        }
        bool const pml=false;
        spectral_solver_fp[lev].reset( new SpectralSolver( realspace_ba, dm,
            nox_fft, noy_fft, noz_fft, do_nodal, v_galilean, dx_vect, dt[lev],
            pml, fft_periodic_single_box ) );
#endif
    }
#endif
    std::array<Real,3> const dx = CellSize(lev);
    m_fdtd_solver_fp[lev].reset(
        new FiniteDifferenceSolver(maxwell_fdtd_solver_id, dx, do_nodal) );
    //
    // The Aux patch (i.e., the full solution)
    //
    if (aux_is_nodal and !do_nodal)
    {
        // Create aux multifabs on Nodal Box Array
        BoxArray const nba = amrex::convert(ba,IntVect::TheNodeVector());
        Bfield_aux[lev][0].reset( new MultiFab(nba,dm,ncomps,ngE));
        Bfield_aux[lev][1].reset( new MultiFab(nba,dm,ncomps,ngE));
        Bfield_aux[lev][2].reset( new MultiFab(nba,dm,ncomps,ngE));

        Efield_aux[lev][0].reset( new MultiFab(nba,dm,ncomps,ngE));
        Efield_aux[lev][1].reset( new MultiFab(nba,dm,ncomps,ngE));
        Efield_aux[lev][2].reset( new MultiFab(nba,dm,ncomps,ngE));
    }
    else if (lev == 0)
    {
        for (int idir = 0; idir < 3; ++idir) {
            Efield_aux[lev][idir].reset(new MultiFab(*Efield_fp[lev][idir], amrex::make_alias, 0, ncomps));
            Bfield_aux[lev][idir].reset(new MultiFab(*Bfield_fp[lev][idir], amrex::make_alias, 0, ncomps));
        }
    }
    else
    {
        Bfield_aux[lev][0].reset( new MultiFab(amrex::convert(ba,Bx_nodal_flag),dm,ncomps,ngE));
        Bfield_aux[lev][1].reset( new MultiFab(amrex::convert(ba,By_nodal_flag),dm,ncomps,ngE));
        Bfield_aux[lev][2].reset( new MultiFab(amrex::convert(ba,Bz_nodal_flag),dm,ncomps,ngE));

        Efield_aux[lev][0].reset( new MultiFab(amrex::convert(ba,Ex_nodal_flag),dm,ncomps,ngE));
        Efield_aux[lev][1].reset( new MultiFab(amrex::convert(ba,Ey_nodal_flag),dm,ncomps,ngE));
        Efield_aux[lev][2].reset( new MultiFab(amrex::convert(ba,Ez_nodal_flag),dm,ncomps,ngE));
    }

    //
    // The coarse patch
    //
    if (lev > 0)
    {
        BoxArray cba = ba;
        cba.coarsen(refRatio(lev-1));

        // Create the MultiFabs for B
        Bfield_cp[lev][0].reset( new MultiFab(amrex::convert(cba,Bx_nodal_flag),dm,ncomps,ngE));
        Bfield_cp[lev][1].reset( new MultiFab(amrex::convert(cba,By_nodal_flag),dm,ncomps,ngE));
        Bfield_cp[lev][2].reset( new MultiFab(amrex::convert(cba,Bz_nodal_flag),dm,ncomps,ngE));

        // Create the MultiFabs for E
        Efield_cp[lev][0].reset( new MultiFab(amrex::convert(cba,Ex_nodal_flag),dm,ncomps,ngE));
        Efield_cp[lev][1].reset( new MultiFab(amrex::convert(cba,Ey_nodal_flag),dm,ncomps,ngE));
        Efield_cp[lev][2].reset( new MultiFab(amrex::convert(cba,Ez_nodal_flag),dm,ncomps,ngE));

        // Create the MultiFabs for the current
        current_cp[lev][0].reset( new MultiFab(amrex::convert(cba,jx_nodal_flag),dm,ncomps,ngJ));
        current_cp[lev][1].reset( new MultiFab(amrex::convert(cba,jy_nodal_flag),dm,ncomps,ngJ));
        current_cp[lev][2].reset( new MultiFab(amrex::convert(cba,jz_nodal_flag),dm,ncomps,ngJ));

        if (do_dive_cleaning || plot_rho){
            rho_cp[lev].reset(new MultiFab(amrex::convert(cba,rho_nodal_flag),dm,2*ncomps,ngRho));
        }
        if (do_dive_cleaning)
        {
            F_cp[lev].reset  (new MultiFab(amrex::convert(cba,IntVect::TheUnitVector()),dm,ncomps, ngF.max()));
        }
#ifdef WARPX_USE_PSATD
        else
        {
            rho_cp[lev].reset(new MultiFab(amrex::convert(cba,rho_nodal_flag),dm,2*ncomps,ngRho));
        }
        if (fft_hybrid_mpi_decomposition == false){
            // Allocate and initialize the spectral solver
            std::array<Real,3> cdx = CellSize(lev-1);
#if (AMREX_SPACEDIM == 3)
            RealVect cdx_vect(cdx[0], cdx[1], cdx[2]);
#elif (AMREX_SPACEDIM == 2)
            RealVect cdx_vect(cdx[0], cdx[2]);
#endif
            // Get the cell-centered box, with guard cells
            BoxArray realspace_ba = cba;// Copy box
            realspace_ba.enclosedCells(); // Make it cell-centered
            // Define spectral solver
#ifdef WARPX_DIM_RZ
            realspace_ba.grow(1, ngE[1]); // add guard cells only in z
            spectral_solver_cp[lev].reset( new SpectralSolverRZ( realspace_ba, dm,
                n_rz_azimuthal_modes, noz_fft, do_nodal, cdx_vect, dt[lev], lev ) );

            if (use_kspace_filter) {
                spectral_solver_cp[lev]->InitFilter(filter_npass_each_dir, use_filter_compensation);
            }
#else
            realspace_ba.grow(ngE); // add guard cells
            spectral_solver_cp[lev].reset( new SpectralSolver( realspace_ba, dm,
                nox_fft, noy_fft, noz_fft, do_nodal, v_galilean, cdx_vect, dt[lev] ) );
#endif
        }
#endif
    std::array<Real,3> cdx = CellSize(lev-1);
    m_fdtd_solver_cp[lev].reset(
        new FiniteDifferenceSolver( maxwell_fdtd_solver_id, cdx, do_nodal ) );
    }

    //
    // Copy of the coarse aux
    //
    if (lev > 0 && (n_field_gather_buffer > 0 || n_current_deposition_buffer > 0 ||
                    mypc->nSpeciesGatherFromMainGrid() > 0))
    {
        BoxArray cba = ba;
        cba.coarsen(refRatio(lev-1));

        if (n_field_gather_buffer > 0 || mypc->nSpeciesGatherFromMainGrid() > 0) {
            if (aux_is_nodal) {
                BoxArray const& cnba = amrex::convert(cba,IntVect::TheNodeVector());
                Bfield_cax[lev][0].reset( new MultiFab(cnba,dm,ncomps,ngE));
                Bfield_cax[lev][1].reset( new MultiFab(cnba,dm,ncomps,ngE));
                Bfield_cax[lev][2].reset( new MultiFab(cnba,dm,ncomps,ngE));
                Efield_cax[lev][0].reset( new MultiFab(cnba,dm,ncomps,ngE));
                Efield_cax[lev][1].reset( new MultiFab(cnba,dm,ncomps,ngE));
                Efield_cax[lev][2].reset( new MultiFab(cnba,dm,ncomps,ngE));
            } else {
                // Create the MultiFabs for B
                Bfield_cax[lev][0].reset( new MultiFab(amrex::convert(cba,Bx_nodal_flag),dm,ncomps,ngE));
                Bfield_cax[lev][1].reset( new MultiFab(amrex::convert(cba,By_nodal_flag),dm,ncomps,ngE));
                Bfield_cax[lev][2].reset( new MultiFab(amrex::convert(cba,Bz_nodal_flag),dm,ncomps,ngE));

                // Create the MultiFabs for E
                Efield_cax[lev][0].reset( new MultiFab(amrex::convert(cba,Ex_nodal_flag),dm,ncomps,ngE));
                Efield_cax[lev][1].reset( new MultiFab(amrex::convert(cba,Ey_nodal_flag),dm,ncomps,ngE));
                Efield_cax[lev][2].reset( new MultiFab(amrex::convert(cba,Ez_nodal_flag),dm,ncomps,ngE));
            }

            gather_buffer_masks[lev].reset( new iMultiFab(ba, dm, ncomps, 1) );
            // Gather buffer masks have 1 ghost cell, because of the fact
            // that particles may move by more than one cell when using subcycling.
        }

        if (n_current_deposition_buffer > 0) {
            current_buf[lev][0].reset( new MultiFab(amrex::convert(cba,jx_nodal_flag),dm,ncomps,ngJ));
            current_buf[lev][1].reset( new MultiFab(amrex::convert(cba,jy_nodal_flag),dm,ncomps,ngJ));
            current_buf[lev][2].reset( new MultiFab(amrex::convert(cba,jz_nodal_flag),dm,ncomps,ngJ));
            if (rho_cp[lev]) {
                charge_buf[lev].reset( new MultiFab(amrex::convert(cba,rho_nodal_flag),dm,2*ncomps,ngRho));
            }
            current_buffer_masks[lev].reset( new iMultiFab(ba, dm, ncomps, 1) );
            // Current buffer masks have 1 ghost cell, because of the fact
            // that particles may move by more than one cell when using subcycling.
        }
    }

    if (load_balance_int > 0)
    {
        costs[lev].reset(new amrex::Vector<Real>);
        const int nboxes = Efield_fp[lev][0].get()->size();
        costs[lev]->resize(nboxes);
    }
}

std::array<Real,3>
WarpX::CellSize (int lev)
{
    const auto& gm = GetInstance().Geom(lev);
    const Real* dx = gm.CellSize();
#if (AMREX_SPACEDIM == 3)
    return { dx[0], dx[1], dx[2] };
#elif (AMREX_SPACEDIM == 2)
    return { dx[0], 1.0, dx[1] };
#else
    static_assert(AMREX_SPACEDIM != 1, "1D is not supported");
#endif
}

amrex::RealBox
WarpX::getRealBox(const Box& bx, int lev)
{
    const auto& gm = GetInstance().Geom(lev);
    const RealBox grid_box{bx, gm.CellSize(), gm.ProbLo()};
    return( grid_box );
}

std::array<Real,3>
WarpX::LowerCorner(const Box& bx, std::array<amrex::Real,3> galilean_shift, int lev)
{
    RealBox grid_box = getRealBox( bx, lev );

    const Real* xyzmin = grid_box.lo();

#if (AMREX_SPACEDIM == 3)
    return { xyzmin[0] + galilean_shift[0], xyzmin[1] + galilean_shift[1], xyzmin[2] + galilean_shift[2] };

#elif (AMREX_SPACEDIM == 2)
    return { xyzmin[0] + galilean_shift[0], std::numeric_limits<Real>::lowest(), xyzmin[1] + galilean_shift[2] };
#endif
}

std::array<Real,3>
WarpX::UpperCorner(const Box& bx, int lev)
{
    const RealBox grid_box = getRealBox( bx, lev );
    const Real* xyzmax = grid_box.hi();
#if (AMREX_SPACEDIM == 3)
    return { xyzmax[0], xyzmax[1], xyzmax[2] };
#elif (AMREX_SPACEDIM == 2)
    return { xyzmax[0], std::numeric_limits<Real>::max(), xyzmax[1] };
#endif
}

IntVect
WarpX::RefRatio (int lev)
{
    return GetInstance().refRatio(lev);
}

void
WarpX::ComputeDivB (amrex::MultiFab& divB, int const dcomp,
                    const std::array<const amrex::MultiFab* const, 3>& B,
                    const std::array<amrex::Real,3>& dx)
{
    AMREX_ALWAYS_ASSERT_WITH_MESSAGE(!do_nodal,
        "ComputeDivB not implemented with do_nodal."
        "Shouldn't be too hard to make it general with class FiniteDifferenceSolver");

    Real dxinv = 1./dx[0], dyinv = 1./dx[1], dzinv = 1./dx[2];

#ifdef WARPX_DIM_RZ
    const Real rmin = GetInstance().Geom(0).ProbLo(0);
#endif

#ifdef _OPENMP
#pragma omp parallel if (Gpu::notInLaunchRegion())
#endif
    for (MFIter mfi(divB, TilingIfNotGPU()); mfi.isValid(); ++mfi)
    {
        const Box& bx = mfi.tilebox();
        auto const& Bxfab = B[0]->array(mfi);
        auto const& Byfab = B[1]->array(mfi);
        auto const& Bzfab = B[2]->array(mfi);
        auto const& divBfab = divB.array(mfi);

        ParallelFor(bx,
        [=] AMREX_GPU_DEVICE(int i, int j, int k) noexcept
        {
            warpx_computedivb(i, j, k, dcomp, divBfab, Bxfab, Byfab, Bzfab, dxinv, dyinv, dzinv
#ifdef WARPX_DIM_RZ
                              ,rmin
#endif
                              );
        });
    }
}

void
WarpX::ComputeDivB (amrex::MultiFab& divB, int const dcomp,
                    const std::array<const amrex::MultiFab* const, 3>& B,
                    const std::array<amrex::Real,3>& dx, int const ngrow)
{
    AMREX_ALWAYS_ASSERT_WITH_MESSAGE(!do_nodal,
        "ComputeDivB not implemented with do_nodal."
        "Shouldn't be too hard to make it general with class FiniteDifferenceSolver");

    Real dxinv = 1./dx[0], dyinv = 1./dx[1], dzinv = 1./dx[2];

#ifdef WARPX_DIM_RZ
    const Real rmin = GetInstance().Geom(0).ProbLo(0);
#endif

#ifdef _OPENMP
#pragma omp parallel if (Gpu::notInLaunchRegion())
#endif
    for (MFIter mfi(divB, TilingIfNotGPU()); mfi.isValid(); ++mfi)
    {
        Box bx = mfi.growntilebox(ngrow);
        auto const& Bxfab = B[0]->array(mfi);
        auto const& Byfab = B[1]->array(mfi);
        auto const& Bzfab = B[2]->array(mfi);
        auto const& divBfab = divB.array(mfi);

        ParallelFor(bx,
        [=] AMREX_GPU_DEVICE(int i, int j, int k) noexcept
        {
            warpx_computedivb(i, j, k, dcomp, divBfab, Bxfab, Byfab, Bzfab, dxinv, dyinv, dzinv
#ifdef WARPX_DIM_RZ
                              ,rmin
#endif
                              );
        });
    }
}

void
WarpX::ComputeDivE(amrex::MultiFab& divE, const int lev)
{
#ifdef WARPX_USE_PSATD
    spectral_solver_fp[lev]->ComputeSpectralDivE( Efield_aux[lev], divE );
#else
    m_fdtd_solver_fp[lev]->ComputeDivE( Efield_aux[lev], divE );
#endif
}

PML*
WarpX::GetPML (int lev)
{
    if (do_pml) {
        // This should check if pml was initialized
        return pml[lev].get();
    } else {
        return nullptr;
    }
}

std::vector< bool >
WarpX::getPMLdirections() const
{
    std::vector< bool > dirsWithPML( 6, false );
#if AMREX_SPACEDIM!=3
    dirsWithPML.resize( 4 );
#endif
    if( do_pml )
    {
        for( auto i = 0u; i < dirsWithPML.size() / 2u; ++i )
        {
            dirsWithPML.at( 2u*i      ) = bool(do_pml_Lo[i]);
            dirsWithPML.at( 2u*i + 1u ) = bool(do_pml_Hi[i]);
        }
    }
    return dirsWithPML;
}

void
WarpX::BuildBufferMasks ()
{
    for (int lev = 1; lev <= maxLevel(); ++lev)
    {
        for (int ipass = 0; ipass < 2; ++ipass)
        {
            int ngbuffer = (ipass == 0) ? n_current_deposition_buffer : n_field_gather_buffer;
            iMultiFab* bmasks = (ipass == 0) ? current_buffer_masks[lev].get() : gather_buffer_masks[lev].get();
            if (bmasks)
            {
                const int ngtmp = ngbuffer + bmasks->nGrow();
                iMultiFab tmp(bmasks->boxArray(), bmasks->DistributionMap(), 1, ngtmp);
                const int covered = 1;
                const int notcovered = 0;
                const int physbnd = 1;
                const int interior = 1;
                const Box& dom = Geom(lev).Domain();
                const auto& period = Geom(lev).periodicity();
                tmp.BuildMask(dom, period, covered, notcovered, physbnd, interior);
#ifdef _OPENMP
#pragma omp parallel
#endif
                for (MFIter mfi(*bmasks, true); mfi.isValid(); ++mfi)
                {
                    const Box tbx = mfi.growntilebox();
                    BuildBufferMasksInBox( tbx, (*bmasks)[mfi], tmp[mfi], ngbuffer );
                }
            }
        }
    }
}

/**
 * \brief Build buffer mask within given FArrayBox
 *
 * \param tbx         Current FArrayBox
 * \param buffer_mask Buffer mask to be set
 * \param guard_mask  Guard mask used to set buffer_mask
 * \param ng          Number of guard cells
 */
void
WarpX::BuildBufferMasksInBox ( const amrex::Box tbx, amrex::IArrayBox &buffer_mask,
                               const amrex::IArrayBox &guard_mask, const int ng )
{
    bool setnull;
    const auto lo = amrex::lbound( tbx );
    const auto hi = amrex::ubound( tbx );
    Array4<int> msk = buffer_mask.array();
    Array4<int const> gmsk = guard_mask.array();
#if (AMREX_SPACEDIM == 2)
    int k = lo.z;
    for     (int j = lo.y; j <= hi.y; ++j) {
        for (int i = lo.x; i <= hi.x; ++i) {
            setnull = false;
            // If gmsk=0 for any neighbor within ng cells, current cell is in the buffer region
            for     (int jj = j-ng; jj <= j+ng; ++jj) {
                for (int ii = i-ng; ii <= i+ng; ++ii) {
                    if ( gmsk(ii,jj,k) == 0 ) setnull = true;
                }
            }
            if ( setnull ) msk(i,j,k) = 0;
            else           msk(i,j,k) = 1;
        }
    }
#elif (AMREX_SPACEDIM == 3)
    for         (int k = lo.z; k <= hi.z; ++k) {
        for     (int j = lo.y; j <= hi.y; ++j) {
            for (int i = lo.x; i <= hi.x; ++i) {
                setnull = false;
                // If gmsk=0 for any neighbor within ng cells, current cell is in the buffer region
                for         (int kk = k-ng; kk <= k+ng; ++kk) {
                    for     (int jj = j-ng; jj <= j+ng; ++jj) {
                        for (int ii = i-ng; ii <= i+ng; ++ii) {
                            if ( gmsk(ii,jj,kk) == 0 ) setnull = true;
                        }
                    }
                }
                if ( setnull ) msk(i,j,k) = 0;
                else           msk(i,j,k) = 1;
            }
        }
    }
#endif
}

const iMultiFab*
WarpX::CurrentBufferMasks (int lev)
{
    return GetInstance().getCurrentBufferMasks(lev);
}

const iMultiFab*
WarpX::GatherBufferMasks (int lev)
{
    return GetInstance().getGatherBufferMasks(lev);
}

void
WarpX::StoreCurrent (int lev)
{
    for (int idim = 0; idim < 3; ++idim) {
        if (current_store[lev][idim]) {
            MultiFab::Copy(*current_store[lev][idim], *current_fp[lev][idim],
                           0, 0, 1, current_store[lev][idim]->nGrowVect());
        }
    }
}

void
WarpX::RestoreCurrent (int lev)
{
    for (int idim = 0; idim < 3; ++idim) {
        if (current_store[lev][idim]) {
            std::swap(current_fp[lev][idim], current_store[lev][idim]);
        }
    }
}

std::string
WarpX::Version ()
{
#ifdef WARPX_GIT_VERSION
    return std::string(WARPX_GIT_VERSION);
#else
    return std::string("Unknown");
#endif
}

std::string
WarpX::PicsarVersion ()
{
#ifdef PICSAR_GIT_VERSION
    return std::string(PICSAR_GIT_VERSION);
#else
    return std::string("Unknown");
#endif
}

void
WarpX::FieldGather ()
{
    for (int lev = 0; lev <= finest_level; ++lev) {
        mypc->FieldGather(lev,
                          *Efield_aux[lev][0],*Efield_aux[lev][1],*Efield_aux[lev][2],
                          *Bfield_aux[lev][0],*Bfield_aux[lev][1],*Bfield_aux[lev][2]);
    }
}<|MERGE_RESOLUTION|>--- conflicted
+++ resolved
@@ -996,14 +996,10 @@
 #ifdef WARPX_DIM_RZ
         realspace_ba.grow(1, ngE[1]); // add guard cells only in z
         spectral_solver_fp[lev].reset( new SpectralSolverRZ( realspace_ba, dm,
-<<<<<<< HEAD
-            n_rz_azimuthal_modes, noz_fft, do_nodal, dx_vect, dt[lev] ) );
+            n_rz_azimuthal_modes, noz_fft, do_nodal, dx_vect, dt[lev], lev ) );
         if (use_kspace_filter) {
             spectral_solver_fp[lev]->InitFilter(filter_npass_each_dir, use_filter_compensation);
         }
-=======
-            n_rz_azimuthal_modes, noz_fft, do_nodal, dx_vect, dt[lev], lev ) );
->>>>>>> b3f2464f
 #else
         if ( fft_periodic_single_box == false ) {
             realspace_ba.grow(ngE); // add guard cells
