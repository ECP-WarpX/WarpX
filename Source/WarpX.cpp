--- conflicted
+++ resolved
@@ -866,7 +866,6 @@
     current_fp[lev][1].reset( new MultiFab(amrex::convert(ba,jy_nodal_flag),dm,ncomps,ngJ));
     current_fp[lev][2].reset( new MultiFab(amrex::convert(ba,jz_nodal_flag),dm,ncomps,ngJ));
 
-<<<<<<< HEAD
 
     Bfield_avg_fp[lev][0].reset( new MultiFab(amrex::convert(ba,Bx_nodal_flag),dm,ncomps,ngE));
     Bfield_avg_fp[lev][1].reset( new MultiFab(amrex::convert(ba,By_nodal_flag),dm,ncomps,ngE));
@@ -876,10 +875,7 @@
     Efield_avg_fp[lev][1].reset( new MultiFab(amrex::convert(ba,Ey_nodal_flag),dm,ncomps,ngE));
     Efield_avg_fp[lev][2].reset( new MultiFab(amrex::convert(ba,Ez_nodal_flag),dm,ncomps,ngE));
 
-    if (do_dive_cleaning || plot_rho)
-=======
     if (do_dive_cleaning || (plot_rho && do_back_transformed_diagnostics))
->>>>>>> f8b463c5
     {
         rho_fp[lev].reset(new MultiFab(amrex::convert(ba,rho_nodal_flag),dm,2*ncomps,ngRho));
     }
