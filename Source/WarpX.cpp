/* Copyright 2016-2020 Andrew Myers, Ann Almgren, Aurore Blelly
 * Axel Huebl, Burlen Loring, David Grote
 * Glenn Richardson, Jean-Luc Vay, Junmin Gu
 * Mathieu Lobet, Maxence Thevenet, Michael Rowan
 * Remi Lehe, Revathi Jambunathan, Weiqun Zhang
 * Yinjian Zhao, levinem
 *
 * This file is part of WarpX.
 *
 * License: BSD-3-Clause-LBNL
 */
#include "WarpX.H"

#include "BoundaryConditions/PML.H"
#include "Diagnostics/MultiDiagnostics.H"
#include "Diagnostics/ReducedDiags/MultiReducedDiags.H"
#include "EmbeddedBoundary/WarpXFaceInfoBox.H"
#include "FieldSolver/FiniteDifferenceSolver/FiniteDifferenceSolver.H"
#include "FieldSolver/FiniteDifferenceSolver/MacroscopicProperties/MacroscopicProperties.H"
#ifdef WARPX_USE_PSATD
#   include "FieldSolver/SpectralSolver/SpectralKSpace.H"
#   ifdef WARPX_DIM_RZ
#       include "FieldSolver/SpectralSolver/SpectralSolverRZ.H"
#       include "BoundaryConditions/PML_RZ.H"
#   else
#       include "FieldSolver/SpectralSolver/SpectralSolver.H"
#   endif // RZ ifdef
#endif // use PSATD ifdef
#include "FieldSolver/WarpX_FDTD.H"
#include "Filter/NCIGodfreyFilter.H"
#include "Particles/MultiParticleContainer.H"
#include "Particles/ParticleBoundaryBuffer.H"
#include "AcceleratorLattice/AcceleratorLattice.H"
#include "Utils/TextMsg.H"
#include "Utils/WarpXAlgorithmSelection.H"
#include "Utils/WarpXConst.H"
#include "Utils/WarpXProfilerWrapper.H"
#include "Utils/WarpXUtil.H"

#include <ablastr/utils/SignalHandling.H>
#include <ablastr/warn_manager/WarnManager.H>

#ifdef AMREX_USE_SENSEI_INSITU
#   include <AMReX_AmrMeshInSituBridge.H>
#endif
#include <AMReX_Array4.H>
#include <AMReX_BLassert.H>
#include <AMReX_Box.H>
#include <AMReX_BoxArray.H>
#include <AMReX_Dim3.H>
#ifdef AMREX_USE_EB
#   include <AMReX_EBFabFactory.H>
#   include <AMReX_EBSupport.H>
#endif
#include <AMReX_FArrayBox.H>
#include <AMReX_FabArray.H>
#include <AMReX_FabFactory.H>
#include <AMReX_Geometry.H>
#include <AMReX_GpuControl.H>
#include <AMReX_GpuDevice.H>
#include <AMReX_GpuLaunch.H>
#include <AMReX_GpuQualifiers.H>
#include <AMReX_IArrayBox.H>
#include <AMReX_LayoutData.H>
#include <AMReX_MFIter.H>
#include <AMReX_MakeType.H>
#include <AMReX_MultiFab.H>
#include <AMReX_ParallelDescriptor.H>
#include <AMReX_ParmParse.H>
#include <AMReX_Print.H>
#include <AMReX_Random.H>
#include <AMReX_SPACE.H>
#include <AMReX_iMultiFab.H>

#include <algorithm>
#include <cmath>
#include <limits>
#include <optional>
#include <random>
#include <string>
#include <utility>

using namespace amrex;

Vector<Real> WarpX::E_external_grid(3, 0.0);
Vector<Real> WarpX::B_external_grid(3, 0.0);

std::string WarpX::authors = "";
std::string WarpX::B_ext_grid_s = "default";
std::string WarpX::E_ext_grid_s = "default";

// Parser for B_external on the grid
std::string WarpX::str_Bx_ext_grid_function;
std::string WarpX::str_By_ext_grid_function;
std::string WarpX::str_Bz_ext_grid_function;
// Parser for E_external on the grid
std::string WarpX::str_Ex_ext_grid_function;
std::string WarpX::str_Ey_ext_grid_function;
std::string WarpX::str_Ez_ext_grid_function;

int WarpX::do_moving_window = 0;
int WarpX::start_moving_window_step = 0;
int WarpX::end_moving_window_step = -1;
int WarpX::moving_window_dir = -1;
Real WarpX::moving_window_v = std::numeric_limits<amrex::Real>::max();

bool WarpX::fft_do_time_averaging = false;

amrex::IntVect WarpX::m_fill_guards_fields  = amrex::IntVect(0);
amrex::IntVect WarpX::m_fill_guards_current = amrex::IntVect(0);

Real WarpX::quantum_xi_c2 = PhysConst::xi_c2;
Real WarpX::gamma_boost = 1._rt;
Real WarpX::beta_boost = 0._rt;
Vector<int> WarpX::boost_direction = {0,0,0};
bool WarpX::do_compute_max_step_from_zmax = false;
Real WarpX::zmax_plasma_to_compute_max_step = 0._rt;

short WarpX::current_deposition_algo;
short WarpX::charge_deposition_algo;
short WarpX::field_gathering_algo;
short WarpX::particle_pusher_algo;
short WarpX::electromagnetic_solver_id;
<<<<<<< HEAD
short WarpX::evolve_scheme;
int WarpX::n_picard_iterations = 1;
=======
short WarpX::psatd_solution_type;
>>>>>>> c6c18b3e
short WarpX::J_in_time;
short WarpX::rho_in_time;
short WarpX::load_balance_costs_update_algo;
bool WarpX::do_dive_cleaning = false;
bool WarpX::do_divb_cleaning = false;
int WarpX::em_solver_medium;
int WarpX::macroscopic_solver_algo;
bool WarpX::do_single_precision_comms = false;
amrex::Vector<int> WarpX::field_boundary_lo(AMREX_SPACEDIM,0);
amrex::Vector<int> WarpX::field_boundary_hi(AMREX_SPACEDIM,0);
amrex::Vector<ParticleBoundaryType> WarpX::particle_boundary_lo(AMREX_SPACEDIM,ParticleBoundaryType::Absorbing);
amrex::Vector<ParticleBoundaryType> WarpX::particle_boundary_hi(AMREX_SPACEDIM,ParticleBoundaryType::Absorbing);

bool WarpX::do_current_centering = false;

int WarpX::n_rz_azimuthal_modes = 1;
int WarpX::ncomps = 1;

// This will be overwritten by setting nox = noy = noz = algo.particle_shape
int WarpX::nox = 0;
int WarpX::noy = 0;
int WarpX::noz = 0;

// Order of finite-order centering of fields (staggered to nodal)
int WarpX::field_centering_nox = 2;
int WarpX::field_centering_noy = 2;
int WarpX::field_centering_noz = 2;

// Order of finite-order centering of currents (nodal to staggered)
int WarpX::current_centering_nox = 2;
int WarpX::current_centering_noy = 2;
int WarpX::current_centering_noz = 2;

bool WarpX::use_fdtd_nci_corr = false;
bool WarpX::galerkin_interpolation = true;

bool WarpX::use_filter = true;
bool WarpX::use_kspace_filter       = true;
bool WarpX::use_filter_compensation = false;

bool WarpX::serialize_initial_conditions = false;
bool WarpX::refine_plasma     = false;

int WarpX::num_mirrors = 0;

utils::parser::IntervalsParser WarpX::sort_intervals;
amrex::IntVect WarpX::sort_bin_size(AMREX_D_DECL(1,1,1));

bool WarpX::do_dynamic_scheduling = true;

int WarpX::electrostatic_solver_id;
Real WarpX::self_fields_required_precision = 1.e-11_rt;
Real WarpX::self_fields_absolute_tolerance = 0.0_rt;
int WarpX::self_fields_max_iters = 200;
int WarpX::self_fields_verbosity = 2;

bool WarpX::do_subcycling = false;
bool WarpX::do_multi_J = false;
int WarpX::do_multi_J_n_depositions;
bool WarpX::safe_guard_cells = 0;

std::map<std::string, amrex::MultiFab *> WarpX::multifab_map;
std::map<std::string, amrex::iMultiFab *> WarpX::imultifab_map;

IntVect WarpX::filter_npass_each_dir(1);

int WarpX::n_field_gather_buffer = -1;
int WarpX::n_current_deposition_buffer = -1;

bool WarpX::do_nodal = false;
amrex::IntVect m_rho_nodal_flag;

int WarpX::do_similar_dm_pml = 1;

#ifdef AMREX_USE_GPU
bool WarpX::do_device_synchronize = true;
#else
bool WarpX::do_device_synchronize = false;
#endif

WarpX* WarpX::m_instance = nullptr;

WarpX&
WarpX::GetInstance ()
{
    if (!m_instance) {
        m_instance = new WarpX();
    }
    return *m_instance;
}

void
WarpX::ResetInstance ()
{
    delete m_instance;
    m_instance = nullptr;
}

WarpX::WarpX ()
{
    m_instance = this;

    ReadParameters();

    BackwardCompatibility();

    InitEB();

    ablastr::utils::SignalHandling::InitSignalHandling();

    // Geometry on all levels has been defined already.
    // No valid BoxArray and DistributionMapping have been defined.
    // But the arrays for them have been resized.

    const int nlevs_max = maxLevel() + 1;

    istep.resize(nlevs_max, 0);
    nsubsteps.resize(nlevs_max, 1);
#if 0
    // no subcycling yet
    for (int lev = 1; lev < nlevs_max; ++lev) {
        nsubsteps[lev] = MaxRefRatio(lev-1);
    }
#endif

    t_new.resize(nlevs_max, 0.0);
    t_old.resize(nlevs_max, std::numeric_limits<Real>::lowest());
    dt.resize(nlevs_max, std::numeric_limits<Real>::max());

    // Particle Container
    mypc = std::make_unique<MultiParticleContainer>(this);
    warpx_do_continuous_injection = mypc->doContinuousInjection();
    if (warpx_do_continuous_injection){
        if (moving_window_v >= 0){
            // Inject particles continuously from the right end of the box
            current_injection_position = geom[0].ProbHi(moving_window_dir);
        } else {
            // Inject particles continuously from the left end of the box
            current_injection_position = geom[0].ProbLo(moving_window_dir);
        }
    }

    // Particle Boundary Buffer (i.e., scraped particles on boundary)
    m_particle_boundary_buffer = std::make_unique<ParticleBoundaryBuffer>();

    // Diagnostics
    multi_diags = std::make_unique<MultiDiagnostics>();

    /** create object for reduced diagnostics */
    reduced_diags = std::make_unique<MultiReducedDiags>();

    Efield_aux.resize(nlevs_max);
    Bfield_aux.resize(nlevs_max);

    F_fp.resize(nlevs_max);
    G_fp.resize(nlevs_max);
    rho_fp.resize(nlevs_max);
    phi_fp.resize(nlevs_max);
    current_fp.resize(nlevs_max);
    Efield_fp.resize(nlevs_max);
    Bfield_fp.resize(nlevs_max);

    if (fft_do_time_averaging)
    {
        Efield_avg_fp.resize(nlevs_max);
        Bfield_avg_fp.resize(nlevs_max);
    }

    m_edge_lengths.resize(nlevs_max);
    m_face_areas.resize(nlevs_max);
    m_distance_to_eb.resize(nlevs_max);
    m_flag_info_face.resize(nlevs_max);
    m_flag_ext_face.resize(nlevs_max);
    m_borrowing.resize(nlevs_max);
    m_area_mod.resize(nlevs_max);

    ECTRhofield.resize(nlevs_max);
    Venl.resize(nlevs_max);

    current_store.resize(nlevs_max);

    if (do_current_centering)
    {
        current_fp_nodal.resize(nlevs_max);
    }

    if (WarpX::current_deposition_algo == CurrentDepositionAlgo::Vay)
    {
        current_fp_vay.resize(nlevs_max);
    }

    F_cp.resize(nlevs_max);
    G_cp.resize(nlevs_max);
    rho_cp.resize(nlevs_max);
    current_cp.resize(nlevs_max);
    Efield_cp.resize(nlevs_max);
    Bfield_cp.resize(nlevs_max);

    if (fft_do_time_averaging)
    {
        Efield_avg_cp.resize(nlevs_max);
        Bfield_avg_cp.resize(nlevs_max);
    }

    Efield_cax.resize(nlevs_max);
    Bfield_cax.resize(nlevs_max);
    current_buffer_masks.resize(nlevs_max);
    gather_buffer_masks.resize(nlevs_max);
    current_buf.resize(nlevs_max);
    charge_buf.resize(nlevs_max);

    pml.resize(nlevs_max);
#if (defined WARPX_DIM_RZ) && (defined WARPX_USE_PSATD)
    pml_rz.resize(nlevs_max);
#endif

    do_pml_Lo.resize(nlevs_max);
    do_pml_Hi.resize(nlevs_max);

    costs.resize(nlevs_max);
    load_balance_efficiency.resize(nlevs_max);

    m_field_factory.resize(nlevs_max);

    if (em_solver_medium == MediumForEM::Macroscopic) {
        // create object for macroscopic solver
        m_macroscopic_properties = std::make_unique<MacroscopicProperties>();
    }

    // Set default values for particle and cell weights for costs update;
    // Default values listed here for the case AMREX_USE_GPU are determined
    // from single-GPU tests on Summit.
    if (costs_heuristic_cells_wt<=0. && costs_heuristic_particles_wt<=0.
        && WarpX::load_balance_costs_update_algo==LoadBalanceCostsUpdateAlgo::Heuristic)
    {
#ifdef AMREX_USE_GPU
        if (WarpX::electromagnetic_solver_id == ElectromagneticSolverAlgo::PSATD) {
            switch (WarpX::nox)
            {
                case 1:
                    costs_heuristic_cells_wt = 0.575_rt;
                    costs_heuristic_particles_wt = 0.425_rt;
                    break;
                case 2:
                    costs_heuristic_cells_wt = 0.405_rt;
                    costs_heuristic_particles_wt = 0.595_rt;
                    break;
                case 3:
                    costs_heuristic_cells_wt = 0.250_rt;
                    costs_heuristic_particles_wt = 0.750_rt;
                    break;
            }
        } else { // FDTD
            switch (WarpX::nox)
            {
                case 1:
                    costs_heuristic_cells_wt = 0.401_rt;
                    costs_heuristic_particles_wt = 0.599_rt;
                    break;
                case 2:
                    costs_heuristic_cells_wt = 0.268_rt;
                    costs_heuristic_particles_wt = 0.732_rt;
                    break;
                case 3:
                    costs_heuristic_cells_wt = 0.145_rt;
                    costs_heuristic_particles_wt = 0.855_rt;
                    break;
            }
        }
#else // CPU
        costs_heuristic_cells_wt = 0.1_rt;
        costs_heuristic_particles_wt = 0.9_rt;
#endif // AMREX_USE_GPU
    }

    // Allocate field solver objects
#ifdef WARPX_USE_PSATD
    if (WarpX::electromagnetic_solver_id == ElectromagneticSolverAlgo::PSATD) {
        spectral_solver_fp.resize(nlevs_max);
        spectral_solver_cp.resize(nlevs_max);
    }
#endif
    if (WarpX::electromagnetic_solver_id != ElectromagneticSolverAlgo::PSATD) {
        m_fdtd_solver_fp.resize(nlevs_max);
        m_fdtd_solver_cp.resize(nlevs_max);
    }

    // NCI Godfrey filters can have different stencils
    // at different levels (the stencil depends on c*dt/dz)
    nci_godfrey_filter_exeybz.resize(nlevs_max);
    nci_godfrey_filter_bxbyez.resize(nlevs_max);

    // Sanity checks. Must be done after calling the MultiParticleContainer
    // constructor, as it reads additional parameters
    // (e.g., use_fdtd_nci_corr)
    if (WarpX::electromagnetic_solver_id == ElectromagneticSolverAlgo::PSATD) {
        AMREX_ALWAYS_ASSERT(use_fdtd_nci_corr == 0);
        AMREX_ALWAYS_ASSERT(do_subcycling == 0);
    }

    if (WarpX::current_deposition_algo != CurrentDepositionAlgo::Esirkepov) {
        WARPX_ALWAYS_ASSERT_WITH_MESSAGE(
            use_fdtd_nci_corr == 0,
            "The NCI corrector should only be used with Esirkepov deposition");
    }

    m_accelerator_lattice.resize(nlevs_max);

}

WarpX::~WarpX ()
{
    const int nlevs_max = maxLevel() +1;
    for (int lev = 0; lev < nlevs_max; ++lev) {
        ClearLevel(lev);
    }
}

void
WarpX::ReadParameters ()
{
    // Ensure that geometry.dims is set properly.
    CheckDims();

    {
        ParmParse pp;// Traditionally, max_step and stop_time do not have prefix.
        utils::parser::queryWithParser(pp, "max_step", max_step);
        utils::parser::queryWithParser(pp, "stop_time", stop_time);
        pp.query("authors", authors);
    }

    {
        ParmParse pp_amr("amr");

        pp_amr.query("restart", restart_chkfile);
    }

    {
        ParmParse pp_algo("algo");
        electromagnetic_solver_id = GetAlgorithmInteger(pp_algo, "maxwell_solver");
    }

    {
        ParmParse pp_warpx("warpx");

        //"Synthetic" warning messages may be injected in the Warning Manager via
        // inputfile for debug&testing purposes.
        ablastr::warn_manager::GetWMInstance().debug_read_warnings_from_input(pp_warpx);

        // Set the flag to control if WarpX has to emit a warning message as soon as a warning is recorded
        bool always_warn_immediately = false;
        pp_warpx.query("always_warn_immediately", always_warn_immediately);
        ablastr::warn_manager::GetWMInstance().SetAlwaysWarnImmediately(always_warn_immediately);

        // Set the WarnPriority threshold to decide if WarpX has to abort when a warning is recorded
        if(std::string str_abort_on_warning_threshold = "";
            pp_warpx.query("abort_on_warning_threshold", str_abort_on_warning_threshold)){
            std::optional<ablastr::warn_manager::WarnPriority> abort_on_warning_threshold = std::nullopt;
            if (str_abort_on_warning_threshold == "high")
                abort_on_warning_threshold = ablastr::warn_manager::WarnPriority::high;
            else if (str_abort_on_warning_threshold == "medium" )
                abort_on_warning_threshold = ablastr::warn_manager::WarnPriority::medium;
            else if (str_abort_on_warning_threshold == "low")
                abort_on_warning_threshold = ablastr::warn_manager::WarnPriority::low;
            else {
                Abort(Utils::TextMsg::Err(str_abort_on_warning_threshold
                    +"is not a valid option for warpx.abort_on_warning_threshold (use: low, medium or high)"));
            }
            ablastr::warn_manager::GetWMInstance().SetAbortThreshold(abort_on_warning_threshold);
        }

        std::vector<int> numprocs_in;
        utils::parser::queryArrWithParser(
            pp_warpx, "numprocs", numprocs_in, 0, AMREX_SPACEDIM);

        if (not numprocs_in.empty()) {
            WARPX_ALWAYS_ASSERT_WITH_MESSAGE
                (numprocs_in.size() == AMREX_SPACEDIM,
                 "warpx.numprocs, if specified, must have AMREX_SPACEDIM numbers");
            WARPX_ALWAYS_ASSERT_WITH_MESSAGE
                (ParallelDescriptor::NProcs() == AMREX_D_TERM(numprocs_in[0],
                                                             *numprocs_in[1],
                                                             *numprocs_in[2]),
                 "warpx.numprocs, if specified, its product must be equal to the number of processes");
            for (int idim = 0; idim < AMREX_SPACEDIM; ++idim) {
                numprocs[idim] = numprocs_in[idim];
            }
        }

        using ablastr::utils::SignalHandling;
        std::vector<std::string> signals_in;
        pp_warpx.queryarr("break_signals", signals_in);

#if defined(__linux__) || defined(__APPLE__)
        for (const std::string &str : signals_in) {
            int sig = SignalHandling::parseSignalNameToNumber(str);
            SignalHandling::signal_conf_requests[SignalHandling::SIGNAL_REQUESTS_BREAK][sig] = true;
        }
        signals_in.clear();
#else
        WARPX_ALWAYS_ASSERT_WITH_MESSAGE(signals_in.empty(),
                                         "Signal handling requested in input, but is not supported on this platform");
#endif

        bool have_checkpoint_diagnostic = false;

        ParmParse pp("diagnostics");
        std::vector<std::string> diags_names;
        pp.queryarr("diags_names", diags_names);

        for (const auto &diag : diags_names) {
            ParmParse dd(diag);
            std::string format;
            dd.query("format", format);
            if (format == "checkpoint") {
                have_checkpoint_diagnostic = true;
                break;
            }
        }

        pp_warpx.queryarr("checkpoint_signals", signals_in);
#if defined(__linux__) || defined(__APPLE__)
        for (const std::string &str : signals_in) {
            int sig = SignalHandling::parseSignalNameToNumber(str);
            SignalHandling::signal_conf_requests[SignalHandling::SIGNAL_REQUESTS_CHECKPOINT][sig] = true;
            WARPX_ALWAYS_ASSERT_WITH_MESSAGE(have_checkpoint_diagnostic,
                                             "Signal handling was requested to checkpoint, but no checkpoint diagnostic is configured");
        }
#else
        WARPX_ALWAYS_ASSERT_WITH_MESSAGE(signals_in.empty(),
                                         "Signal handling requested in input, but is not supported on this platform");
#endif

        // set random seed
        std::string random_seed = "default";
        pp_warpx.query("random_seed", random_seed);
        if ( random_seed != "default" ) {
            unsigned long myproc_1 = ParallelDescriptor::MyProc() + 1;
            if ( random_seed == "random" ) {
                std::random_device rd;
                std::uniform_int_distribution<int> dist(2, INT_MAX);
                unsigned long seed = myproc_1 * dist(rd);
                ResetRandomSeed(seed);
            } else if ( std::stoi(random_seed) > 0 ) {
                unsigned long seed = myproc_1 * std::stoul(random_seed);
                ResetRandomSeed(seed);
            } else {
                Abort(Utils::TextMsg::Err(
                    "warpx.random_seed must be \"default\", \"random\" or an integer > 0."));
            }
        }

        utils::parser::queryWithParser(pp_warpx, "cfl", cfl);
        pp_warpx.query("verbose", verbose);
        utils::parser::queryWithParser(pp_warpx, "regrid_int", regrid_int);
        pp_warpx.query("do_subcycling", do_subcycling);
        pp_warpx.query("do_multi_J", do_multi_J);
        if (do_multi_J)
        {
            utils::parser::getWithParser(
                pp_warpx, "do_multi_J_n_depositions", do_multi_J_n_depositions);
        }
        pp_warpx.query("use_hybrid_QED", use_hybrid_QED);
        pp_warpx.query("safe_guard_cells", safe_guard_cells);
        std::vector<std::string> override_sync_intervals_string_vec = {"1"};
        pp_warpx.queryarr("override_sync_intervals", override_sync_intervals_string_vec);
        override_sync_intervals =
            utils::parser::IntervalsParser(override_sync_intervals_string_vec);

        WARPX_ALWAYS_ASSERT_WITH_MESSAGE(do_subcycling != 1 || max_level <= 1,
                                         "Subcycling method 1 only works for 2 levels.");

        ReadBoostedFrameParameters(gamma_boost, beta_boost, boost_direction);

        pp_warpx.query("do_device_synchronize", do_device_synchronize);

        // queryWithParser returns 1 if argument zmax_plasma_to_compute_max_step is
        // specified by the user, 0 otherwise.
        do_compute_max_step_from_zmax = utils::parser::queryWithParser(
            pp_warpx, "zmax_plasma_to_compute_max_step",
            zmax_plasma_to_compute_max_step);

        pp_warpx.query("do_moving_window", do_moving_window);
        if (do_moving_window)
        {
            utils::parser::queryWithParser(
                pp_warpx, "start_moving_window_step", start_moving_window_step);
            utils::parser::queryWithParser(
                pp_warpx, "end_moving_window_step", end_moving_window_step);
            std::string s;
            pp_warpx.get("moving_window_dir", s);
            if (s == "x" || s == "X") {
                moving_window_dir = 0;
            }
#if defined(WARPX_DIM_3D)
            else if (s == "y" || s == "Y") {
                moving_window_dir = 1;
            }
#endif
            else if (s == "z" || s == "Z") {
                moving_window_dir = WARPX_ZINDEX;
            }
            else {
                amrex::Abort(Utils::TextMsg::Err("Unknown moving_window_dir: "+s));
            }

            WARPX_ALWAYS_ASSERT_WITH_MESSAGE(Geom(0).isPeriodic(moving_window_dir) == 0,
                       "The problem must be non-periodic in the moving window direction");

            moving_window_x = geom[0].ProbLo(moving_window_dir);

            utils::parser::getWithParser(
                pp_warpx, "moving_window_v", moving_window_v);
            moving_window_v *= PhysConst::c;
        }

        electrostatic_solver_id = GetAlgorithmInteger(pp_warpx, "do_electrostatic");
        // if an electrostatic solver is used, set the Maxwell solver to None
        if (electrostatic_solver_id != ElectrostaticSolverAlgo::None) {
            electromagnetic_solver_id = ElectromagneticSolverAlgo::None;
        }

#if defined(AMREX_USE_EB) && defined(WARPX_DIM_RZ)
        WARPX_ALWAYS_ASSERT_WITH_MESSAGE(
        electromagnetic_solver_id==ElectromagneticSolverAlgo::None,
        "Currently, the embedded boundary in RZ only works for electrostatic solvers (or no solver).");
#endif

        if (electrostatic_solver_id == ElectrostaticSolverAlgo::LabFrame) {
            // Note that with the relativistic version, these parameters would be
            // input for each species.
            utils::parser::queryWithParser(
                pp_warpx, "self_fields_required_precision", self_fields_required_precision);
            utils::parser::queryWithParser(
                pp_warpx, "self_fields_absolute_tolerance", self_fields_absolute_tolerance);
            utils::parser::queryWithParser(
                pp_warpx, "self_fields_max_iters", self_fields_max_iters);
            pp_warpx.query("self_fields_verbosity", self_fields_verbosity);
        }
        // Parse the input file for domain boundary potentials
        ParmParse pp_boundary("boundary");
        pp_boundary.query("potential_lo_x", m_poisson_boundary_handler.potential_xlo_str);
        pp_boundary.query("potential_hi_x", m_poisson_boundary_handler.potential_xhi_str);
        pp_boundary.query("potential_lo_y", m_poisson_boundary_handler.potential_ylo_str);
        pp_boundary.query("potential_hi_y", m_poisson_boundary_handler.potential_yhi_str);
        pp_boundary.query("potential_lo_z", m_poisson_boundary_handler.potential_zlo_str);
        pp_boundary.query("potential_hi_z", m_poisson_boundary_handler.potential_zhi_str);
        pp_warpx.query("eb_potential(x,y,z,t)", m_poisson_boundary_handler.potential_eb_str);
        m_poisson_boundary_handler.buildParsers();

        utils::parser::queryWithParser(pp_warpx, "const_dt", m_const_dt);

        // Filter currently not working with FDTD solver in RZ geometry: turn OFF by default
        // (see https://github.com/ECP-WarpX/WarpX/issues/1943)
#ifdef WARPX_DIM_RZ
        if (WarpX::electromagnetic_solver_id != ElectromagneticSolverAlgo::PSATD) WarpX::use_filter = false;
#endif

        // Read filter and fill IntVect filter_npass_each_dir with
        // proper size for AMREX_SPACEDIM
        pp_warpx.query("use_filter", use_filter);
        pp_warpx.query("use_filter_compensation", use_filter_compensation);
        Vector<int> parse_filter_npass_each_dir(AMREX_SPACEDIM,1);
        utils::parser::queryArrWithParser(
            pp_warpx, "filter_npass_each_dir", parse_filter_npass_each_dir, 0, AMREX_SPACEDIM);
        filter_npass_each_dir[0] = parse_filter_npass_each_dir[0];
#if (AMREX_SPACEDIM >= 2)
        filter_npass_each_dir[1] = parse_filter_npass_each_dir[1];
#endif
#if defined(WARPX_DIM_3D)
        filter_npass_each_dir[2] = parse_filter_npass_each_dir[2];
#endif

        // TODO When k-space filtering will be implemented also for Cartesian geometries,
        // this code block will have to be applied in all cases (remove #ifdef condition)
#ifdef WARPX_DIM_RZ
        if (WarpX::electromagnetic_solver_id == ElectromagneticSolverAlgo::PSATD) {
            // With RZ spectral, only use k-space filtering
            use_kspace_filter = use_filter;
            use_filter = false;
        }
        else // FDTD
        {
            // Filter currently not working with FDTD solver in RZ geometry along R
            // (see https://github.com/ECP-WarpX/WarpX/issues/1943)
            WARPX_ALWAYS_ASSERT_WITH_MESSAGE(!use_filter || filter_npass_each_dir[0] == 0,
                "In RZ geometry with FDTD, filtering can only be apply along z. This can be controlled by setting warpx.filter_npass_each_dir");
        }
#endif

        utils::parser::queryWithParser(
            pp_warpx, "num_mirrors", num_mirrors);
        if (num_mirrors>0){
            mirror_z.resize(num_mirrors);
            utils::parser::getArrWithParser(
                pp_warpx, "mirror_z", mirror_z, 0, num_mirrors);
            mirror_z_width.resize(num_mirrors);
            utils::parser::getArrWithParser(
                pp_warpx, "mirror_z_width", mirror_z_width, 0, num_mirrors);
            mirror_z_npoints.resize(num_mirrors);
            utils::parser::getArrWithParser(
                pp_warpx, "mirror_z_npoints", mirror_z_npoints, 0, num_mirrors);
        }

        pp_warpx.query("do_single_precision_comms", do_single_precision_comms);
#ifdef AMREX_USE_FLOAT
        if (do_single_precision_comms) {
            do_single_precision_comms = 0;
            ablastr::warn_manager::WMRecordWarning(
                "comms",
                "Overwrote warpx.do_single_precision_comms to be 0, since WarpX was built in single precision.",
                ablastr::warn_manager::WarnPriority::low);
        }
#endif

        pp_warpx.query("serialize_initial_conditions", serialize_initial_conditions);
        pp_warpx.query("refine_plasma", refine_plasma);
        pp_warpx.query("do_dive_cleaning", do_dive_cleaning);
        pp_warpx.query("do_divb_cleaning", do_divb_cleaning);
        utils::parser::queryWithParser(
            pp_warpx, "n_field_gather_buffer", n_field_gather_buffer);
        utils::parser::queryWithParser(
            pp_warpx, "n_current_deposition_buffer", n_current_deposition_buffer);

        amrex::Real quantum_xi_tmp;
        const auto quantum_xi_is_specified =
            utils::parser::queryWithParser(pp_warpx, "quantum_xi", quantum_xi_tmp);
        if (quantum_xi_is_specified) {
            double const quantum_xi = quantum_xi_tmp;
            quantum_xi_c2 = static_cast<amrex::Real>(quantum_xi * PhysConst::c * PhysConst::c);
        }

        for (int idim = 0; idim < AMREX_SPACEDIM; ++idim) {
            WARPX_ALWAYS_ASSERT_WITH_MESSAGE(
                !(
                    ( WarpX::field_boundary_lo[idim] == FieldBoundaryType::PML &&
                    WarpX::field_boundary_lo[idim] == FieldBoundaryType::Absorbing_SilverMueller ) ||
                    ( WarpX::field_boundary_hi[idim] == FieldBoundaryType::PML &&
                     WarpX::field_boundary_hi[idim] == FieldBoundaryType::Absorbing_SilverMueller )
                ),
                "PML and Silver-Mueller boundary conditions cannot be activated at the same time.");


            if (WarpX::field_boundary_lo[idim] == FieldBoundaryType::Absorbing_SilverMueller ||
                WarpX::field_boundary_hi[idim] == FieldBoundaryType::Absorbing_SilverMueller)
            {
                // SilverMueller is implemented for Yee
                WARPX_ALWAYS_ASSERT_WITH_MESSAGE(
                    electromagnetic_solver_id == ElectromagneticSolverAlgo::Yee,
                    "The Silver-Mueller boundary condition can only be used with the Yee solver.");
            }
        }

        utils::parser::queryWithParser(pp_warpx, "pml_ncell", pml_ncell);
        utils::parser::queryWithParser(pp_warpx, "pml_delta", pml_delta);
        pp_warpx.query("pml_has_particles", pml_has_particles);
        pp_warpx.query("do_pml_j_damping", do_pml_j_damping);
        pp_warpx.query("do_pml_in_domain", do_pml_in_domain);
        pp_warpx.query("do_similar_dm_pml", do_similar_dm_pml);
        // Read `v_particle_pml` in units of the speed of light
        v_particle_pml = 1._rt;
        utils::parser::queryWithParser(pp_warpx, "v_particle_pml", v_particle_pml);
        WARPX_ALWAYS_ASSERT_WITH_MESSAGE(0._rt < v_particle_pml && v_particle_pml <= 1._rt,
            "Input value for the velocity warpx.v_particle_pml of the macroparticle must be in (0,1] (in units of c).");
        // Scale by the speed of light
        v_particle_pml = v_particle_pml * PhysConst::c;

        // Default values of WarpX::do_pml_dive_cleaning and WarpX::do_pml_divb_cleaning:
        // false for FDTD solver, true for PSATD solver.
        if (electromagnetic_solver_id != ElectromagneticSolverAlgo::PSATD)
        {
            do_pml_dive_cleaning = false;
            do_pml_divb_cleaning = false;
        }
        else
        {
            do_pml_dive_cleaning = true;
            do_pml_divb_cleaning = true;
        }

        // If WarpX::do_dive_cleaning = true, set also WarpX::do_pml_dive_cleaning = true
        // (possibly overwritten by users in the input file, see query below)
        if (do_dive_cleaning) do_pml_dive_cleaning = true;

        // If WarpX::do_divb_cleaning = true, set also WarpX::do_pml_divb_cleaning = true
        // (possibly overwritten by users in the input file, see query below)
        // TODO Implement div(B) cleaning in PML with FDTD and remove second if condition
        if (do_divb_cleaning && electromagnetic_solver_id == ElectromagneticSolverAlgo::PSATD) do_pml_divb_cleaning = true;

        // Query input parameters to use div(E) and div(B) cleaning in PMLs
        pp_warpx.query("do_pml_dive_cleaning", do_pml_dive_cleaning);
        pp_warpx.query("do_pml_divb_cleaning", do_pml_divb_cleaning);

        // TODO Implement div(B) cleaning in PML with FDTD and remove ASSERT
        if (electromagnetic_solver_id != ElectromagneticSolverAlgo::PSATD)
        {
            WARPX_ALWAYS_ASSERT_WITH_MESSAGE(
                do_pml_divb_cleaning == false,
                "warpx.do_pml_divb_cleaning = true not implemented for FDTD solver");
        }

        // Divergence cleaning in PMLs for PSATD solver implemented only
        // for both div(E) and div(B) cleaning
        if (electromagnetic_solver_id == ElectromagneticSolverAlgo::PSATD)
        {
            WARPX_ALWAYS_ASSERT_WITH_MESSAGE(
                do_pml_dive_cleaning == do_pml_divb_cleaning,
                "warpx.do_pml_dive_cleaning = "
                + std::to_string(do_pml_dive_cleaning)
                +" and warpx.do_pml_divb_cleaning = "
                + std::to_string(do_pml_divb_cleaning)
                + ": this case is not implemented yet,"
                + " please set both parameters to the same value"
            );
        }

#ifdef WARPX_DIM_RZ
        WARPX_ALWAYS_ASSERT_WITH_MESSAGE( isAnyBoundaryPML() == false || electromagnetic_solver_id == ElectromagneticSolverAlgo::PSATD,
            "PML are not implemented in RZ geometry with FDTD; please set a different boundary condition using boundary.field_lo and boundary.field_hi.");
        WARPX_ALWAYS_ASSERT_WITH_MESSAGE( field_boundary_lo[1] != FieldBoundaryType::PML && field_boundary_hi[1] != FieldBoundaryType::PML,
            "PML are not implemented in RZ geometry along z; please set a different boundary condition using boundary.field_lo and boundary.field_hi.");
#endif

        WARPX_ALWAYS_ASSERT_WITH_MESSAGE(
            (do_pml_j_damping==0)||(do_pml_in_domain==1),
            "J-damping can only be done when PML are inside simulation domain (do_pml_in_domain=1)"
        );

        {
            // Parameters below control all plotfile diagnostics
            bool plotfile_min_max = true;
            pp_warpx.query("plotfile_min_max", plotfile_min_max);
            if (plotfile_min_max) {
                plotfile_headerversion = amrex::VisMF::Header::Version_v1;
            } else {
                plotfile_headerversion = amrex::VisMF::Header::NoFabHeader_v1;
            }
            pp_warpx.query("usesingleread", use_single_read);
            pp_warpx.query("usesinglewrite", use_single_write);
            ParmParse pp_vismf("vismf");
            pp_vismf.add("usesingleread", use_single_read);
            pp_vismf.add("usesinglewrite", use_single_write);
            utils::parser::queryWithParser(pp_warpx, "mffile_nstreams", mffile_nstreams);
            VisMF::SetMFFileInStreams(mffile_nstreams);
            utils::parser::queryWithParser(pp_warpx, "field_io_nfiles", field_io_nfiles);
            VisMF::SetNOutFiles(field_io_nfiles);
            utils::parser::queryWithParser(pp_warpx, "particle_io_nfiles", particle_io_nfiles);
            ParmParse pp_particles("particles");
            pp_particles.add("particles_nfiles", particle_io_nfiles);
        }

        if (maxLevel() > 0) {
            Vector<Real> lo, hi;
            utils::parser::getArrWithParser(pp_warpx, "fine_tag_lo", lo);
            utils::parser::getArrWithParser(pp_warpx, "fine_tag_hi", hi);
            fine_tag_lo = RealVect{lo};
            fine_tag_hi = RealVect{hi};
        }

        pp_warpx.query("do_dynamic_scheduling", do_dynamic_scheduling);

        pp_warpx.query("do_nodal", do_nodal);
        // Use same shape factors in all directions, for gathering
        if (do_nodal) galerkin_interpolation = false;

#ifdef WARPX_DIM_RZ
        // Only needs to be set with WARPX_DIM_RZ, otherwise defaults to 1
        utils::parser::queryWithParser(pp_warpx, "n_rz_azimuthal_modes", n_rz_azimuthal_modes);
        WARPX_ALWAYS_ASSERT_WITH_MESSAGE( n_rz_azimuthal_modes > 0,
            "The number of azimuthal modes (n_rz_azimuthal_modes) must be at least 1");
#endif

        // If true, the current is deposited on a nodal grid and centered onto a staggered grid.
        // Setting warpx.do_current_centering = 1 makes sense only if warpx.do_nodal = 0. Instead,
        // if warpx.do_nodal = 1, Maxwell's equations are solved on a nodal grid and the current
        // should not be centered onto a staggered grid.
        if (WarpX::do_nodal == 0)
        {
            pp_warpx.query("do_current_centering", do_current_centering);
        }

        WARPX_ALWAYS_ASSERT_WITH_MESSAGE(
            maxLevel() == 0 || !do_current_centering,
            "Finite-order centering of currents is not implemented with mesh refinement"
        );
    }

    {
        ParmParse pp_algo("algo");
#ifdef WARPX_DIM_RZ
        WARPX_ALWAYS_ASSERT_WITH_MESSAGE( electromagnetic_solver_id != ElectromagneticSolverAlgo::CKC,
            "algo.maxwell_solver = ckc is not (yet) available for RZ geometry");
#endif
#ifndef WARPX_USE_PSATD
        WARPX_ALWAYS_ASSERT_WITH_MESSAGE( electromagnetic_solver_id != ElectromagneticSolverAlgo::PSATD,
            "algo.maxwell_solver = psatd is not supported because WarpX was built without spectral solvers");
#endif

#ifdef WARPX_DIM_RZ
        WARPX_ALWAYS_ASSERT_WITH_MESSAGE(Geom(0).isPeriodic(0) == 0,
            "The problem must not be periodic in the radial direction");

        // Ensure code aborts if PEC is specified at r=0 for RZ
        if (Geom(0).ProbLo(0) == 0){
            WARPX_ALWAYS_ASSERT_WITH_MESSAGE(
                WarpX::field_boundary_lo[0] == FieldBoundaryType::None,
                "Error : Field boundary at r=0 must be ``none``. \n");
        }

        if (electromagnetic_solver_id == ElectromagneticSolverAlgo::PSATD) {
            // Force do_nodal=true (that is, not staggered) and
            // use same shape factors in all directions, for gathering
            do_nodal = true;
            galerkin_interpolation = false;
        }
#endif

        // note: current_deposition must be set after maxwell_solver is already determined,
        //       because its default depends on the solver selection
        current_deposition_algo = GetAlgorithmInteger(pp_algo, "current_deposition");
        charge_deposition_algo = GetAlgorithmInteger(pp_algo, "charge_deposition");
        particle_pusher_algo = GetAlgorithmInteger(pp_algo, "particle_pusher");
        evolve_scheme = GetAlgorithmInteger(pp_algo, "evolve_scheme");
        pp_algo.query("n_picard_iterations", n_picard_iterations);

        WARPX_ALWAYS_ASSERT_WITH_MESSAGE(
            current_deposition_algo != CurrentDepositionAlgo::Esirkepov ||
            !do_current_centering,
            "Current centering (nodal deposition) cannot be used with Esirkepov deposition."
            "Please set warpx.do_current_centering = 0 or algo.current_deposition = direct.");

        WARPX_ALWAYS_ASSERT_WITH_MESSAGE(
            WarpX::current_deposition_algo != CurrentDepositionAlgo::Vay ||
            !do_current_centering,
            "Vay deposition not implemented with current centering");

        WARPX_ALWAYS_ASSERT_WITH_MESSAGE(
            WarpX::current_deposition_algo != CurrentDepositionAlgo::Vay ||
            maxLevel() <= 0,
            "Vay deposition not implemented with mesh refinement");

        if (WarpX::current_deposition_algo == CurrentDepositionAlgo::Vay) {
            WARPX_ALWAYS_ASSERT_WITH_MESSAGE(
                electromagnetic_solver_id == ElectromagneticSolverAlgo::PSATD,
                "Vay deposition is implemented only for PSATD");
        }

        field_gathering_algo = GetAlgorithmInteger(pp_algo, "field_gathering");
        if (field_gathering_algo == GatheringAlgo::MomentumConserving) {
            // Use same shape factors in all directions, for gathering
            galerkin_interpolation = false;
        }

        em_solver_medium = GetAlgorithmInteger(pp_algo, "em_solver_medium");
        if (em_solver_medium == MediumForEM::Macroscopic ) {
            macroscopic_solver_algo = GetAlgorithmInteger(pp_algo,"macroscopic_sigma_method");
        }

        // Load balancing parameters
        std::vector<std::string> load_balance_intervals_string_vec = {"0"};
        pp_algo.queryarr("load_balance_intervals", load_balance_intervals_string_vec);
        load_balance_intervals = utils::parser::IntervalsParser(
            load_balance_intervals_string_vec);
        pp_algo.query("load_balance_with_sfc", load_balance_with_sfc);
        pp_algo.query("load_balance_knapsack_factor", load_balance_knapsack_factor);
        utils::parser::queryWithParser(pp_algo, "load_balance_efficiency_ratio_threshold",
                        load_balance_efficiency_ratio_threshold);
        load_balance_costs_update_algo = GetAlgorithmInteger(pp_algo, "load_balance_costs_update");
        utils::parser::queryWithParser(
            pp_algo, "costs_heuristic_cells_wt", costs_heuristic_cells_wt);
        utils::parser::queryWithParser(
            pp_algo, "costs_heuristic_particles_wt", costs_heuristic_particles_wt);

        // Parse algo.particle_shape and check that input is acceptable
        // (do this only if there is at least one particle or laser species)
        ParmParse pp_particles("particles");
        std::vector<std::string> species_names;
        pp_particles.queryarr("species_names", species_names);

        ParmParse pp_lasers("lasers");
        std::vector<std::string> lasers_names;
        pp_lasers.queryarr("names", lasers_names);

        std::vector<std::string> sort_intervals_string_vec = {"-1"};
        int particle_shape;
        if (!species_names.empty() || !lasers_names.empty()) {
            if (utils::parser::queryWithParser(pp_algo, "particle_shape", particle_shape)){

                WARPX_ALWAYS_ASSERT_WITH_MESSAGE(
                    (particle_shape >= 1) && (particle_shape <=3),
                    "algo.particle_shape can be only 1, 2, or 3"
                );

                nox = particle_shape;
                noy = particle_shape;
                noz = particle_shape;
            }
            else{
                amrex::Abort(Utils::TextMsg::Err(
                    "algo.particle_shape must be set in the input file:"
                    " please set algo.particle_shape to 1, 2, or 3"));
            }

            if ((maxLevel() > 0) && (particle_shape > 1) && (do_pml_j_damping == 1))
            {
                ablastr::warn_manager::WMRecordWarning("Particles",
                    "When algo.particle_shape > 1,"
                    "some numerical artifact will be present at the interface between coarse and fine patch."
                    "We recommend setting algo.particle_shape = 1 in order to avoid this issue");
            }

            // default sort interval for particles if species or lasers vector is not empty
#ifdef AMREX_USE_GPU
            sort_intervals_string_vec = {"4"};
#else
            sort_intervals_string_vec = {"-1"};
#endif
        }

        amrex::ParmParse pp_warpx("warpx");
        pp_warpx.queryarr("sort_intervals", sort_intervals_string_vec);
        sort_intervals = utils::parser::IntervalsParser(sort_intervals_string_vec);

        Vector<int> vect_sort_bin_size(AMREX_SPACEDIM,1);
        bool sort_bin_size_is_specified =
            utils::parser::queryArrWithParser(
                pp_warpx, "sort_bin_size",
                vect_sort_bin_size, 0, AMREX_SPACEDIM);
        if (sort_bin_size_is_specified){
            for (int i=0; i<AMREX_SPACEDIM; i++)
                sort_bin_size[i] = vect_sort_bin_size[i];
        }
    }

    {
        ParmParse pp_interpolation("interpolation");

        pp_interpolation.query("galerkin_scheme",galerkin_interpolation);

        // Read order of finite-order centering of fields (staggered to nodal).
        // Read this only if warpx.do_nodal = 0. Instead, if warpx.do_nodal = 1,
        // Maxwell's equations are solved on a nodal grid and the electromagnetic
        // forces are gathered from a nodal grid, hence the fields do not need to
        // be centered onto a nodal grid.
        if (WarpX::field_gathering_algo == GatheringAlgo::MomentumConserving &&
            WarpX::do_nodal == 0)
        {
            utils::parser::queryWithParser(
                pp_interpolation, "field_centering_nox", field_centering_nox);
            utils::parser::queryWithParser(
                pp_interpolation, "field_centering_noy", field_centering_noy);
            utils::parser::queryWithParser(
                pp_interpolation, "field_centering_noz", field_centering_noz);
        }

        // Read order of finite-order centering of currents (nodal to staggered)
        if (WarpX::do_current_centering)
        {
            utils::parser::queryWithParser(
                pp_interpolation, "current_centering_nox", current_centering_nox);
            utils::parser::queryWithParser(
                pp_interpolation, "current_centering_noy", current_centering_noy);
            utils::parser::queryWithParser(
                pp_interpolation, "current_centering_noz", current_centering_noz);
        }

        // Finite-order centering is not implemented with mesh refinement
        // (note that when WarpX::do_nodal = 1 finite-order centering is not used anyways)
        if (maxLevel() > 0 && WarpX::do_nodal == 0)
        {
            WARPX_ALWAYS_ASSERT_WITH_MESSAGE(
                field_centering_nox == 2 && field_centering_noy == 2 && field_centering_noz == 2,
                "High-order centering of fields (order > 2) is not implemented with mesh refinement");
        }

        if (WarpX::field_gathering_algo == GatheringAlgo::MomentumConserving &&
            WarpX::do_nodal == 0)
        {
            AllocateCenteringCoefficients(device_field_centering_stencil_coeffs_x,
                                          device_field_centering_stencil_coeffs_y,
                                          device_field_centering_stencil_coeffs_z,
                                          field_centering_nox,
                                          field_centering_noy,
                                          field_centering_noz);
        }

        if (WarpX::do_current_centering)
        {
            AllocateCenteringCoefficients(device_current_centering_stencil_coeffs_x,
                                          device_current_centering_stencil_coeffs_y,
                                          device_current_centering_stencil_coeffs_z,
                                          current_centering_nox,
                                          current_centering_noy,
                                          current_centering_noz);
        }
    }

    if (electromagnetic_solver_id == ElectromagneticSolverAlgo::PSATD)
    {
        ParmParse pp_psatd("psatd");
        pp_psatd.query("periodic_single_box_fft", fft_periodic_single_box);

        std::string nox_str;
        std::string noy_str;
        std::string noz_str;

        pp_psatd.query("nox", nox_str);
        pp_psatd.query("noy", noy_str);
        pp_psatd.query("noz", noz_str);

        if(nox_str == "inf") {
            nox_fft = -1;
        } else {
            utils::parser::queryWithParser(pp_psatd, "nox", nox_fft);
        }
        if(noy_str == "inf") {
            noy_fft = -1;
        } else {
            utils::parser::queryWithParser(pp_psatd, "noy", noy_fft);
        }
        if(noz_str == "inf") {
            noz_fft = -1;
        } else {
            utils::parser::queryWithParser(pp_psatd, "noz", noz_fft);
        }

        if (!fft_periodic_single_box) {
            WARPX_ALWAYS_ASSERT_WITH_MESSAGE(nox_fft > 0, "PSATD order must be finite unless psatd.periodic_single_box_fft is used");
            WARPX_ALWAYS_ASSERT_WITH_MESSAGE(noy_fft > 0, "PSATD order must be finite unless psatd.periodic_single_box_fft is used");
            WARPX_ALWAYS_ASSERT_WITH_MESSAGE(noz_fft > 0, "PSATD order must be finite unless psatd.periodic_single_box_fft is used");
        }

        // Integer that corresponds to the order of the PSATD solution
        // (whether the PSATD equations are derived from first-order or
        // second-order solution)
        psatd_solution_type = GetAlgorithmInteger(pp_psatd, "solution_type");

        // Integers that correspond to the time dependency of J (constant, linear)
        // and rho (linear, quadratic) for the PSATD algorithm
        J_in_time = GetAlgorithmInteger(pp_psatd, "J_in_time");
        rho_in_time = GetAlgorithmInteger(pp_psatd, "rho_in_time");

        // Current correction activated by default, unless a charge-conserving
        // current deposition (Esirkepov, Vay) or the div(E) cleaning scheme
        // are used
        current_correction = true;
        if (WarpX::current_deposition_algo == CurrentDepositionAlgo::Esirkepov ||
            WarpX::current_deposition_algo == CurrentDepositionAlgo::Vay ||
            WarpX::do_dive_cleaning)
        {
            current_correction = false;
        }

        // TODO Remove this default when current correction will
        // be implemented for the multi-J algorithm as well.
        if (do_multi_J) current_correction = false;

        pp_psatd.query("current_correction", current_correction);

        if (current_correction == false &&
            current_deposition_algo != CurrentDepositionAlgo::Esirkepov &&
            current_deposition_algo != CurrentDepositionAlgo::Vay)
        {
            ablastr::warn_manager::WMRecordWarning(
                "Algorithms",
                "The chosen current deposition algorithm does not guarantee"
                " charge conservation, and no additional current correction"
                " algorithm is activated in order to compensate for that."
                " Lack of charge conservation may negatively affect the"
                " results of the simulation.",
                ablastr::warn_manager::WarnPriority::low);
        }

        pp_psatd.query("do_time_averaging", fft_do_time_averaging);

        if (WarpX::current_deposition_algo == CurrentDepositionAlgo::Vay)
        {
            WARPX_ALWAYS_ASSERT_WITH_MESSAGE(
                fft_periodic_single_box == false,
                "Option algo.current_deposition=vay must be used with psatd.periodic_single_box_fft=0.");
        }

        if (current_deposition_algo == CurrentDepositionAlgo::Vay)
        {
            WARPX_ALWAYS_ASSERT_WITH_MESSAGE(
                current_correction == false,
                "Options algo.current_deposition=vay and psatd.current_correction=1 cannot be combined together.");
        }

        // Auxiliary: boosted_frame = true if warpx.gamma_boost is set in the inputs
        amrex::ParmParse pp_warpx("warpx");
        const bool boosted_frame = pp_warpx.query("gamma_boost", gamma_boost);

        // Check whether the default Galilean velocity should be used
        bool use_default_v_galilean = false;
        pp_psatd.query("use_default_v_galilean", use_default_v_galilean);

        WARPX_ALWAYS_ASSERT_WITH_MESSAGE(
            !use_default_v_galilean || boosted_frame,
            "psatd.use_default_v_galilean = 1 can be used only if warpx.gamma_boost is also set"
        );

        if (use_default_v_galilean == true && boosted_frame == true)
        {
            m_v_galilean[2] = -std::sqrt(1._rt - 1._rt / (gamma_boost * gamma_boost));
        }
        else
        {
            utils::parser::queryArrWithParser(
                pp_psatd, "v_galilean", m_v_galilean, 0, 3);
        }

        // Check whether the default comoving velocity should be used
        bool use_default_v_comoving = false;
        pp_psatd.query("use_default_v_comoving", use_default_v_comoving);

        WARPX_ALWAYS_ASSERT_WITH_MESSAGE(
            !use_default_v_comoving || boosted_frame,
            "psatd.use_default_v_comoving = 1 can be used only if warpx.gamma_boost is also set"
        );

        if (use_default_v_comoving == true && boosted_frame == true)
        {
            m_v_comoving[2] = -std::sqrt(1._rt - 1._rt / (gamma_boost * gamma_boost));
        }
        else
        {
            utils::parser::queryArrWithParser(
                pp_psatd, "v_comoving", m_v_comoving, 0, 3);
        }

        // Scale the Galilean/comoving velocity by the speed of light
        for (auto& vv : m_v_galilean) vv*= PhysConst::c;
        for (auto& vv : m_v_comoving) vv*= PhysConst::c;

        const auto v_galilean_is_zero =
            std::all_of(m_v_galilean.begin(), m_v_galilean.end(),
            [](const auto& val){return val == 0.;});

        const auto v_comoving_is_zero =
            std::all_of(m_v_comoving.begin(), m_v_comoving.end(),
            [](const auto& val){return val == 0.;});


        // Galilean and comoving algorithms should not be used together
        WARPX_ALWAYS_ASSERT_WITH_MESSAGE(
            v_galilean_is_zero || v_comoving_is_zero,
            "Galilean and comoving algorithms should not be used together"
        );


        if (current_deposition_algo == CurrentDepositionAlgo::Esirkepov) {

            // The comoving PSATD algorithm is not implemented nor tested with Esirkepov current deposition
            WARPX_ALWAYS_ASSERT_WITH_MESSAGE(v_comoving_is_zero,
                "Esirkepov current deposition cannot be used with the comoving PSATD algorithm");

            WARPX_ALWAYS_ASSERT_WITH_MESSAGE(v_galilean_is_zero,
                "Esirkepov current deposition cannot be used with the Galilean algorithm.");
        }

        WARPX_ALWAYS_ASSERT_WITH_MESSAGE(
            (current_deposition_algo != CurrentDepositionAlgo::Vay) ||
            v_galilean_is_zero,
            "Vay current deposition not implemented for Galilean algorithms"
        );

#   ifdef WARPX_DIM_RZ
        update_with_rho = true;
#   else
        if (m_v_galilean[0] == 0. && m_v_galilean[1] == 0. && m_v_galilean[2] == 0. &&
            m_v_comoving[0] == 0. && m_v_comoving[1] == 0. && m_v_comoving[2] == 0.) {
            update_with_rho = (do_dive_cleaning) ? true : false; // standard PSATD
        }
        else {
            update_with_rho = true;  // Galilean PSATD or comoving PSATD
        }
#   endif

        // Overwrite update_with_rho with value set in input file
        pp_psatd.query("update_with_rho", update_with_rho);

        WARPX_ALWAYS_ASSERT_WITH_MESSAGE(
            (!do_dive_cleaning) || update_with_rho,
            "warpx.do_dive_cleaning = 1 not implemented with psatd.update_with_rho = 0"
        );

        WARPX_ALWAYS_ASSERT_WITH_MESSAGE(
            v_comoving_is_zero || update_with_rho,
            "psatd.update_with_rho must be equal to 1 for comoving PSATD"
        );

        if (do_multi_J)
        {
            WARPX_ALWAYS_ASSERT_WITH_MESSAGE(
                v_galilean_is_zero,
                "Multi-J algorithm not implemented with Galilean PSATD"
            );
        }

        if (J_in_time == JInTime::Linear)
        {
            WARPX_ALWAYS_ASSERT_WITH_MESSAGE(
                update_with_rho,
                "psatd.update_with_rho must be set to 1 when psatd.J_in_time=linear");

            WARPX_ALWAYS_ASSERT_WITH_MESSAGE(
                v_galilean_is_zero,
                "psatd.J_in_time=linear not implemented with Galilean PSATD");

            WARPX_ALWAYS_ASSERT_WITH_MESSAGE(
                v_comoving_is_zero,
                "psatd.J_in_time=linear not implemented with comoving PSATD");

            WARPX_ALWAYS_ASSERT_WITH_MESSAGE(
                !current_correction,
                "psatd.current_correction=1 not implemented with psatd.J_in_time=linear");

            WARPX_ALWAYS_ASSERT_WITH_MESSAGE(
                current_deposition_algo != CurrentDepositionAlgo::Vay,
                "algo.current_deposition=vay not implemented with psatd.J_in_time=linear");
        }

        for (int dir = 0; dir < AMREX_SPACEDIM; dir++)
        {
            if (WarpX::field_boundary_lo[dir] == FieldBoundaryType::Damped ||
                WarpX::field_boundary_hi[dir] == FieldBoundaryType::Damped ) {
                WARPX_ALWAYS_ASSERT_WITH_MESSAGE(
                    WarpX::field_boundary_lo[dir] == WarpX::field_boundary_hi[dir],
                    "field boundary in both lo and hi must be set to Damped for PSATD"
                );
            }
        }

        // Fill guard cells with backward FFTs in directions with field damping
        for (int dir = 0; dir < AMREX_SPACEDIM; dir++)
        {
            if (WarpX::field_boundary_lo[dir] == FieldBoundaryType::Damped ||
                WarpX::field_boundary_hi[dir] == FieldBoundaryType::Damped)
            {
                WarpX::m_fill_guards_fields[dir] = 1;
            }
        }

        // Without periodic single box, fill guard cells with backward FFTs,
        // with current correction or Vay deposition
        if (fft_periodic_single_box == false)
        {
            if (current_correction ||
                current_deposition_algo == CurrentDepositionAlgo::Vay)
            {
                WarpX::m_fill_guards_current = amrex::IntVect(1);
            }
        }
    }

    if (electromagnetic_solver_id != ElectromagneticSolverAlgo::PSATD ) {
        for (int idim = 0; idim < AMREX_SPACEDIM; ++idim) {
            WARPX_ALWAYS_ASSERT_WITH_MESSAGE(
                (WarpX::field_boundary_lo[idim] != FieldBoundaryType::Damped) &&
                (WarpX::field_boundary_hi[idim] != FieldBoundaryType::Damped),
                "FieldBoundaryType::Damped is only supported for PSATD"
            );
        }
    }

    // for slice generation //
    {
        ParmParse pp_slice("slice");
        amrex::Vector<Real> slice_lo(AMREX_SPACEDIM);
        amrex::Vector<Real> slice_hi(AMREX_SPACEDIM);
        Vector<int> slice_crse_ratio(AMREX_SPACEDIM);
        // set default slice_crse_ratio //
        for (int idim=0; idim < AMREX_SPACEDIM; ++idim )
        {
            slice_crse_ratio[idim] = 1;
        }
        utils::parser::queryArrWithParser(
        pp_slice, "dom_lo", slice_lo, 0, AMREX_SPACEDIM);
        utils::parser::queryArrWithParser(
        pp_slice, "dom_hi", slice_hi, 0, AMREX_SPACEDIM);
        utils::parser::queryArrWithParser(
        pp_slice, "coarsening_ratio",slice_crse_ratio,0,AMREX_SPACEDIM);
        utils::parser::queryWithParser(
        pp_slice, "plot_int",slice_plot_int);
        slice_realbox.setLo(slice_lo);
        slice_realbox.setHi(slice_hi);
        slice_cr_ratio = IntVect(AMREX_D_DECL(1,1,1));
        for (int idim = 0; idim < AMREX_SPACEDIM; ++idim)
        {
            if (slice_crse_ratio[idim] > 1 ) {
                slice_cr_ratio[idim] = slice_crse_ratio[idim];
            }
        }
    }
}

void
WarpX::BackwardCompatibility ()
{
    // Auxiliary variables
    int backward_int;
    bool backward_bool;
    std::string backward_str;
    amrex::Real backward_Real;

    ParmParse pp_amr("amr");
    WARPX_ALWAYS_ASSERT_WITH_MESSAGE(
        !pp_amr.query("plot_int", backward_int),
        "amr.plot_int is not supported anymore. Please use the new syntax for diagnostics:\n"
        "diagnostics.diags_names = my_diag\n"
        "my_diag.intervals = 10\n"
        "for output every 10 iterations. See documentation for more information"
    );

    WARPX_ALWAYS_ASSERT_WITH_MESSAGE(
        !pp_amr.query("plot_file", backward_str),
        "amr.plot_file is not supported anymore. "
        "Please use the new syntax for diagnostics, see documentation."
    );

    ParmParse pp_warpx("warpx");
    std::vector<std::string> backward_strings;
    WARPX_ALWAYS_ASSERT_WITH_MESSAGE(
        !pp_warpx.queryarr("fields_to_plot", backward_strings),
        "warpx.fields_to_plot is not supported anymore. "
        "Please use the new syntax for diagnostics, see documentation."
    );

    WARPX_ALWAYS_ASSERT_WITH_MESSAGE(
        !pp_warpx.query("plot_finepatch", backward_int),
        "warpx.plot_finepatch is not supported anymore. "
        "Please use the new syntax for diagnostics, see documentation."
    );

    WARPX_ALWAYS_ASSERT_WITH_MESSAGE(
        !pp_warpx.query("plot_crsepatch", backward_int),
        "warpx.plot_crsepatch is not supported anymore. "
        "Please use the new syntax for diagnostics, see documentation."
    );

    WARPX_ALWAYS_ASSERT_WITH_MESSAGE(
        !pp_warpx.queryarr("load_balance_int", backward_strings),
        "warpx.load_balance_int is no longer a valid option. "
        "Please use the renamed option algo.load_balance_intervals instead."
    );

    WARPX_ALWAYS_ASSERT_WITH_MESSAGE(
        !pp_warpx.queryarr("load_balance_intervals", backward_strings),
        "warpx.load_balance_intervals is no longer a valid option. "
        "Please use the renamed option algo.load_balance_intervals instead."
    );

    WARPX_ALWAYS_ASSERT_WITH_MESSAGE(
        !pp_warpx.query("load_balance_efficiency_ratio_threshold", backward_Real),
        "warpx.load_balance_efficiency_ratio_threshold is not supported anymore. "
        "Please use the renamed option algo.load_balance_efficiency_ratio_threshold."
    );

    WARPX_ALWAYS_ASSERT_WITH_MESSAGE(
        !pp_warpx.query("load_balance_with_sfc", backward_int),
        "warpx.load_balance_with_sfc is not supported anymore. "
        "Please use the renamed option algo.load_balance_with_sfc."
    );

    WARPX_ALWAYS_ASSERT_WITH_MESSAGE(
        !pp_warpx.query("load_balance_knapsack_factor", backward_Real),
        "warpx.load_balance_knapsack_factor is not supported anymore. "
        "Please use the renamed option algo.load_balance_knapsack_factor."
    );

    WARPX_ALWAYS_ASSERT_WITH_MESSAGE(
        !pp_warpx.queryarr("override_sync_int", backward_strings),
        "warpx.override_sync_int is no longer a valid option. "
        "Please use the renamed option warpx.override_sync_intervals instead."
    );

    WARPX_ALWAYS_ASSERT_WITH_MESSAGE(
        !pp_warpx.queryarr("sort_int", backward_strings),
        "warpx.sort_int is no longer a valid option. "
        "Please use the renamed option warpx.sort_intervals instead."
    );

    WARPX_ALWAYS_ASSERT_WITH_MESSAGE(
        !pp_warpx.query("use_kspace_filter", backward_int),
        "warpx.use_kspace_filter is not supported anymore. "
        "Please use the flag use_filter, see documentation."
    );

    WARPX_ALWAYS_ASSERT_WITH_MESSAGE(
        !pp_warpx.query("do_pml", backward_int),
        "do_pml is not supported anymore. Please use boundary.field_lo and boundary.field_hi"
        " to set the boundary conditions."
    );

    WARPX_ALWAYS_ASSERT_WITH_MESSAGE(
        !pp_warpx.query("serialize_ics", backward_bool),
        "warpx.serialize_ics is no longer a valid option. "
        "Please use the renamed option warpx.serialize_initial_conditions instead."
    );

    WARPX_ALWAYS_ASSERT_WITH_MESSAGE(
        !pp_warpx.query("do_back_transformed_diagnostics", backward_int),
        "Legacy back-transformed diagnostics are not supported anymore. "
        "Please use the new syntax for back-transformed diagnostics, see documentation."
    );

    WARPX_ALWAYS_ASSERT_WITH_MESSAGE(
        !pp_warpx.query("lab_data_directory", backward_str),
        "Legacy back-transformed diagnostics are not supported anymore. "
        "Please use the new syntax for back-transformed diagnostics, see documentation."
    );

    WARPX_ALWAYS_ASSERT_WITH_MESSAGE(
        !pp_warpx.query("num_snapshots_lab", backward_int),
        "Legacy back-transformed diagnostics are not supported anymore. "
        "Please use the new syntax for back-transformed diagnostics, see documentation."
    );

    WARPX_ALWAYS_ASSERT_WITH_MESSAGE(
        !pp_warpx.query("dt_snapshots_lab", backward_Real),
        "Legacy back-transformed diagnostics are not supported anymore. "
        "Please use the new syntax for back-transformed diagnostics, see documentation."
    );

    WARPX_ALWAYS_ASSERT_WITH_MESSAGE(
        !pp_warpx.query("dz_snapshots_lab", backward_Real),
        "Legacy back-transformed diagnostics are not supported anymore. "
        "Please use the new syntax for back-transformed diagnostics, see documentation."
    );

    WARPX_ALWAYS_ASSERT_WITH_MESSAGE(
        !pp_warpx.query("do_back_transformed_fields", backward_int),
        "Legacy back-transformed diagnostics are not supported anymore. "
        "Please use the new syntax for back-transformed diagnostics, see documentation."
    );

    WARPX_ALWAYS_ASSERT_WITH_MESSAGE(
        !pp_warpx.query("buffer_size", backward_int),
        "Legacy back-transformed diagnostics are not supported anymore. "
        "Please use the new syntax for back-transformed diagnostics, see documentation."
    );

    ParmParse pp_slice("slice");

    WARPX_ALWAYS_ASSERT_WITH_MESSAGE(
        !pp_slice.query("num_slice_snapshots_lab", backward_int),
        "Legacy back-transformed diagnostics are not supported anymore. "
        "Please use the new syntax for back-transformed diagnostics, see documentation."
    );

    WARPX_ALWAYS_ASSERT_WITH_MESSAGE(
        !pp_slice.query("dt_slice_snapshots_lab", backward_Real),
        "Legacy back-transformed diagnostics are not supported anymore. "
        "Please use the new syntax for back-transformed diagnostics, see documentation."
    );

    WARPX_ALWAYS_ASSERT_WITH_MESSAGE(
        !pp_slice.query("particle_slice_width_lab", backward_Real),
        "Legacy back-transformed diagnostics are not supported anymore. "
        "Please use the new syntax for back-transformed diagnostics, see documentation."
    );

    ParmParse pp_interpolation("interpolation");
    WARPX_ALWAYS_ASSERT_WITH_MESSAGE(
        !pp_interpolation.query("nox", backward_int) &&
        !pp_interpolation.query("noy", backward_int) &&
        !pp_interpolation.query("noz", backward_int),
        "interpolation.nox (as well as .noy, .noz) are not supported anymore."
        " Please use the new syntax algo.particle_shape instead"
    );

    ParmParse pp_algo("algo");
    int backward_mw_solver;
    WARPX_ALWAYS_ASSERT_WITH_MESSAGE(
        !pp_algo.query("maxwell_fdtd_solver", backward_mw_solver),
        "algo.maxwell_fdtd_solver is not supported anymore. "
        "Please use the renamed option algo.maxwell_solver");

    ParmParse pp_particles("particles");
    int nspecies;
    if (pp_particles.query("nspecies", nspecies)){
        ablastr::warn_manager::WMRecordWarning("Species",
            "particles.nspecies is ignored. Just use particles.species_names please.",
            ablastr::warn_manager::WarnPriority::low);
    }

    ParmParse pp_collisions("collisions");
    int ncollisions;
    if (pp_collisions.query("ncollisions", ncollisions)){
        ablastr::warn_manager::WMRecordWarning("Collisions",
            "collisions.ncollisions is ignored. Just use particles.collision_names please.",
            ablastr::warn_manager::WarnPriority::low);
    }

    ParmParse pp_lasers("lasers");
    int nlasers;
    if (pp_lasers.query("nlasers", nlasers)){
        ablastr::warn_manager::WMRecordWarning("Laser",
            "lasers.nlasers is ignored. Just use lasers.names please.",
            ablastr::warn_manager::WarnPriority::low);
    }
}

// This is a virtual function.
void
WarpX::MakeNewLevelFromScratch (int lev, Real time, const BoxArray& new_grids,
                                const DistributionMapping& new_dmap)
{
    AllocLevelData(lev, new_grids, new_dmap);
    InitLevelData(lev, time);
}

// This is a virtual function.
void
WarpX::MakeNewLevelFromCoarse (int /*lev*/, amrex::Real /*time*/, const amrex::BoxArray& /*ba*/,
                                         const amrex::DistributionMapping& /*dm*/)
{
    amrex::Abort(Utils::TextMsg::Err("MakeNewLevelFromCoarse: To be implemented"));
}

void
WarpX::ClearLevel (int lev)
{
    for (int i = 0; i < 3; ++i) {
        Efield_aux[lev][i].reset();
        Bfield_aux[lev][i].reset();

        current_fp[lev][i].reset();
        Efield_fp [lev][i].reset();
        Bfield_fp [lev][i].reset();

        current_store[lev][i].reset();

        if (do_current_centering)
        {
            current_fp_nodal[lev][i].reset();
        }

        if (WarpX::current_deposition_algo == CurrentDepositionAlgo::Vay)
        {
            current_fp_vay[lev][i].reset();
        }

        current_cp[lev][i].reset();
        Efield_cp [lev][i].reset();
        Bfield_cp [lev][i].reset();

        Efield_cax[lev][i].reset();
        Bfield_cax[lev][i].reset();
        current_buf[lev][i].reset();
    }

    charge_buf[lev].reset();

    current_buffer_masks[lev].reset();
    gather_buffer_masks[lev].reset();

    F_fp  [lev].reset();
    G_fp  [lev].reset();
    rho_fp[lev].reset();
    phi_fp[lev].reset();
    F_cp  [lev].reset();
    G_cp  [lev].reset();
    rho_cp[lev].reset();

#ifdef WARPX_USE_PSATD
    if (WarpX::electromagnetic_solver_id == ElectromagneticSolverAlgo::PSATD) {
        spectral_solver_fp[lev].reset();
        spectral_solver_cp[lev].reset();
    }
#endif

    costs[lev].reset();
    load_balance_efficiency[lev] = -1;
}

void
WarpX::AllocLevelData (int lev, const BoxArray& ba, const DistributionMapping& dm)
{
    bool aux_is_nodal = (field_gathering_algo == GatheringAlgo::MomentumConserving);

#if   defined(WARPX_DIM_1D_Z)
    amrex::RealVect dx(WarpX::CellSize(lev)[2]);
#elif   defined(WARPX_DIM_XZ) || defined(WARPX_DIM_RZ)
    amrex::RealVect dx = {WarpX::CellSize(lev)[0], WarpX::CellSize(lev)[2]};
#elif defined(WARPX_DIM_3D)
    amrex::RealVect dx = {WarpX::CellSize(lev)[0], WarpX::CellSize(lev)[1], WarpX::CellSize(lev)[2]};
#endif

    // Initialize filter before guard cells manager
    // (needs info on length of filter's stencil)
    if (use_filter)
    {
        InitFilter();
    }

    guard_cells.Init(
        dt[lev],
        dx,
        do_subcycling,
        WarpX::use_fdtd_nci_corr,
        do_nodal,
        do_moving_window,
        moving_window_dir,
        WarpX::nox,
        nox_fft, noy_fft, noz_fft,
        NCIGodfreyFilter::m_stencil_width,
        electromagnetic_solver_id,
        maxLevel(),
        WarpX::m_v_galilean,
        WarpX::m_v_comoving,
        safe_guard_cells,
        WarpX::do_multi_J,
        WarpX::fft_do_time_averaging,
        WarpX::isAnyBoundaryPML(),
        WarpX::do_pml_in_domain,
        WarpX::pml_ncell,
        this->refRatio(),
        use_filter,
        bilinear_filter.stencil_length_each_dir);


#ifdef AMREX_USE_EB
        int max_guard = guard_cells.ng_FieldSolver.max();
        m_field_factory[lev] = amrex::makeEBFabFactory(Geom(lev), ba, dm,
                                                       {max_guard, max_guard, max_guard},
                                                       amrex::EBSupport::full);
#else
        m_field_factory[lev] = std::make_unique<FArrayBoxFactory>();
#endif


    if (mypc->nSpeciesDepositOnMainGrid() && n_current_deposition_buffer == 0) {
        n_current_deposition_buffer = 1;
        // This forces the allocation of buffers and allows the code associated
        // with buffers to run. But the buffer size of `1` is in fact not used,
        // `deposit_on_main_grid` forces all particles (whether or not they
        // are in buffers) to deposition on the main grid.
    }

    if (n_current_deposition_buffer < 0) {
        n_current_deposition_buffer = guard_cells.ng_alloc_J.max();
    }
    if (n_field_gather_buffer < 0) {
        // Field gather buffer should be larger than current deposition buffers
        n_field_gather_buffer = n_current_deposition_buffer + 1;
    }

    AllocLevelMFs(lev, ba, dm, guard_cells.ng_alloc_EB, guard_cells.ng_alloc_J,
                  guard_cells.ng_alloc_Rho, guard_cells.ng_alloc_F, guard_cells.ng_alloc_G, aux_is_nodal);

<<<<<<< HEAD
    if (evolve_scheme == EvolveScheme::ImplicitPicard) {
        EvolveImplicitPicardInit(lev);
    }
=======
    m_accelerator_lattice[lev] = std::make_unique<AcceleratorLattice>();
    m_accelerator_lattice[lev]->InitElementFinder(lev, ba, dm);

>>>>>>> c6c18b3e
}

void
WarpX::AllocLevelMFs (int lev, const BoxArray& ba, const DistributionMapping& dm,
                      const IntVect& ngEB, IntVect& ngJ, const IntVect& ngRho,
                      const IntVect& ngF, const IntVect& ngG, const bool aux_is_nodal)
{
    // Declare nodal flags
    IntVect Ex_nodal_flag, Ey_nodal_flag, Ez_nodal_flag;
    IntVect Bx_nodal_flag, By_nodal_flag, Bz_nodal_flag;
    IntVect jx_nodal_flag, jy_nodal_flag, jz_nodal_flag;
    IntVect rho_nodal_flag;
    IntVect phi_nodal_flag;
    amrex::IntVect F_nodal_flag, G_nodal_flag;

    // Set nodal flags
#if   defined(WARPX_DIM_1D_Z)
    // AMReX convention: x = missing dimension, y = missing dimension, z = only dimension
    Ex_nodal_flag = IntVect(1);
    Ey_nodal_flag = IntVect(1);
    Ez_nodal_flag = IntVect(0);
    Bx_nodal_flag = IntVect(0);
    By_nodal_flag = IntVect(0);
    Bz_nodal_flag = IntVect(1);
    jx_nodal_flag = IntVect(1);
    jy_nodal_flag = IntVect(1);
    jz_nodal_flag = IntVect(0);
#elif   defined(WARPX_DIM_XZ) || defined(WARPX_DIM_RZ)
    // AMReX convention: x = first dimension, y = missing dimension, z = second dimension
    Ex_nodal_flag = IntVect(0,1);
    Ey_nodal_flag = IntVect(1,1);
    Ez_nodal_flag = IntVect(1,0);
    Bx_nodal_flag = IntVect(1,0);
    By_nodal_flag = IntVect(0,0);
    Bz_nodal_flag = IntVect(0,1);
    jx_nodal_flag = IntVect(0,1);
    jy_nodal_flag = IntVect(1,1);
    jz_nodal_flag = IntVect(1,0);
#elif defined(WARPX_DIM_3D)
    Ex_nodal_flag = IntVect(0,1,1);
    Ey_nodal_flag = IntVect(1,0,1);
    Ez_nodal_flag = IntVect(1,1,0);
    Bx_nodal_flag = IntVect(1,0,0);
    By_nodal_flag = IntVect(0,1,0);
    Bz_nodal_flag = IntVect(0,0,1);
    jx_nodal_flag = IntVect(0,1,1);
    jy_nodal_flag = IntVect(1,0,1);
    jz_nodal_flag = IntVect(1,1,0);
#endif
    rho_nodal_flag = IntVect( AMREX_D_DECL(1,1,1) );
    phi_nodal_flag = IntVect::TheNodeVector();
    F_nodal_flag = amrex::IntVect::TheNodeVector();
    G_nodal_flag = amrex::IntVect::TheCellVector();

    // Overwrite nodal flags if necessary
    if (do_nodal) {
        Ex_nodal_flag  = IntVect::TheNodeVector();
        Ey_nodal_flag  = IntVect::TheNodeVector();
        Ez_nodal_flag  = IntVect::TheNodeVector();
        Bx_nodal_flag  = IntVect::TheNodeVector();
        By_nodal_flag  = IntVect::TheNodeVector();
        Bz_nodal_flag  = IntVect::TheNodeVector();
        jx_nodal_flag  = IntVect::TheNodeVector();
        jy_nodal_flag  = IntVect::TheNodeVector();
        jz_nodal_flag  = IntVect::TheNodeVector();
        rho_nodal_flag = IntVect::TheNodeVector();
        G_nodal_flag = amrex::IntVect::TheNodeVector();
    }
#ifdef WARPX_DIM_RZ
    if (WarpX::electromagnetic_solver_id == ElectromagneticSolverAlgo::PSATD) {
        // Force cell-centered IndexType in r and z
        Ex_nodal_flag  = IntVect::TheCellVector();
        Ey_nodal_flag  = IntVect::TheCellVector();
        Ez_nodal_flag  = IntVect::TheCellVector();
        Bx_nodal_flag  = IntVect::TheCellVector();
        By_nodal_flag  = IntVect::TheCellVector();
        Bz_nodal_flag  = IntVect::TheCellVector();
        jx_nodal_flag  = IntVect::TheCellVector();
        jy_nodal_flag  = IntVect::TheCellVector();
        jz_nodal_flag  = IntVect::TheCellVector();
        rho_nodal_flag = IntVect::TheCellVector();
        F_nodal_flag = IntVect::TheCellVector();
        G_nodal_flag = IntVect::TheCellVector();
    }

    // With RZ multimode, there is a real and imaginary component
    // for each mode, except mode 0 which is purely real
    // Component 0 is mode 0.
    // Odd components are the real parts.
    // Even components are the imaginary parts.
    ncomps = n_rz_azimuthal_modes*2 - 1;
#endif

    // Set global rho nodal flag to know about rho index type when rho MultiFab is not allocated
    m_rho_nodal_flag = rho_nodal_flag;

    // set human-readable tag for each MultiFab
    auto const tag = [lev]( std::string tagname ) {
        tagname.append("[l=").append(std::to_string(lev)).append("]");
        return tagname;
    };

    //
    // The fine patch
    //
    std::array<Real,3> dx = CellSize(lev);

    AllocInitMultiFab(Bfield_fp[lev][0], amrex::convert(ba, Bx_nodal_flag), dm, ncomps, ngEB, tag("Bfield_fp[x]"));
    AllocInitMultiFab(Bfield_fp[lev][1], amrex::convert(ba, By_nodal_flag), dm, ncomps, ngEB, tag("Bfield_fp[y]"));
    AllocInitMultiFab(Bfield_fp[lev][2], amrex::convert(ba, Bz_nodal_flag), dm, ncomps, ngEB, tag("Bfield_fp[z]"));

    AllocInitMultiFab(Efield_fp[lev][0], amrex::convert(ba, Ex_nodal_flag), dm, ncomps, ngEB, tag("Efield_fp[x]"));
    AllocInitMultiFab(Efield_fp[lev][1], amrex::convert(ba, Ey_nodal_flag), dm, ncomps, ngEB, tag("Efield_fp[y]"));
    AllocInitMultiFab(Efield_fp[lev][2], amrex::convert(ba, Ez_nodal_flag), dm, ncomps, ngEB, tag("Efield_fp[z]"));

    AllocInitMultiFab(current_fp[lev][0], amrex::convert(ba, jx_nodal_flag), dm, ncomps, ngJ, tag("current_fp[x]"), 0.0_rt);
    AllocInitMultiFab(current_fp[lev][1], amrex::convert(ba, jy_nodal_flag), dm, ncomps, ngJ, tag("current_fp[y]"), 0.0_rt);
    AllocInitMultiFab(current_fp[lev][2], amrex::convert(ba, jz_nodal_flag), dm, ncomps, ngJ, tag("current_fp[z]"), 0.0_rt);

    if (do_current_centering)
    {
        amrex::BoxArray const& nodal_ba = amrex::convert(ba, amrex::IntVect::TheNodeVector());
        AllocInitMultiFab(current_fp_nodal[lev][0], nodal_ba, dm, ncomps, ngJ, tag("current_fp_nodal[x]"), 0.0_rt);
        AllocInitMultiFab(current_fp_nodal[lev][1], nodal_ba, dm, ncomps, ngJ, tag("current_fp_nodal[y]"), 0.0_rt);
        AllocInitMultiFab(current_fp_nodal[lev][2], nodal_ba, dm, ncomps, ngJ, tag("current_fp_nodal[z]"), 0.0_rt);
    }

    if (WarpX::current_deposition_algo == CurrentDepositionAlgo::Vay)
    {
        AllocInitMultiFab(current_fp_vay[lev][0], amrex::convert(ba, rho_nodal_flag), dm, ncomps, ngJ, tag("current_fp_vay[x]"), 0.0_rt);
        AllocInitMultiFab(current_fp_vay[lev][1], amrex::convert(ba, rho_nodal_flag), dm, ncomps, ngJ, tag("current_fp_vay[y]"), 0.0_rt);
        AllocInitMultiFab(current_fp_vay[lev][2], amrex::convert(ba, rho_nodal_flag), dm, ncomps, ngJ, tag("current_fp_vay[z]"), 0.0_rt);
    }

    if (fft_do_time_averaging)
    {
        AllocInitMultiFab(Bfield_avg_fp[lev][0], amrex::convert(ba, Bx_nodal_flag), dm, ncomps, ngEB, tag("Bfield_avg_fp[x]"));
        AllocInitMultiFab(Bfield_avg_fp[lev][1], amrex::convert(ba, By_nodal_flag), dm, ncomps, ngEB, tag("Bfield_avg_fp[y]"));
        AllocInitMultiFab(Bfield_avg_fp[lev][2], amrex::convert(ba, Bz_nodal_flag), dm, ncomps, ngEB, tag("Bfield_avg_fp[z]"));

        AllocInitMultiFab(Efield_avg_fp[lev][0], amrex::convert(ba, Ex_nodal_flag), dm, ncomps, ngEB, tag("Efield_avg_fp[x]"));
        AllocInitMultiFab(Efield_avg_fp[lev][1], amrex::convert(ba, Ey_nodal_flag), dm, ncomps, ngEB, tag("Efield_avg_fp[y]"));
        AllocInitMultiFab(Efield_avg_fp[lev][2], amrex::convert(ba, Ez_nodal_flag), dm, ncomps, ngEB, tag("Efield_avg_fp[z]"));
    }

#ifdef AMREX_USE_EB
    constexpr int nc_ls = 1;
    amrex::IntVect ng_ls(2);
    AllocInitMultiFab(m_distance_to_eb[lev], amrex::convert(ba, IntVect::TheNodeVector()), dm, nc_ls, ng_ls, tag("m_distance_to_eb"));

    // EB info are needed only at the finest level
    if (lev == maxLevel())
    {
        if (WarpX::electromagnetic_solver_id != ElectromagneticSolverAlgo::PSATD) {
            AllocInitMultiFab(m_edge_lengths[lev][0], amrex::convert(ba, Ex_nodal_flag), dm, ncomps, guard_cells.ng_FieldSolver, tag("m_edge_lengths[x]"));
            AllocInitMultiFab(m_edge_lengths[lev][1], amrex::convert(ba, Ey_nodal_flag), dm, ncomps, guard_cells.ng_FieldSolver, tag("m_edge_lengths[y]"));
            AllocInitMultiFab(m_edge_lengths[lev][2], amrex::convert(ba, Ez_nodal_flag), dm, ncomps, guard_cells.ng_FieldSolver, tag("m_edge_lengths[z]"));
            AllocInitMultiFab(m_face_areas[lev][0], amrex::convert(ba, Bx_nodal_flag), dm, ncomps, guard_cells.ng_FieldSolver, tag("m_face_areas[x]"));
            AllocInitMultiFab(m_face_areas[lev][1], amrex::convert(ba, By_nodal_flag), dm, ncomps, guard_cells.ng_FieldSolver, tag("m_face_areas[y]"));
            AllocInitMultiFab(m_face_areas[lev][2], amrex::convert(ba, Bz_nodal_flag), dm, ncomps, guard_cells.ng_FieldSolver, tag("m_face_areas[z]"));
        }
        if(WarpX::electromagnetic_solver_id == ElectromagneticSolverAlgo::ECT) {
            AllocInitMultiFab(m_edge_lengths[lev][0], amrex::convert(ba, Ex_nodal_flag), dm, ncomps, guard_cells.ng_FieldSolver, tag("m_edge_lengths[x]"));
            AllocInitMultiFab(m_edge_lengths[lev][1], amrex::convert(ba, Ey_nodal_flag), dm, ncomps, guard_cells.ng_FieldSolver, tag("m_edge_lengths[y]"));
            AllocInitMultiFab(m_edge_lengths[lev][2], amrex::convert(ba, Ez_nodal_flag), dm, ncomps, guard_cells.ng_FieldSolver, tag("m_edge_lengths[z]"));
            AllocInitMultiFab(m_face_areas[lev][0], amrex::convert(ba, Bx_nodal_flag), dm, ncomps, guard_cells.ng_FieldSolver, tag("m_face_areas[x]"));
            AllocInitMultiFab(m_face_areas[lev][1], amrex::convert(ba, By_nodal_flag), dm, ncomps, guard_cells.ng_FieldSolver, tag("m_face_areas[y]"));
            AllocInitMultiFab(m_face_areas[lev][2], amrex::convert(ba, Bz_nodal_flag), dm, ncomps, guard_cells.ng_FieldSolver, tag("m_face_areas[z]"));
            AllocInitMultiFab(m_flag_info_face[lev][0], amrex::convert(ba, Bx_nodal_flag), dm, ncomps, guard_cells.ng_FieldSolver, tag("m_flag_info_face[x]"));
            AllocInitMultiFab(m_flag_info_face[lev][1], amrex::convert(ba, By_nodal_flag), dm, ncomps, guard_cells.ng_FieldSolver, tag("m_flag_info_face[y]"));
            AllocInitMultiFab(m_flag_info_face[lev][2], amrex::convert(ba, Bz_nodal_flag), dm, ncomps, guard_cells.ng_FieldSolver, tag("m_flag_info_face[z]"));
            AllocInitMultiFab(m_flag_ext_face[lev][0], amrex::convert(ba, Bx_nodal_flag), dm, ncomps, guard_cells.ng_FieldSolver, tag("m_flag_ext_face[x]"));
            AllocInitMultiFab(m_flag_ext_face[lev][1], amrex::convert(ba, By_nodal_flag), dm, ncomps, guard_cells.ng_FieldSolver, tag("m_flag_ext_face[y]"));
            AllocInitMultiFab(m_flag_ext_face[lev][2], amrex::convert(ba, Bz_nodal_flag), dm, ncomps, guard_cells.ng_FieldSolver, tag("m_flag_ext_face[z]"));
            AllocInitMultiFab(m_area_mod[lev][0], amrex::convert(ba, Bx_nodal_flag), dm, ncomps, guard_cells.ng_FieldSolver, tag("m_area_mod[x]"));
            AllocInitMultiFab(m_area_mod[lev][1], amrex::convert(ba, By_nodal_flag), dm, ncomps, guard_cells.ng_FieldSolver, tag("m_area_mod[y]"));
            AllocInitMultiFab(m_area_mod[lev][2], amrex::convert(ba, Bz_nodal_flag), dm, ncomps, guard_cells.ng_FieldSolver, tag("m_area_mod[z]"));
            m_borrowing[lev][0] = std::make_unique<amrex::LayoutData<FaceInfoBox>>(amrex::convert(ba, Bx_nodal_flag), dm);
            m_borrowing[lev][1] = std::make_unique<amrex::LayoutData<FaceInfoBox>>(amrex::convert(ba, By_nodal_flag), dm);
            m_borrowing[lev][2] = std::make_unique<amrex::LayoutData<FaceInfoBox>>(amrex::convert(ba, Bz_nodal_flag), dm);
            AllocInitMultiFab(Venl[lev][0], amrex::convert(ba, Bx_nodal_flag), dm, ncomps, guard_cells.ng_FieldSolver, tag("Venl[x]"));
            AllocInitMultiFab(Venl[lev][1], amrex::convert(ba, By_nodal_flag), dm, ncomps, guard_cells.ng_FieldSolver, tag("Venl[y]"));
            AllocInitMultiFab(Venl[lev][2], amrex::convert(ba, Bz_nodal_flag), dm, ncomps, guard_cells.ng_FieldSolver, tag("Venl[z]"));

            AllocInitMultiFab(ECTRhofield[lev][0], amrex::convert(ba, Bx_nodal_flag), dm, ncomps, guard_cells.ng_FieldSolver, tag("ECTRhofield[x]"), 0.0_rt);
            AllocInitMultiFab(ECTRhofield[lev][1], amrex::convert(ba, By_nodal_flag), dm, ncomps, guard_cells.ng_FieldSolver, tag("ECTRhofield[y]"), 0.0_rt);
            AllocInitMultiFab(ECTRhofield[lev][2], amrex::convert(ba, Bz_nodal_flag), dm, ncomps, guard_cells.ng_FieldSolver, tag("ECTRhofield[z]"), 0.0_rt);
        }
    }
#endif

    bool deposit_charge = do_dive_cleaning || (electrostatic_solver_id == ElectrostaticSolverAlgo::LabFrame);
    if (WarpX::electromagnetic_solver_id == ElectromagneticSolverAlgo::PSATD) {
        deposit_charge = do_dive_cleaning || update_with_rho || current_correction;
    }
    if (deposit_charge)
    {
        // For the multi-J algorithm we can allocate only one rho component (no distinction between old and new)
        const int rho_ncomps = (WarpX::do_multi_J) ? ncomps : 2*ncomps;
        AllocInitMultiFab(rho_fp[lev], amrex::convert(ba, rho_nodal_flag), dm, rho_ncomps, ngRho, tag("rho_fp"), 0.0_rt);
    }

    if (electrostatic_solver_id == ElectrostaticSolverAlgo::LabFrame)
    {
        IntVect ngPhi = IntVect( AMREX_D_DECL(1,1,1) );
        AllocInitMultiFab(phi_fp[lev], amrex::convert(ba, phi_nodal_flag), dm, ncomps, ngPhi, tag("phi_fp"), 0.0_rt);
    }

    if (do_subcycling == 1 && lev == 0)
    {
        AllocInitMultiFab(current_store[lev][0], amrex::convert(ba,jx_nodal_flag),dm,ncomps,ngJ,tag("current_store[x]"));
        AllocInitMultiFab(current_store[lev][1], amrex::convert(ba,jy_nodal_flag),dm,ncomps,ngJ,tag("current_store[y]"));
        AllocInitMultiFab(current_store[lev][2], amrex::convert(ba,jz_nodal_flag),dm,ncomps,ngJ,tag("current_store[z]"));
    }

    if (do_dive_cleaning)
    {
        AllocInitMultiFab(F_fp[lev], amrex::convert(ba, F_nodal_flag), dm, ncomps, ngF, tag("F_fp"), 0.0_rt);
    }

    if (do_divb_cleaning)
    {
        AllocInitMultiFab(G_fp[lev], amrex::convert(ba, G_nodal_flag), dm, ncomps, ngG, tag("G_fp"), 0.0_rt);
    }

    if (WarpX::electromagnetic_solver_id == ElectromagneticSolverAlgo::PSATD)
    {
        // Allocate and initialize the spectral solver
#ifndef WARPX_USE_PSATD
        WARPX_ALWAYS_ASSERT_WITH_MESSAGE( false,
            "WarpX::AllocLevelMFs: PSATD solver requires WarpX build with spectral solver support.");
#else

        // Check whether the option periodic, single box is valid here
        if (fft_periodic_single_box) {
#   ifdef WARPX_DIM_RZ
            WARPX_ALWAYS_ASSERT_WITH_MESSAGE(
                geom[0].isPeriodic(1)          // domain is periodic in z
                && ba.size() == 1 && lev == 0, // domain is decomposed in a single box
                "The option `psatd.periodic_single_box_fft` can only be used for a periodic domain, decomposed in a single box");
#   else
            WARPX_ALWAYS_ASSERT_WITH_MESSAGE(
                geom[0].isAllPeriodic()        // domain is periodic in all directions
                && ba.size() == 1 && lev == 0, // domain is decomposed in a single box
                "The option `psatd.periodic_single_box_fft` can only be used for a periodic domain, decomposed in a single box");
#   endif
        }
        // Get the cell-centered box
        BoxArray realspace_ba = ba;  // Copy box
        realspace_ba.enclosedCells(); // Make it cell-centered
        // Define spectral solver
#   ifdef WARPX_DIM_RZ
        if ( fft_periodic_single_box == false ) {
            realspace_ba.grow(1, ngEB[1]); // add guard cells only in z
        }
        if (field_boundary_hi[0] == FieldBoundaryType::PML && !do_pml_in_domain) {
            // Extend region that is solved for to include the guard cells
            // which is where the PML boundary is applied.
            realspace_ba.growHi(0, pml_ncell);
        }
        AllocLevelSpectralSolverRZ(spectral_solver_fp,
                                   lev,
                                   realspace_ba,
                                   dm,
                                   dx);
#   else
        if ( fft_periodic_single_box == false ) {
            realspace_ba.grow(ngEB);   // add guard cells
        }
        bool const pml_flag_false = false;
        AllocLevelSpectralSolver(spectral_solver_fp,
                                 lev,
                                 realspace_ba,
                                 dm,
                                 dx,
                                 pml_flag_false);
#   endif
#endif
    } // ElectromagneticSolverAlgo::PSATD
    else {
        m_fdtd_solver_fp[lev] = std::make_unique<FiniteDifferenceSolver>(electromagnetic_solver_id, dx, do_nodal);
    }

    //
    // The Aux patch (i.e., the full solution)
    //
    if (aux_is_nodal and !do_nodal)
    {
        // Create aux multifabs on Nodal Box Array
        BoxArray const nba = amrex::convert(ba,IntVect::TheNodeVector());

        AllocInitMultiFab(Bfield_aux[lev][0], nba, dm, ncomps, ngEB, tag("Bfield_aux[x]"), 0.0_rt);
        AllocInitMultiFab(Bfield_aux[lev][1], nba, dm, ncomps, ngEB, tag("Bfield_aux[y]"), 0.0_rt);
        AllocInitMultiFab(Bfield_aux[lev][2], nba, dm, ncomps, ngEB, tag("Bfield_aux[z]"), 0.0_rt);

        AllocInitMultiFab(Efield_aux[lev][0], nba, dm, ncomps, ngEB, tag("Efield_aux[x]"), 0.0_rt);
        AllocInitMultiFab(Efield_aux[lev][1], nba, dm, ncomps, ngEB, tag("Efield_aux[y]"), 0.0_rt);
        AllocInitMultiFab(Efield_aux[lev][2], nba, dm, ncomps, ngEB, tag("Efield_aux[z]"), 0.0_rt);
    } else if (lev == 0) {
        if (!WarpX::fft_do_time_averaging) {
            // In this case, the aux grid is simply an alias of the fp grid
            AliasInitMultiFab(Efield_aux[lev][0], *Efield_fp[lev][0], 0, ncomps, tag("Efield_aux[x]"), 0.0_rt);
            AliasInitMultiFab(Efield_aux[lev][1], *Efield_fp[lev][1], 0, ncomps, tag("Efield_aux[y]"), 0.0_rt);
            AliasInitMultiFab(Efield_aux[lev][2], *Efield_fp[lev][2], 0, ncomps, tag("Efield_aux[z]"), 0.0_rt);

            AliasInitMultiFab(Bfield_aux[lev][0], *Bfield_fp[lev][0], 0, ncomps, tag("Bfield_aux[x]"), 0.0_rt);
            AliasInitMultiFab(Bfield_aux[lev][1], *Bfield_fp[lev][1], 0, ncomps, tag("Bfield_aux[y]"), 0.0_rt);
            AliasInitMultiFab(Bfield_aux[lev][2], *Bfield_fp[lev][2], 0, ncomps, tag("Bfield_aux[z]"), 0.0_rt);
        } else {
            AliasInitMultiFab(Efield_aux[lev][0], *Efield_avg_fp[lev][0], 0, ncomps, tag("Efield_aux[x]"), 0.0_rt);
            AliasInitMultiFab(Efield_aux[lev][1], *Efield_avg_fp[lev][1], 0, ncomps, tag("Efield_aux[y]"), 0.0_rt);
            AliasInitMultiFab(Efield_aux[lev][2], *Efield_avg_fp[lev][2], 0, ncomps, tag("Efield_aux[z]"), 0.0_rt);

            AliasInitMultiFab(Bfield_aux[lev][0], *Bfield_avg_fp[lev][0], 0, ncomps, tag("Bfield_aux[x]"), 0.0_rt);
            AliasInitMultiFab(Bfield_aux[lev][1], *Bfield_avg_fp[lev][1], 0, ncomps, tag("Bfield_aux[y]"), 0.0_rt);
            AliasInitMultiFab(Bfield_aux[lev][2], *Bfield_avg_fp[lev][2], 0, ncomps, tag("Bfield_aux[z]"), 0.0_rt);
        }
    } else {
        AllocInitMultiFab(Bfield_aux[lev][0], amrex::convert(ba, Bx_nodal_flag), dm, ncomps, ngEB, tag("Bfield_aux[x]"));
        AllocInitMultiFab(Bfield_aux[lev][1], amrex::convert(ba, By_nodal_flag), dm, ncomps, ngEB, tag("Bfield_aux[y]"));
        AllocInitMultiFab(Bfield_aux[lev][2], amrex::convert(ba, Bz_nodal_flag), dm, ncomps, ngEB, tag("Bfield_aux[z]"));

        AllocInitMultiFab(Efield_aux[lev][0], amrex::convert(ba, Ex_nodal_flag), dm, ncomps, ngEB, tag("Efield_aux[x]"));
        AllocInitMultiFab(Efield_aux[lev][1], amrex::convert(ba, Ey_nodal_flag), dm, ncomps, ngEB, tag("Efield_aux[y]"));
        AllocInitMultiFab(Efield_aux[lev][2], amrex::convert(ba, Ez_nodal_flag), dm, ncomps, ngEB, tag("Efield_aux[z]"));
    }

    //
    // The coarse patch
    //
    if (lev > 0)
    {
        BoxArray cba = ba;
        cba.coarsen(refRatio(lev-1));
        std::array<Real,3> cdx = CellSize(lev-1);

        // Create the MultiFabs for B
        AllocInitMultiFab(Bfield_cp[lev][0], amrex::convert(cba, Bx_nodal_flag), dm, ncomps, ngEB, tag("Bfield_cp[x]"));
        AllocInitMultiFab(Bfield_cp[lev][1], amrex::convert(cba, By_nodal_flag), dm, ncomps, ngEB, tag("Bfield_cp[y]"));
        AllocInitMultiFab(Bfield_cp[lev][2], amrex::convert(cba, Bz_nodal_flag), dm, ncomps, ngEB, tag("Bfield_cp[z]"));

        // Create the MultiFabs for E
        AllocInitMultiFab(Efield_cp[lev][0], amrex::convert(cba, Ex_nodal_flag), dm, ncomps, ngEB, tag("Efield_cp[x]"));
        AllocInitMultiFab(Efield_cp[lev][1], amrex::convert(cba, Ey_nodal_flag), dm, ncomps, ngEB, tag("Efield_cp[y]"));
        AllocInitMultiFab(Efield_cp[lev][2], amrex::convert(cba, Ez_nodal_flag), dm, ncomps, ngEB, tag("Efield_cp[z]"));

        if (fft_do_time_averaging)
        {
            AllocInitMultiFab(Bfield_avg_cp[lev][0], amrex::convert(cba, Bx_nodal_flag), dm, ncomps, ngEB, tag("Bfield_avg_cp[x]"));
            AllocInitMultiFab(Bfield_avg_cp[lev][1], amrex::convert(cba, By_nodal_flag), dm, ncomps, ngEB, tag("Bfield_avg_cp[y]"));
            AllocInitMultiFab(Bfield_avg_cp[lev][2], amrex::convert(cba, Bz_nodal_flag), dm, ncomps, ngEB, tag("Bfield_avg_cp[z]"));

            AllocInitMultiFab(Efield_avg_cp[lev][0], amrex::convert(cba, Ex_nodal_flag), dm, ncomps, ngEB, tag("Efield_avg_cp[x]"));
            AllocInitMultiFab(Efield_avg_cp[lev][1], amrex::convert(cba, Ey_nodal_flag), dm, ncomps, ngEB, tag("Efield_avg_cp[y]"));
            AllocInitMultiFab(Efield_avg_cp[lev][2], amrex::convert(cba, Ez_nodal_flag), dm, ncomps, ngEB, tag("Efield_avg_cp[z]"));
        }

        // Create the MultiFabs for the current
        AllocInitMultiFab(current_cp[lev][0], amrex::convert(cba, jx_nodal_flag), dm, ncomps, ngJ, tag("current_cp[x]"), 0.0_rt);
        AllocInitMultiFab(current_cp[lev][1], amrex::convert(cba, jy_nodal_flag), dm, ncomps, ngJ, tag("current_cp[y]"), 0.0_rt);
        AllocInitMultiFab(current_cp[lev][2], amrex::convert(cba, jz_nodal_flag), dm, ncomps, ngJ, tag("current_cp[z]"), 0.0_rt);

        if (deposit_charge) {
            // For the multi-J algorithm we can allocate only one rho component (no distinction between old and new)
            const int rho_ncomps = (WarpX::do_multi_J) ? ncomps : 2*ncomps;
            AllocInitMultiFab(rho_cp[lev], amrex::convert(cba, rho_nodal_flag), dm, rho_ncomps, ngRho, tag("rho_cp"), 0.0_rt);
        }

        if (do_dive_cleaning)
        {
            AllocInitMultiFab(F_cp[lev], amrex::convert(cba, IntVect::TheUnitVector()), dm, ncomps, ngF, tag("F_cp"), 0.0_rt);
        }

        if (do_divb_cleaning)
        {
            if (do_nodal)
            {
                AllocInitMultiFab(G_cp[lev], amrex::convert(cba, IntVect::TheUnitVector()), dm, ncomps, ngG, tag("G_cp"), 0.0_rt);
            }
            else // do_nodal = 0
            {
                AllocInitMultiFab(G_cp[lev], amrex::convert(cba, IntVect::TheZeroVector()), dm, ncomps, ngG, tag("G_cp"), 0.0_rt);
            }
        }

        if (WarpX::electromagnetic_solver_id == ElectromagneticSolverAlgo::PSATD)
        {
            // Allocate and initialize the spectral solver
#ifndef WARPX_USE_PSATD
            WARPX_ALWAYS_ASSERT_WITH_MESSAGE( false,
                "WarpX::AllocLevelMFs: PSATD solver requires WarpX build with spectral solver support.");
#else

            // Get the cell-centered box, with guard cells
            BoxArray c_realspace_ba = cba;// Copy box
            c_realspace_ba.enclosedCells(); // Make it cell-centered
            // Define spectral solver
#ifdef WARPX_DIM_RZ
            c_realspace_ba.grow(1, ngEB[1]); // add guard cells only in z
            if (field_boundary_hi[0] == FieldBoundaryType::PML && !do_pml_in_domain) {
                // Extend region that is solved for to include the guard cells
                // which is where the PML boundary is applied.
                c_realspace_ba.growHi(0, pml_ncell);
            }
            AllocLevelSpectralSolverRZ(spectral_solver_cp,
                                       lev,
                                       c_realspace_ba,
                                       dm,
                                       cdx);
#   else
            c_realspace_ba.grow(ngEB);
            bool const pml_flag_false = false;
            AllocLevelSpectralSolver(spectral_solver_cp,
                                     lev,
                                     c_realspace_ba,
                                     dm,
                                     cdx,
                                     pml_flag_false);
#   endif
#endif
        } // ElectromagneticSolverAlgo::PSATD
        else {
            m_fdtd_solver_cp[lev] = std::make_unique<FiniteDifferenceSolver>(electromagnetic_solver_id, cdx,
                                                                             do_nodal);
        }
    }

    //
    // Copy of the coarse aux
    //
    if (lev > 0 && (n_field_gather_buffer > 0 || n_current_deposition_buffer > 0 ||
                    mypc->nSpeciesGatherFromMainGrid() > 0))
    {
        BoxArray cba = ba;
        cba.coarsen(refRatio(lev-1));

        if (n_field_gather_buffer > 0 || mypc->nSpeciesGatherFromMainGrid() > 0) {
            if (aux_is_nodal) {
                BoxArray const& cnba = amrex::convert(cba,IntVect::TheNodeVector());
                AllocInitMultiFab(Bfield_cax[lev][0], cnba,dm,ncomps,ngEB,tag("Bfield_cax[x]"));
                AllocInitMultiFab(Bfield_cax[lev][1], cnba,dm,ncomps,ngEB,tag("Bfield_cax[y]"));
                AllocInitMultiFab(Bfield_cax[lev][2], cnba,dm,ncomps,ngEB,tag("Bfield_cax[z]"));
                AllocInitMultiFab(Efield_cax[lev][0], cnba,dm,ncomps,ngEB,tag("Efield_cax[x]"));
                AllocInitMultiFab(Efield_cax[lev][1], cnba,dm,ncomps,ngEB,tag("Efield_cax[y]"));
                AllocInitMultiFab(Efield_cax[lev][2], cnba,dm,ncomps,ngEB,tag("Efield_cax[z]"));
            } else {
                // Create the MultiFabs for B
                AllocInitMultiFab(Bfield_cax[lev][0], amrex::convert(cba,Bx_nodal_flag),dm,ncomps,ngEB,tag("Bfield_cax[x]"));
                AllocInitMultiFab(Bfield_cax[lev][1], amrex::convert(cba,By_nodal_flag),dm,ncomps,ngEB,tag("Bfield_cax[y]"));
                AllocInitMultiFab(Bfield_cax[lev][2], amrex::convert(cba,Bz_nodal_flag),dm,ncomps,ngEB,tag("Bfield_cax[z]"));

                // Create the MultiFabs for E
                AllocInitMultiFab(Efield_cax[lev][0], amrex::convert(cba,Ex_nodal_flag),dm,ncomps,ngEB,tag("Efield_cax[x]"));
                AllocInitMultiFab(Efield_cax[lev][1], amrex::convert(cba,Ey_nodal_flag),dm,ncomps,ngEB,tag("Efield_cax[y]"));
                AllocInitMultiFab(Efield_cax[lev][2], amrex::convert(cba,Ez_nodal_flag),dm,ncomps,ngEB,tag("Efield_cax[z]"));
            }

            AllocInitMultiFab(gather_buffer_masks[lev], ba, dm, ncomps, amrex::IntVect(1), tag("gather_buffer_masks"));
            // Gather buffer masks have 1 ghost cell, because of the fact
            // that particles may move by more than one cell when using subcycling.
        }

        if (n_current_deposition_buffer > 0) {
            AllocInitMultiFab(current_buf[lev][0], amrex::convert(cba,jx_nodal_flag),dm,ncomps,ngJ,tag("current_buf[x]"));
            AllocInitMultiFab(current_buf[lev][1], amrex::convert(cba,jy_nodal_flag),dm,ncomps,ngJ,tag("current_buf[y]"));
            AllocInitMultiFab(current_buf[lev][2], amrex::convert(cba,jz_nodal_flag),dm,ncomps,ngJ,tag("current_buf[z]"));
            if (rho_cp[lev]) {
                AllocInitMultiFab(charge_buf[lev], amrex::convert(cba,rho_nodal_flag),dm,2*ncomps,ngRho,tag("charge_buf"));
            }
            AllocInitMultiFab(current_buffer_masks[lev], ba, dm, ncomps, amrex::IntVect(1), tag("current_buffer_masks"));
            // Current buffer masks have 1 ghost cell, because of the fact
            // that particles may move by more than one cell when using subcycling.
        }
    }

    if (load_balance_intervals.isActivated())
    {
        costs[lev] = std::make_unique<LayoutData<Real>>(ba, dm);
        load_balance_efficiency[lev] = -1;
    }
}

#ifdef WARPX_USE_PSATD
#   ifdef WARPX_DIM_RZ
/* \brief Allocate spectral Maxwell solver (RZ dimensions) at a level
 *
 * \param[in, out] spectral_solver Vector of pointer to SpectralSolver, to point to allocated spectral Maxwell
 *                                 solver at a given level
 * \param[in] lev                  Level at which to allocate spectral Maxwell solver
 * \param[in] realspace_ba         Box array that corresponds to the decomposition of the fields in real space
 *                                 (cell-centered; includes guard cells)
 * \param[in] dm                   Indicates which MPI proc owns which box, in realspace_ba
 * \param[in] dx                   Cell size along each dimension
 */
void WarpX::AllocLevelSpectralSolverRZ (amrex::Vector<std::unique_ptr<SpectralSolverRZ>>& spectral_solver,
                                        const int lev,
                                        const amrex::BoxArray& realspace_ba,
                                        const amrex::DistributionMapping& dm,
                                        const std::array<Real,3>& dx)
{
    RealVect dx_vect(dx[0], dx[2]);

    amrex::Real solver_dt = dt[lev];
    if (WarpX::do_multi_J) solver_dt /= static_cast<amrex::Real>(WarpX::do_multi_J_n_depositions);

    auto pss = std::make_unique<SpectralSolverRZ>(lev,
                                                  realspace_ba,
                                                  dm,
                                                  n_rz_azimuthal_modes,
                                                  noz_fft,
                                                  do_nodal,
                                                  m_v_galilean,
                                                  dx_vect,
                                                  solver_dt,
                                                  isAnyBoundaryPML(),
                                                  update_with_rho,
                                                  fft_do_time_averaging,
                                                  J_in_time,
                                                  rho_in_time,
                                                  do_dive_cleaning,
                                                  do_divb_cleaning);
    spectral_solver[lev] = std::move(pss);

    if (use_kspace_filter) {
        spectral_solver[lev]->InitFilter(filter_npass_each_dir,
                                         use_filter_compensation);
    }
}
#   else
/* \brief Allocate spectral Maxwell solver at a level
 *
 * \param[in, out] spectral_solver  Vector of pointer to SpectralSolver, to point to allocated spectral Maxwell
 *                                  solver at a given level
 * \param[in] lev                   Level at which to allocate spectral Maxwell solver
 * \param[in] realspace_ba          Box array that corresponds to the decomposition of the fields in real space
 *                                  (cell-centered; includes guard cells)
 * \param[in] dm                    Indicates which MPI proc owns which box, in realspace_ba
 * \param[in] dx                    Cell size along each dimension
 * \param[in] pml_flag              Whether the boxes in which the solver is applied are PML boxes
 */
void WarpX::AllocLevelSpectralSolver (amrex::Vector<std::unique_ptr<SpectralSolver>>& spectral_solver,
                                      const int lev,
                                      const amrex::BoxArray& realspace_ba,
                                      const amrex::DistributionMapping& dm,
                                      const std::array<Real,3>& dx,
                                      const bool pml_flag)
{
#if defined(WARPX_DIM_3D)
    RealVect dx_vect(dx[0], dx[1], dx[2]);
#elif defined(WARPX_DIM_XZ) || defined(WARPX_DIM_RZ)
    RealVect dx_vect(dx[0], dx[2]);
#elif defined(WARPX_DIM_1D_Z)
    RealVect dx_vect(dx[2]);
#endif

    amrex::Real solver_dt = dt[lev];
    if (WarpX::do_multi_J) solver_dt /= static_cast<amrex::Real>(WarpX::do_multi_J_n_depositions);

    auto pss = std::make_unique<SpectralSolver>(lev,
                                                realspace_ba,
                                                dm,
                                                nox_fft,
                                                noy_fft,
                                                noz_fft,
                                                do_nodal,
                                                m_v_galilean,
                                                m_v_comoving,
                                                dx_vect,
                                                solver_dt,
                                                pml_flag,
                                                fft_periodic_single_box,
                                                update_with_rho,
                                                fft_do_time_averaging,
                                                psatd_solution_type,
                                                J_in_time,
                                                rho_in_time,
                                                do_dive_cleaning,
                                                do_divb_cleaning);
    spectral_solver[lev] = std::move(pss);
}
#   endif
#endif

std::array<Real,3>
WarpX::CellSize (int lev)
{
    const amrex::Geometry& gm = GetInstance().Geom(lev);
    const Real* dx = gm.CellSize();
#if defined(WARPX_DIM_3D)
    return { dx[0], dx[1], dx[2] };
#elif defined(WARPX_DIM_XZ) || defined(WARPX_DIM_RZ)
    return { dx[0], 1.0, dx[1] };
#else
    return { 1.0, 1.0, dx[0] };
#endif
}

amrex::RealBox
WarpX::getRealBox(const Box& bx, int lev)
{
    const amrex::Geometry& gm = GetInstance().Geom(lev);
    const RealBox grid_box{bx, gm.CellSize(), gm.ProbLo()};
    return( grid_box );
}

std::array<Real,3>
WarpX::LowerCorner(const Box& bx, const int lev, const amrex::Real time_shift_delta)
{
    auto & warpx = GetInstance();
    RealBox grid_box = getRealBox( bx, lev );

    const Real* xyzmin = grid_box.lo();

    amrex::Real cur_time = warpx.gett_new(lev);
    amrex::Real time_shift = (cur_time + time_shift_delta - warpx.time_of_last_gal_shift);
    amrex::Array<amrex::Real,3> galilean_shift = { warpx.m_v_galilean[0]*time_shift,
                                                   warpx.m_v_galilean[1]*time_shift,
                                                   warpx.m_v_galilean[2]*time_shift };

#if defined(WARPX_DIM_3D)
    return { xyzmin[0] + galilean_shift[0], xyzmin[1] + galilean_shift[1], xyzmin[2] + galilean_shift[2] };

#elif defined(WARPX_DIM_XZ) || defined(WARPX_DIM_RZ)
    return { xyzmin[0] + galilean_shift[0], std::numeric_limits<Real>::lowest(), xyzmin[1] + galilean_shift[2] };

#elif defined(WARPX_DIM_1D_Z)
    return { std::numeric_limits<Real>::lowest(), std::numeric_limits<Real>::lowest(), xyzmin[0] + galilean_shift[2] };
#endif
}

std::array<Real,3>
WarpX::UpperCorner(const Box& bx, const int lev, const amrex::Real time_shift_delta)
{
    auto & warpx = GetInstance();
    const RealBox grid_box = getRealBox( bx, lev );

    const Real* xyzmax = grid_box.hi();

    amrex::Real cur_time = warpx.gett_new(lev);
    amrex::Real time_shift = (cur_time + time_shift_delta - warpx.time_of_last_gal_shift);
    amrex::Array<amrex::Real,3> galilean_shift = { warpx.m_v_galilean[0]*time_shift,
                                                   warpx.m_v_galilean[1]*time_shift,
                                                   warpx.m_v_galilean[2]*time_shift };

#if defined(WARPX_DIM_3D)
    return { xyzmax[0] + galilean_shift[0], xyzmax[1] + galilean_shift[1], xyzmax[2] + galilean_shift[2] };

#elif defined(WARPX_DIM_XZ) || defined(WARPX_DIM_RZ)
    return { xyzmax[0] + galilean_shift[0], std::numeric_limits<Real>::max(), xyzmax[1] + galilean_shift[1] };

#elif defined(WARPX_DIM_1D_Z)
    return { std::numeric_limits<Real>::max(), std::numeric_limits<Real>::max(), xyzmax[0] + galilean_shift[0] };
#endif
}

IntVect
WarpX::RefRatio (int lev)
{
    return GetInstance().refRatio(lev);
}

void
WarpX::ComputeDivB (amrex::MultiFab& divB, int const dcomp,
                    const std::array<const amrex::MultiFab* const, 3>& B,
                    const std::array<amrex::Real,3>& dx)
{
    WARPX_ALWAYS_ASSERT_WITH_MESSAGE(!do_nodal,
        "ComputeDivB not implemented with do_nodal."
        "Shouldn't be too hard to make it general with class FiniteDifferenceSolver");

    Real dxinv = 1._rt/dx[0], dyinv = 1._rt/dx[1], dzinv = 1._rt/dx[2];

#ifdef WARPX_DIM_RZ
    const Real rmin = GetInstance().Geom(0).ProbLo(0);
#endif

#ifdef AMREX_USE_OMP
#pragma omp parallel if (Gpu::notInLaunchRegion())
#endif
    for (MFIter mfi(divB, TilingIfNotGPU()); mfi.isValid(); ++mfi)
    {
        const Box& bx = mfi.tilebox();
        amrex::Array4<const amrex::Real> const& Bxfab = B[0]->array(mfi);
        amrex::Array4<const amrex::Real> const& Byfab = B[1]->array(mfi);
        amrex::Array4<const amrex::Real> const& Bzfab = B[2]->array(mfi);
        amrex::Array4<amrex::Real> const& divBfab = divB.array(mfi);

        ParallelFor(bx,
        [=] AMREX_GPU_DEVICE(int i, int j, int k) noexcept
        {
            warpx_computedivb(i, j, k, dcomp, divBfab, Bxfab, Byfab, Bzfab, dxinv, dyinv, dzinv
#ifdef WARPX_DIM_RZ
                              ,rmin
#endif
                              );
        });
    }
}

void
WarpX::ComputeDivB (amrex::MultiFab& divB, int const dcomp,
                    const std::array<const amrex::MultiFab* const, 3>& B,
                    const std::array<amrex::Real,3>& dx, IntVect const ngrow)
{
    WARPX_ALWAYS_ASSERT_WITH_MESSAGE(!do_nodal,
        "ComputeDivB not implemented with do_nodal."
        "Shouldn't be too hard to make it general with class FiniteDifferenceSolver");

    Real dxinv = 1._rt/dx[0], dyinv = 1._rt/dx[1], dzinv = 1._rt/dx[2];

#ifdef WARPX_DIM_RZ
    const Real rmin = GetInstance().Geom(0).ProbLo(0);
#endif

#ifdef AMREX_USE_OMP
#pragma omp parallel if (Gpu::notInLaunchRegion())
#endif
    for (MFIter mfi(divB, TilingIfNotGPU()); mfi.isValid(); ++mfi)
    {
        Box bx = mfi.growntilebox(ngrow);
        amrex::Array4<const amrex::Real> const& Bxfab = B[0]->array(mfi);
        amrex::Array4<const amrex::Real> const& Byfab = B[1]->array(mfi);
        amrex::Array4<const amrex::Real> const& Bzfab = B[2]->array(mfi);
        amrex::Array4<amrex::Real> const& divBfab = divB.array(mfi);

        ParallelFor(bx,
        [=] AMREX_GPU_DEVICE(int i, int j, int k) noexcept
        {
            warpx_computedivb(i, j, k, dcomp, divBfab, Bxfab, Byfab, Bzfab, dxinv, dyinv, dzinv
#ifdef WARPX_DIM_RZ
                              ,rmin
#endif
                              );
        });
    }
}

void
WarpX::ComputeDivE(amrex::MultiFab& divE, const int lev)
{
    if ( WarpX::electromagnetic_solver_id == ElectromagneticSolverAlgo::PSATD ) {
#ifdef WARPX_USE_PSATD
        spectral_solver_fp[lev]->ComputeSpectralDivE( lev, Efield_aux[lev], divE );
#else
        amrex::Abort(Utils::TextMsg::Err(
            "ComputeDivE: PSATD requested but not compiled"));
#endif
    } else {
        m_fdtd_solver_fp[lev]->ComputeDivE( Efield_aux[lev], divE );
    }
}

#if (defined WARPX_DIM_RZ) && (defined WARPX_USE_PSATD)
PML_RZ*
WarpX::GetPML_RZ (int lev)
{
    if (pml_rz[lev]) {
        // This should check if pml was initialized
        return pml_rz[lev].get();
    } else {
        return nullptr;
    }
}
#endif

PML*
WarpX::GetPML (int lev)
{
    if (do_pml) {
        // This should check if pml was initialized
        return pml[lev].get();
    } else {
        return nullptr;
    }
}

std::vector< bool >
WarpX::getPMLdirections() const
{
    std::vector< bool > dirsWithPML( 6, false );
#if AMREX_SPACEDIM!=3
    dirsWithPML.resize( 4 );
#endif
    if( do_pml )
    {
        for( int i = 0; i < static_cast<int>(dirsWithPML.size()) / 2; ++i )
        {
            dirsWithPML.at( 2u*i      ) = bool(do_pml_Lo[0][i]); // on level 0
            dirsWithPML.at( 2u*i + 1u ) = bool(do_pml_Hi[0][i]); // on level 0
        }
    }
    return dirsWithPML;
}

amrex::LayoutData<amrex::Real>*
WarpX::getCosts (int lev)
{
    if (m_instance)
    {
        return m_instance->costs[lev].get();
    } else
    {
        return nullptr;
    }
}

void
WarpX::BuildBufferMasks ()
{
    for (int lev = 1; lev <= maxLevel(); ++lev)
    {
        for (int ipass = 0; ipass < 2; ++ipass)
        {
            int ngbuffer = (ipass == 0) ? n_current_deposition_buffer : n_field_gather_buffer;
            iMultiFab* bmasks = (ipass == 0) ? current_buffer_masks[lev].get() : gather_buffer_masks[lev].get();
            if (bmasks)
            {
                const IntVect ngtmp = ngbuffer + bmasks->nGrowVect();
                iMultiFab tmp(bmasks->boxArray(), bmasks->DistributionMap(), 1, ngtmp);
                const int covered = 1;
                const int notcovered = 0;
                const int physbnd = 1;
                const int interior = 1;
                const Box& dom = Geom(lev).Domain();
                const amrex::Periodicity& period = Geom(lev).periodicity();
                tmp.BuildMask(dom, period, covered, notcovered, physbnd, interior);
#ifdef AMREX_USE_OMP
#pragma omp parallel if (amrex::Gpu::notInLaunchRegion())
#endif
                for (MFIter mfi(*bmasks, true); mfi.isValid(); ++mfi)
                {
                    const Box tbx = mfi.growntilebox();
                    BuildBufferMasksInBox( tbx, (*bmasks)[mfi], tmp[mfi], ngbuffer );
                }
            }
        }
    }
}

/**
 * \brief Build buffer mask within given FArrayBox
 *
 * \param tbx         Current FArrayBox
 * \param buffer_mask Buffer mask to be set
 * \param guard_mask  Guard mask used to set buffer_mask
 * \param ng          Number of guard cells
 */
void
WarpX::BuildBufferMasksInBox ( const amrex::Box tbx, amrex::IArrayBox &buffer_mask,
                               const amrex::IArrayBox &guard_mask, const int ng )
{
    bool setnull;
    const amrex::Dim3 lo = amrex::lbound( tbx );
    const amrex::Dim3 hi = amrex::ubound( tbx );
    Array4<int> msk = buffer_mask.array();
    Array4<int const> gmsk = guard_mask.array();
#if defined(WARPX_DIM_1D_Z)
    int k = lo.z;
    int j = lo.y;
    for (int i = lo.x; i <= hi.x; ++i) {
        setnull = false;
        // If gmsk=0 for any neighbor within ng cells, current cell is in the buffer region
        for (int ii = i-ng; ii <= i+ng; ++ii) {
            if ( gmsk(ii,j,k) == 0 ) setnull = true;
        }
        if ( setnull ) msk(i,j,k) = 0;
        else           msk(i,j,k) = 1;
    }
#elif defined(WARPX_DIM_XZ) || defined(WARPX_DIM_RZ)
    int k = lo.z;
    for     (int j = lo.y; j <= hi.y; ++j) {
        for (int i = lo.x; i <= hi.x; ++i) {
            setnull = false;
            // If gmsk=0 for any neighbor within ng cells, current cell is in the buffer region
            for     (int jj = j-ng; jj <= j+ng; ++jj) {
                for (int ii = i-ng; ii <= i+ng; ++ii) {
                    if ( gmsk(ii,jj,k) == 0 ) setnull = true;
                }
            }
            if ( setnull ) msk(i,j,k) = 0;
            else           msk(i,j,k) = 1;
        }
    }
#elif defined(WARPX_DIM_3D)
    for         (int k = lo.z; k <= hi.z; ++k) {
        for     (int j = lo.y; j <= hi.y; ++j) {
            for (int i = lo.x; i <= hi.x; ++i) {
                setnull = false;
                // If gmsk=0 for any neighbor within ng cells, current cell is in the buffer region
                for         (int kk = k-ng; kk <= k+ng; ++kk) {
                    for     (int jj = j-ng; jj <= j+ng; ++jj) {
                        for (int ii = i-ng; ii <= i+ng; ++ii) {
                            if ( gmsk(ii,jj,kk) == 0 ) setnull = true;
                        }
                    }
                }
                if ( setnull ) msk(i,j,k) = 0;
                else           msk(i,j,k) = 1;
            }
        }
    }
#endif
}

amrex::Vector<amrex::Real> WarpX::getFornbergStencilCoefficients(const int n_order, const bool nodal)
{
    AMREX_ALWAYS_ASSERT_WITH_MESSAGE(n_order % 2 == 0, "n_order must be even");

    const int m = n_order / 2;
    amrex::Vector<amrex::Real> coeffs;
    coeffs.resize(m);

    // There are closed-form formula for these coefficients, but they result in
    // an overflow when evaluated numerically. One way to avoid the overflow is
    // to calculate the coefficients by recurrence.

    // Coefficients for nodal (centered) finite-difference approximation
    if (nodal == true)
    {
       // First coefficient
       coeffs.at(0) = m * 2. / (m+1);
       // Other coefficients by recurrence
       for (int n = 1; n < m; n++)
       {
           coeffs.at(n) = - (m-n) * 1. / (m+n+1) * coeffs.at(n-1);
       }
    }
    // Coefficients for staggered finite-difference approximation
    else
    {
       Real prod = 1.;
       for (int k = 1; k < m+1; k++)
       {
           prod *= (m + k) / (4. * k);
       }
       // First coefficient
       coeffs.at(0) = 4 * m * prod * prod;
       // Other coefficients by recurrence
       for (int n = 1; n < m; n++)
       {
           coeffs.at(n) = - ((2*n-1) * (m-n)) * 1. / ((2*n+1) * (m+n)) * coeffs.at(n-1);
       }
    }

    return coeffs;
}

void WarpX::ReorderFornbergCoefficients (amrex::Vector<amrex::Real>& ordered_coeffs,
                                         amrex::Vector<amrex::Real>& unordered_coeffs,
                                         const int order)
{
    const int n = order / 2;
    for (int i = 0; i < n; i++) {
        ordered_coeffs[i] = unordered_coeffs[n-1-i];
    }
    for (int i = n; i < order; i++) {
        ordered_coeffs[i] = unordered_coeffs[i-n];
    }
}

void WarpX::AllocateCenteringCoefficients (amrex::Gpu::DeviceVector<amrex::Real>& device_centering_stencil_coeffs_x,
                                           amrex::Gpu::DeviceVector<amrex::Real>& device_centering_stencil_coeffs_y,
                                           amrex::Gpu::DeviceVector<amrex::Real>& device_centering_stencil_coeffs_z,
                                           const int centering_nox,
                                           const int centering_noy,
                                           const int centering_noz)
{
    // Vectors of Fornberg stencil coefficients
    amrex::Vector<amrex::Real> Fornberg_stencil_coeffs_x;
    amrex::Vector<amrex::Real> Fornberg_stencil_coeffs_y;
    amrex::Vector<amrex::Real> Fornberg_stencil_coeffs_z;

    // Host vectors of stencil coefficients used for finite-order centering
    amrex::Vector<amrex::Real> host_centering_stencil_coeffs_x;
    amrex::Vector<amrex::Real> host_centering_stencil_coeffs_y;
    amrex::Vector<amrex::Real> host_centering_stencil_coeffs_z;

    Fornberg_stencil_coeffs_x = getFornbergStencilCoefficients(centering_nox, false);
    Fornberg_stencil_coeffs_y = getFornbergStencilCoefficients(centering_noy, false);
    Fornberg_stencil_coeffs_z = getFornbergStencilCoefficients(centering_noz, false);

    host_centering_stencil_coeffs_x.resize(centering_nox);
    host_centering_stencil_coeffs_y.resize(centering_noy);
    host_centering_stencil_coeffs_z.resize(centering_noz);

    // Re-order Fornberg stencil coefficients:
    // example for order 6: (c_0,c_1,c_2) becomes (c_2,c_1,c_0,c_0,c_1,c_2)
    ReorderFornbergCoefficients(host_centering_stencil_coeffs_x,
                                Fornberg_stencil_coeffs_x, centering_nox);
    ReorderFornbergCoefficients(host_centering_stencil_coeffs_y,
                                Fornberg_stencil_coeffs_y, centering_noy);
    ReorderFornbergCoefficients(host_centering_stencil_coeffs_z,
                                Fornberg_stencil_coeffs_z, centering_noz);

    // Device vectors of stencil coefficients used for finite-order centering

    device_centering_stencil_coeffs_x.resize(host_centering_stencil_coeffs_x.size());
    amrex::Gpu::copyAsync(amrex::Gpu::hostToDevice,
                          host_centering_stencil_coeffs_x.begin(),
                          host_centering_stencil_coeffs_x.end(),
                          device_centering_stencil_coeffs_x.begin());

    device_centering_stencil_coeffs_y.resize(host_centering_stencil_coeffs_y.size());
    amrex::Gpu::copyAsync(amrex::Gpu::hostToDevice,
                          host_centering_stencil_coeffs_y.begin(),
                          host_centering_stencil_coeffs_y.end(),
                          device_centering_stencil_coeffs_y.begin());

    device_centering_stencil_coeffs_z.resize(host_centering_stencil_coeffs_z.size());
    amrex::Gpu::copyAsync(amrex::Gpu::hostToDevice,
                          host_centering_stencil_coeffs_z.begin(),
                          host_centering_stencil_coeffs_z.end(),
                          device_centering_stencil_coeffs_z.begin());

    amrex::Gpu::synchronize();
}

const iMultiFab*
WarpX::CurrentBufferMasks (int lev)
{
    return GetInstance().getCurrentBufferMasks(lev);
}

const iMultiFab*
WarpX::GatherBufferMasks (int lev)
{
    return GetInstance().getGatherBufferMasks(lev);
}

void
WarpX::StoreCurrent (int lev)
{
    for (int idim = 0; idim < 3; ++idim) {
        if (current_store[lev][idim]) {
            MultiFab::Copy(*current_store[lev][idim], *current_fp[lev][idim],
                           0, 0, 1, current_store[lev][idim]->nGrowVect());
        }
    }
}

void
WarpX::RestoreCurrent (int lev)
{
    for (int idim = 0; idim < 3; ++idim) {
        if (current_store[lev][idim]) {
            std::swap(current_fp[lev][idim], current_store[lev][idim]);
        }
    }
}

bool
WarpX::isAnyBoundaryPML()
{
    for (int idim = 0; idim < AMREX_SPACEDIM; ++idim) {
        if ( WarpX::field_boundary_lo[idim] == FieldBoundaryType::PML) return true;
        if ( WarpX::field_boundary_hi[idim] == FieldBoundaryType::PML) return true;
    }
    return false;
}

void
WarpX::AllocInitMultiFab (
    std::unique_ptr<amrex::MultiFab>& mf,
    const amrex::BoxArray& ba,
    const amrex::DistributionMapping& dm,
    const int ncomp,
    const amrex::IntVect& ngrow,
    const std::string name,
    std::optional<const amrex::Real> initial_value)
{
    const auto tag = amrex::MFInfo().SetTag(std::move(name));
    mf = std::make_unique<amrex::MultiFab>(ba, dm, ncomp, ngrow, tag);
    if (initial_value) {
        mf->setVal(*initial_value);
    }
    WarpX::AddToMultiFabMap(name, mf);
}

void
WarpX::AllocInitMultiFab (
    std::unique_ptr<amrex::iMultiFab>& mf,
    const amrex::BoxArray& ba,
    const amrex::DistributionMapping& dm,
    const int ncomp,
    const amrex::IntVect& ngrow,
    const std::string name,
    std::optional<const int> initial_value)
{
    const auto tag = amrex::MFInfo().SetTag(std::move(name));
    mf = std::make_unique<amrex::iMultiFab>(ba, dm, ncomp, ngrow, tag);
    if (initial_value) {
        mf->setVal(*initial_value);
    }
    WarpX::AddToMultiFabMap(name, mf);
}

void
WarpX::AliasInitMultiFab (
    std::unique_ptr<amrex::MultiFab>& mf,
    const amrex::MultiFab& mf_to_alias,
    const int scomp,
    const int ncomp,
    const std::string name,
    std::optional<const amrex::Real> initial_value)
{
    mf = std::make_unique<amrex::MultiFab>(mf_to_alias, amrex::make_alias, scomp, ncomp);
    if (initial_value) {
        mf->setVal(*initial_value);
    }
    WarpX::AddToMultiFabMap(name, mf);
}

void
WarpX::AllocInitMultiFabFromModel (
    std::unique_ptr<amrex::MultiFab>& mf,
    amrex::MultiFab& mf_model,
    const std::string name,
    std::optional<const amrex::Real> initial_value)
{
    const auto tag = amrex::MFInfo().SetTag(std::move(name));
    mf = std::make_unique<amrex::MultiFab>(mf_model.boxArray(), mf_model.DistributionMap(),
                                           mf_model.nComp(), mf_model.nGrowVect(), tag);
    if (initial_value) {
        mf->setVal(*initial_value);
    }
    WarpX::AddToMultiFabMap(name, mf);
}<|MERGE_RESOLUTION|>--- conflicted
+++ resolved
@@ -121,12 +121,9 @@
 short WarpX::field_gathering_algo;
 short WarpX::particle_pusher_algo;
 short WarpX::electromagnetic_solver_id;
-<<<<<<< HEAD
 short WarpX::evolve_scheme;
 int WarpX::n_picard_iterations = 1;
-=======
 short WarpX::psatd_solution_type;
->>>>>>> c6c18b3e
 short WarpX::J_in_time;
 short WarpX::rho_in_time;
 short WarpX::load_balance_costs_update_algo;
@@ -1779,15 +1776,13 @@
     AllocLevelMFs(lev, ba, dm, guard_cells.ng_alloc_EB, guard_cells.ng_alloc_J,
                   guard_cells.ng_alloc_Rho, guard_cells.ng_alloc_F, guard_cells.ng_alloc_G, aux_is_nodal);
 
-<<<<<<< HEAD
     if (evolve_scheme == EvolveScheme::ImplicitPicard) {
         EvolveImplicitPicardInit(lev);
     }
-=======
+
     m_accelerator_lattice[lev] = std::make_unique<AcceleratorLattice>();
     m_accelerator_lattice[lev]->InitElementFinder(lev, ba, dm);
 
->>>>>>> c6c18b3e
 }
 
 void
