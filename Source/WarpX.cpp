--- conflicted
+++ resolved
@@ -590,9 +590,10 @@
         // div(E) cleaning not implemented for PSATD solver
         if (maxwell_solver_id == MaxwellSolverAlgo::PSATD)
         {
-            AMREX_ALWAYS_ASSERT_WITH_MESSAGE(
-                do_dive_cleaning == 0,
-                "warpx.do_dive_cleaning = 1 not implemented for PSATD solver");
+            if (do_multij == 0 && do_dive_cleaning == 1)
+            {
+                amrex::Abort("warpx.do_dive_cleaning = 1 not implemented for PSATD solver");
+            }
         }
 
         // Default values of WarpX::do_pml_dive_cleaning and WarpX::do_pml_divb_cleaning:
@@ -993,18 +994,14 @@
                 "psatd.update_with_rho must be equal to 1 for comoving PSATD");
         }
 
-<<<<<<< HEAD
-        if (psatd_linear_in_J) {
-          AMREX_ALWAYS_ASSERT_WITH_MESSAGE(update_with_rho,
-              "psatd.update_with_rho must be equal to 1 for linear-in-J PSATD");
-          AMREX_ALWAYS_ASSERT_WITH_MESSAGE(do_dive_cleaning,
-              "warpx.do_dive_cleaning must be equal to 1 for linear-in-J PSATD");
-        };
-
-#   ifdef WARPX_DIM_RZ
-        if (!Geom(0).isPeriodic(1)) {
-            use_damp_fields_in_z_guard = true;
-=======
+        if (psatd_linear_in_J)
+        {
+            AMREX_ALWAYS_ASSERT_WITH_MESSAGE(update_with_rho,
+                "psatd.update_with_rho must be equal to 1 for linear-in-J PSATD");
+            AMREX_ALWAYS_ASSERT_WITH_MESSAGE(do_dive_cleaning,
+                "warpx.do_dive_cleaning must be equal to 1 for linear-in-J PSATD");
+        }
+
         constexpr int zdir = AMREX_SPACEDIM - 1;
         if (WarpX::field_boundary_lo[zdir] == FieldBoundaryType::Damped ||
             WarpX::field_boundary_hi[zdir] == FieldBoundaryType::Damped ) {
@@ -1012,7 +1009,6 @@
                 WarpX::field_boundary_lo[zdir] == WarpX::field_boundary_hi[zdir],
                 "field boundary in both lo and hi must be set to Damped for PSATD"
             );
->>>>>>> 6b84b94d
         }
     }
 
