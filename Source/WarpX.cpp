--- conflicted
+++ resolved
@@ -625,15 +625,9 @@
         pp.query("nox", nox_fft);
         pp.query("noy", noy_fft);
         pp.query("noz", noz_fft);
-<<<<<<< HEAD
         pp.queryarr("v_galilean", v_galilean);
         // Scale the velocity by the speed of light
         for (int i=0; i<3; i++) v_galilean[i] *= PhysConst::c;
-=======
-        pp.query("v_galilean", v_galilean);
-	    // Scale the velocity by the speed of light
-	    for (int i=0; i<3; i++) v_galilean[i] *= PhysConst::c;
->>>>>>> 7b87d99a
     }
 #endif
 
@@ -864,13 +858,9 @@
         // for nodal, and half the order of the solver for staggered.
         IntVect ngFFT;
         if (do_nodal) {
-<<<<<<< HEAD
             //ngFFT = IntVect(AMREX_D_DECL(nox_fft, noy_fft, noz_fft));
             ngFFT = IntVect(AMREX_D_DECL(16,16,16));
 
-=======
-            ngFFT = IntVect(AMREX_D_DECL(nox_fft, noy_fft,noz_fft));
->>>>>>> 7b87d99a
         } else {
             ngFFT = IntVect(AMREX_D_DECL(nox_fft/2, noy_fft/2, noz_fft/2));
         }
