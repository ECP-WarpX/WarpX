--- conflicted
+++ resolved
@@ -211,17 +211,6 @@
 ablastr::utils::enums::GridType WarpX::grid_type;
 amrex::IntVect m_rho_nodal_flag;
 
-<<<<<<< HEAD
-#ifdef AMREX_USE_GPU
-bool WarpX::do_device_synchronize = true;
-#else
-bool WarpX::do_device_synchronize = false;
-#endif
-
-bool WarpX::roundrobin_sfc = false;
-
-=======
->>>>>>> a58ddc0b
 WarpX* WarpX::m_instance = nullptr;
 
 void WarpX::MakeWarpX ()
@@ -3592,7 +3581,6 @@
     return *getFieldPointer(field_type, lev, direction);
 }
 
-<<<<<<< HEAD
 amrex::DistributionMapping
 WarpX::MakeDistributionMap (int lev, amrex::BoxArray const& ba)
 {
@@ -3604,7 +3592,9 @@
         return dm;
     } else {
         return amrex::AmrCore::MakeDistributionMap(lev, ba);
-=======
+    }
+}
+
 const amrex::Vector<std::array< std::unique_ptr<amrex::MultiFab>,3>>&
 WarpX::getMultiLevelField(warpx::fields::FieldType field_type) const
 {
@@ -3631,6 +3621,5 @@
         default:
             WARPX_ABORT_WITH_MESSAGE("Invalid field type");
             return Efield_fp;
->>>>>>> a58ddc0b
     }
 }