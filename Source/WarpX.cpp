/* Copyright 2016-2020 Andrew Myers, Ann Almgren, Aurore Blelly
 * Axel Huebl, Burlen Loring, David Grote
 * Glenn Richardson, Jean-Luc Vay, Junmin Gu
 * Mathieu Lobet, Maxence Thevenet, Michael Rowan
 * Remi Lehe, Revathi Jambunathan, Weiqun Zhang
 * Yinjian Zhao, levinem
 *
 * This file is part of WarpX.
 *
 * License: BSD-3-Clause-LBNL
 */
#include "WarpX.H"

#include "BoundaryConditions/PML.H"
#include "Diagnostics/MultiDiagnostics.H"
#include "Diagnostics/ReducedDiags/MultiReducedDiags.H"
#include "EmbeddedBoundary/Enabled.H"
#include "EmbeddedBoundary/WarpXFaceInfoBox.H"
#include "FieldSolver/ElectrostaticSolvers/ElectrostaticSolver.H"
#include "FieldSolver/FiniteDifferenceSolver/FiniteDifferenceSolver.H"
#include "FieldSolver/FiniteDifferenceSolver/MacroscopicProperties/MacroscopicProperties.H"
#include "FieldSolver/FiniteDifferenceSolver/HybridPICModel/HybridPICModel.H"
#ifdef WARPX_USE_FFT
#   include "FieldSolver/SpectralSolver/SpectralKSpace.H"
#   ifdef WARPX_DIM_RZ
#       include "FieldSolver/SpectralSolver/SpectralSolverRZ.H"
#       include "BoundaryConditions/PML_RZ.H"
#   else
#       include "FieldSolver/SpectralSolver/SpectralSolver.H"
#   endif // RZ ifdef
#endif // use PSATD ifdef
#include "FieldSolver/WarpX_FDTD.H"
#include "Filter/NCIGodfreyFilter.H"
#include "Initialization/ExternalField.H"
#include "Particles/MultiParticleContainer.H"
#include "Fluids/MultiFluidContainer.H"
#include "Fluids/WarpXFluidContainer.H"
#include "Particles/ParticleBoundaryBuffer.H"
#include "AcceleratorLattice/AcceleratorLattice.H"
#include "Utils/TextMsg.H"
#include "Utils/WarpXAlgorithmSelection.H"
#include "Utils/WarpXConst.H"
#include "Utils/WarpXProfilerWrapper.H"
#include "Utils/WarpXUtil.H"

#include "FieldSolver/ImplicitSolvers/ImplicitSolverLibrary.H"

#include <ablastr/utils/SignalHandling.H>
#include <ablastr/warn_manager/WarnManager.H>

#ifdef AMREX_USE_SENSEI_INSITU
#   include <AMReX_AmrMeshInSituBridge.H>
#endif
#include <AMReX_Array4.H>
#include <AMReX_BLassert.H>
#include <AMReX_Box.H>
#include <AMReX_BoxArray.H>
#include <AMReX_Dim3.H>
#ifdef AMREX_USE_EB
#   include <AMReX_EBFabFactory.H>
#   include <AMReX_EBSupport.H>
#endif
#include <AMReX_FArrayBox.H>
#include <AMReX_FabArray.H>
#include <AMReX_FabFactory.H>
#include <AMReX_Geometry.H>
#include <AMReX_GpuControl.H>
#include <AMReX_GpuDevice.H>
#include <AMReX_GpuLaunch.H>
#include <AMReX_GpuQualifiers.H>
#include <AMReX_IArrayBox.H>
#include <AMReX_LayoutData.H>
#include <AMReX_MFIter.H>
#include <AMReX_MakeType.H>
#include <AMReX_MultiFab.H>
#include <AMReX_ParallelDescriptor.H>
#include <AMReX_ParmParse.H>
#include <AMReX_Print.H>
#include <AMReX_Random.H>
#include <AMReX_SPACE.H>
#include <AMReX_iMultiFab.H>

#include <algorithm>
#include <cmath>
#include <limits>
#include <optional>
#include <random>
#include <stdexcept>
#include <string>
#include <utility>

using namespace amrex;
using namespace warpx::fields;

int WarpX::do_moving_window = 0;
int WarpX::start_moving_window_step = 0;
int WarpX::end_moving_window_step = -1;
int WarpX::moving_window_dir = -1;
Real WarpX::moving_window_v = std::numeric_limits<amrex::Real>::max();

bool WarpX::fft_do_time_averaging = false;

amrex::IntVect WarpX::m_fill_guards_fields  = amrex::IntVect(0);
amrex::IntVect WarpX::m_fill_guards_current = amrex::IntVect(0);

Real WarpX::gamma_boost = 1._rt;
Real WarpX::beta_boost = 0._rt;
Vector<int> WarpX::boost_direction = {0,0,0};
bool WarpX::do_compute_max_step_from_zmax = false;
bool WarpX::compute_max_step_from_btd = false;
Real WarpX::zmax_plasma_to_compute_max_step = 0._rt;
Real WarpX::zmin_domain_boost_step_0 = 0._rt;

short WarpX::current_deposition_algo;
short WarpX::charge_deposition_algo;
short WarpX::field_gathering_algo;
short WarpX::particle_pusher_algo;
short WarpX::electromagnetic_solver_id;
short WarpX::evolve_scheme;
int WarpX::max_particle_its_in_implicit_scheme = 21;
ParticleReal WarpX::particle_tol_in_implicit_scheme = 1.e-10;
short WarpX::psatd_solution_type;
short WarpX::J_in_time;
short WarpX::rho_in_time;
short WarpX::load_balance_costs_update_algo;
bool WarpX::do_dive_cleaning = false;
bool WarpX::do_divb_cleaning = false;
bool WarpX::do_divb_cleaning_external = false;
int WarpX::em_solver_medium;
int WarpX::macroscopic_solver_algo;
bool WarpX::do_single_precision_comms = false;

bool WarpX::do_shared_mem_charge_deposition = false;
bool WarpX::do_shared_mem_current_deposition = false;
#if defined(WARPX_DIM_3D)
amrex::IntVect WarpX::shared_tilesize(AMREX_D_DECL(6,6,8));
#elif (AMREX_SPACEDIM == 2)
amrex::IntVect WarpX::shared_tilesize(AMREX_D_DECL(14,14,0));
#else
//Have not experimented with good tilesize here because expect use case to be low
amrex::IntVect WarpX::shared_tilesize(AMREX_D_DECL(1,1,1));
#endif
int WarpX::shared_mem_current_tpb = 128;

amrex::Vector<FieldBoundaryType> WarpX::field_boundary_lo(AMREX_SPACEDIM,FieldBoundaryType::PML);
amrex::Vector<FieldBoundaryType> WarpX::field_boundary_hi(AMREX_SPACEDIM,FieldBoundaryType::PML);
amrex::Vector<ParticleBoundaryType> WarpX::particle_boundary_lo(AMREX_SPACEDIM,ParticleBoundaryType::Absorbing);
amrex::Vector<ParticleBoundaryType> WarpX::particle_boundary_hi(AMREX_SPACEDIM,ParticleBoundaryType::Absorbing);

int WarpX::n_rz_azimuthal_modes = 1;
int WarpX::ncomps = 1;

// This will be overwritten by setting nox = noy = noz = algo.particle_shape
int WarpX::nox = 0;
int WarpX::noy = 0;
int WarpX::noz = 0;

// Order of finite-order centering of fields (staggered to nodal)
int WarpX::field_centering_nox = 2;
int WarpX::field_centering_noy = 2;
int WarpX::field_centering_noz = 2;

// Order of finite-order centering of currents (nodal to staggered)
int WarpX::current_centering_nox = 2;
int WarpX::current_centering_noy = 2;
int WarpX::current_centering_noz = 2;

bool WarpX::use_fdtd_nci_corr = false;
bool WarpX::galerkin_interpolation = true;

bool WarpX::verboncoeur_axis_correction = true;

bool WarpX::use_filter = true;
bool WarpX::use_kspace_filter       = true;
bool WarpX::use_filter_compensation = false;

bool WarpX::serialize_initial_conditions = false;
bool WarpX::refine_plasma     = false;

int WarpX::num_mirrors = 0;

utils::parser::IntervalsParser WarpX::sort_intervals;
amrex::IntVect WarpX::sort_bin_size(AMREX_D_DECL(1,1,1));

#if defined(AMREX_USE_CUDA)
bool WarpX::sort_particles_for_deposition = true;
#else
bool WarpX::sort_particles_for_deposition = false;
#endif

amrex::IntVect WarpX::sort_idx_type(AMREX_D_DECL(0,0,0));

bool WarpX::do_dynamic_scheduling = true;

int WarpX::electrostatic_solver_id;
int WarpX::poisson_solver_id;

bool WarpX::do_subcycling = false;
bool WarpX::do_multi_J = false;
int WarpX::do_multi_J_n_depositions;
bool WarpX::safe_guard_cells = false;

std::map<std::string, amrex::MultiFab *> WarpX::multifab_map;
std::map<std::string, amrex::iMultiFab *> WarpX::imultifab_map;

IntVect WarpX::filter_npass_each_dir(1);

int WarpX::n_field_gather_buffer = -1;
int WarpX::n_current_deposition_buffer = -1;

ablastr::utils::enums::GridType WarpX::grid_type;
amrex::IntVect m_rho_nodal_flag;

WarpX* WarpX::m_instance = nullptr;

void WarpX::MakeWarpX ()
{
    ParseGeometryInput();

    ConvertLabParamsToBoost();
    ReadBCParams();

#ifdef WARPX_DIM_RZ
    CheckGriddingForRZSpectral();
#endif

    m_instance = new WarpX();
}

WarpX&
WarpX::GetInstance ()
{
    if (!m_instance) {
        MakeWarpX();
    }
    return *m_instance;
}

void
WarpX::ResetInstance ()
{
    if (m_instance){
        delete m_instance;
        m_instance = nullptr;
    }
}

void
WarpX::Finalize()
{
    WarpX::ResetInstance();
}

WarpX::WarpX ()
{
    ReadParameters();

    BackwardCompatibility();

    if (EB::enabled()) { InitEB(); }

    ablastr::utils::SignalHandling::InitSignalHandling();

    // Geometry on all levels has been defined already.
    // No valid BoxArray and DistributionMapping have been defined.
    // But the arrays for them have been resized.

    const int nlevs_max = maxLevel() + 1;

    istep.resize(nlevs_max, 0);
    nsubsteps.resize(nlevs_max, 1);
#if 0
    // no subcycling yet
    for (int lev = 1; lev < nlevs_max; ++lev) {
        nsubsteps[lev] = MaxRefRatio(lev-1);
    }
#endif

    t_new.resize(nlevs_max, 0.0);
    t_old.resize(nlevs_max, std::numeric_limits<Real>::lowest());
    dt.resize(nlevs_max, std::numeric_limits<Real>::max());

    mypc = std::make_unique<MultiParticleContainer>(this);

    // Loop over species (particles and lasers)
    // and set current injection position per species
    if (do_moving_window){
        const int n_containers = mypc->nContainers();
        for (int i=0; i<n_containers; i++)
        {
            WarpXParticleContainer& pc = mypc->GetParticleContainer(i);

            // Storing injection position for all species, regardless of whether
            // they are continuously injected, since it makes looping over the
            // elements of current_injection_position easier elsewhere in the code.
            if (moving_window_v > 0._rt)
            {
                // Inject particles continuously from the right end of the box
                pc.m_current_injection_position = geom[0].ProbHi(moving_window_dir);
            }
            else if (moving_window_v < 0._rt)
            {
                // Inject particles continuously from the left end of the box
                pc.m_current_injection_position = geom[0].ProbLo(moving_window_dir);
            }
        }
    }

    // Particle Boundary Buffer (i.e., scraped particles on boundary)
    m_particle_boundary_buffer = std::make_unique<ParticleBoundaryBuffer>();

    // Fluid Container
    if (do_fluid_species) {
        myfl = std::make_unique<MultiFluidContainer>(nlevs_max);
    }

    Efield_aux.resize(nlevs_max);
    Bfield_aux.resize(nlevs_max);

    F_fp.resize(nlevs_max);
    G_fp.resize(nlevs_max);
    rho_fp.resize(nlevs_max);
    phi_fp.resize(nlevs_max);
    current_fp.resize(nlevs_max);
    Efield_fp.resize(nlevs_max);
    Bfield_fp.resize(nlevs_max);

    Efield_dotMask.resize(nlevs_max);
    Bfield_dotMask.resize(nlevs_max);
    Afield_dotMask.resize(nlevs_max);
    phi_dotMask.resize(nlevs_max);

    // Only allocate vector potential arrays when using the Magnetostatic Solver
    if (electrostatic_solver_id == ElectrostaticSolverAlgo::LabFrameElectroMagnetostatic)
    {
        vector_potential_fp_nodal.resize(nlevs_max);
        vector_potential_grad_buf_e_stag.resize(nlevs_max);
        vector_potential_grad_buf_b_stag.resize(nlevs_max);
    }

    if (fft_do_time_averaging)
    {
        Efield_avg_fp.resize(nlevs_max);
        Bfield_avg_fp.resize(nlevs_max);
    }

    // Same as Bfield_fp/Efield_fp for reading external field data
    Bfield_fp_external.resize(nlevs_max);
    Efield_fp_external.resize(nlevs_max);
    B_external_particle_field.resize(1);
    E_external_particle_field.resize(1);

    m_edge_lengths.resize(nlevs_max);
    m_face_areas.resize(nlevs_max);
    m_distance_to_eb.resize(nlevs_max);
    m_flag_info_face.resize(nlevs_max);
    m_flag_ext_face.resize(nlevs_max);
    m_borrowing.resize(nlevs_max);
    m_area_mod.resize(nlevs_max);

    ECTRhofield.resize(nlevs_max);
    Venl.resize(nlevs_max);

    current_store.resize(nlevs_max);

    if (do_current_centering)
    {
        current_fp_nodal.resize(nlevs_max);
    }

    if (WarpX::current_deposition_algo == CurrentDepositionAlgo::Vay)
    {
        current_fp_vay.resize(nlevs_max);
    }

    if (WarpX::electrostatic_solver_id != ElectrostaticSolverAlgo::None)
    {
        // Create Electrostatic Solver object if needed
        m_electrostatic_solver = std::make_unique<ElectrostaticSolver>(nlevs_max);
    }

    if (WarpX::electromagnetic_solver_id == ElectromagneticSolverAlgo::HybridPIC)
    {
        // Create hybrid-PIC model object if needed
        m_hybrid_pic_model = std::make_unique<HybridPICModel>(nlevs_max);
    }

    F_cp.resize(nlevs_max);
    G_cp.resize(nlevs_max);
    rho_cp.resize(nlevs_max);
    current_cp.resize(nlevs_max);
    Efield_cp.resize(nlevs_max);
    Bfield_cp.resize(nlevs_max);

    if (fft_do_time_averaging)
    {
        Efield_avg_cp.resize(nlevs_max);
        Bfield_avg_cp.resize(nlevs_max);
    }

    Efield_cax.resize(nlevs_max);
    Bfield_cax.resize(nlevs_max);
    current_buffer_masks.resize(nlevs_max);
    gather_buffer_masks.resize(nlevs_max);
    current_buf.resize(nlevs_max);
    charge_buf.resize(nlevs_max);

    pml.resize(nlevs_max);
#if (defined WARPX_DIM_RZ) && (defined WARPX_USE_FFT)
    pml_rz.resize(nlevs_max);
#endif

    do_pml_Lo.resize(nlevs_max);
    do_pml_Hi.resize(nlevs_max);

    costs.resize(nlevs_max);
    load_balance_efficiency.resize(nlevs_max);

    m_field_factory.resize(nlevs_max);

    if (em_solver_medium == MediumForEM::Macroscopic) {
        // create object for macroscopic solver
        m_macroscopic_properties = std::make_unique<MacroscopicProperties>();
    }

    // Set default values for particle and cell weights for costs update;
    // Default values listed here for the case AMREX_USE_GPU are determined
    // from single-GPU tests on Summit.
    if (costs_heuristic_cells_wt<=0. && costs_heuristic_particles_wt<=0.
        && WarpX::load_balance_costs_update_algo==LoadBalanceCostsUpdateAlgo::Heuristic)
    {
#ifdef AMREX_USE_GPU
        if (WarpX::electromagnetic_solver_id == ElectromagneticSolverAlgo::PSATD) {
            switch (WarpX::nox)
            {
                case 1:
                    costs_heuristic_cells_wt = 0.575_rt;
                    costs_heuristic_particles_wt = 0.425_rt;
                    break;
                case 2:
                    costs_heuristic_cells_wt = 0.405_rt;
                    costs_heuristic_particles_wt = 0.595_rt;
                    break;
                case 3:
                    costs_heuristic_cells_wt = 0.250_rt;
                    costs_heuristic_particles_wt = 0.750_rt;
                    break;
                case 4:
                    // this is only a guess
                    costs_heuristic_cells_wt = 0.200_rt;
                    costs_heuristic_particles_wt = 0.800_rt;
                    break;
            }
        } else { // FDTD
            switch (WarpX::nox)
            {
                case 1:
                    costs_heuristic_cells_wt = 0.401_rt;
                    costs_heuristic_particles_wt = 0.599_rt;
                    break;
                case 2:
                    costs_heuristic_cells_wt = 0.268_rt;
                    costs_heuristic_particles_wt = 0.732_rt;
                    break;
                case 3:
                    costs_heuristic_cells_wt = 0.145_rt;
                    costs_heuristic_particles_wt = 0.855_rt;
                    break;
                case 4:
                    // this is only a guess
                    costs_heuristic_cells_wt = 0.100_rt;
                    costs_heuristic_particles_wt = 0.900_rt;
                    break;
            }
        }
#else // CPU
        costs_heuristic_cells_wt = 0.1_rt;
        costs_heuristic_particles_wt = 0.9_rt;
#endif // AMREX_USE_GPU
    }

    // Allocate field solver objects
#ifdef WARPX_USE_FFT
    if (WarpX::electromagnetic_solver_id == ElectromagneticSolverAlgo::PSATD) {
        spectral_solver_fp.resize(nlevs_max);
        spectral_solver_cp.resize(nlevs_max);
    }
#endif
    if (WarpX::electromagnetic_solver_id != ElectromagneticSolverAlgo::PSATD) {
        m_fdtd_solver_fp.resize(nlevs_max);
        m_fdtd_solver_cp.resize(nlevs_max);
    }

    // NCI Godfrey filters can have different stencils
    // at different levels (the stencil depends on c*dt/dz)
    nci_godfrey_filter_exeybz.resize(nlevs_max);
    nci_godfrey_filter_bxbyez.resize(nlevs_max);

    // Sanity checks. Must be done after calling the MultiParticleContainer
    // constructor, as it reads additional parameters
    // (e.g., use_fdtd_nci_corr)
    if (WarpX::electromagnetic_solver_id == ElectromagneticSolverAlgo::PSATD) {
        AMREX_ALWAYS_ASSERT(use_fdtd_nci_corr == 0);
        AMREX_ALWAYS_ASSERT(do_subcycling == 0);
    }

    if (WarpX::current_deposition_algo != CurrentDepositionAlgo::Esirkepov) {
        WARPX_ALWAYS_ASSERT_WITH_MESSAGE(
            use_fdtd_nci_corr == 0,
            "The NCI corrector should only be used with Esirkepov deposition");
    }

    m_accelerator_lattice.resize(nlevs_max);

}

WarpX::~WarpX ()
{
    const int nlevs_max = maxLevel() +1;
    for (int lev = 0; lev < nlevs_max; ++lev) {
        ClearLevel(lev);
    }
}

void
WarpX::ReadParameters ()
{
    // Ensure that geometry.dims is set properly.
    CheckDims();

    {
        const ParmParse pp;// Traditionally, max_step and stop_time do not have prefix.
        utils::parser::queryWithParser(pp, "max_step", max_step);
        utils::parser::queryWithParser(pp, "stop_time", stop_time);
        pp.query("authors", m_authors);
    }

    {
        const ParmParse pp_amr("amr");

        pp_amr.query("restart", restart_chkfile);
    }

    {
        const ParmParse pp_algo("algo");
        electromagnetic_solver_id = static_cast<short>(GetAlgorithmInteger(pp_algo, "maxwell_solver"));

        if (electromagnetic_solver_id == ElectromagneticSolverAlgo::ECT && !EB::enabled()) {
            throw std::runtime_error("ECP Solver requires to enable embedded boundaries at runtime.");
        }
    }

    {
        ParmParse const pp_warpx("warpx");

        //"Synthetic" warning messages may be injected in the Warning Manager via
        // inputfile for debug&testing purposes.
        ablastr::warn_manager::GetWMInstance().debug_read_warnings_from_input(pp_warpx);

        // Set the flag to control if WarpX has to emit a warning message as soon as a warning is recorded
        bool always_warn_immediately = false;
        pp_warpx.query("always_warn_immediately", always_warn_immediately);
        ablastr::warn_manager::GetWMInstance().SetAlwaysWarnImmediately(always_warn_immediately);

        // Set the WarnPriority threshold to decide if WarpX has to abort when a warning is recorded
        if(std::string str_abort_on_warning_threshold;
            pp_warpx.query("abort_on_warning_threshold", str_abort_on_warning_threshold)){
            std::optional<ablastr::warn_manager::WarnPriority> abort_on_warning_threshold = std::nullopt;
            if (str_abort_on_warning_threshold == "high") {
                abort_on_warning_threshold = ablastr::warn_manager::WarnPriority::high;
            } else if (str_abort_on_warning_threshold == "medium" ) {
                abort_on_warning_threshold = ablastr::warn_manager::WarnPriority::medium;
            } else if (str_abort_on_warning_threshold == "low") {
                abort_on_warning_threshold = ablastr::warn_manager::WarnPriority::low;
            } else {
                WARPX_ABORT_WITH_MESSAGE(str_abort_on_warning_threshold
                    +"is not a valid option for warpx.abort_on_warning_threshold (use: low, medium or high)");
            }
            ablastr::warn_manager::GetWMInstance().SetAbortThreshold(abort_on_warning_threshold);
        }

        std::vector<int> numprocs_in;
        utils::parser::queryArrWithParser(
            pp_warpx, "numprocs", numprocs_in, 0, AMREX_SPACEDIM);

        if (not numprocs_in.empty()) {
#ifdef WARPX_DIM_RZ
            if (electromagnetic_solver_id == ElectromagneticSolverAlgo::PSATD) {
                WARPX_ALWAYS_ASSERT_WITH_MESSAGE(numprocs_in[0] == 1,
                    "Domain decomposition in RZ with spectral solvers works only along z direction");
            }
#endif
            WARPX_ALWAYS_ASSERT_WITH_MESSAGE
                (numprocs_in.size() == AMREX_SPACEDIM,
                 "warpx.numprocs, if specified, must have AMREX_SPACEDIM numbers");
            WARPX_ALWAYS_ASSERT_WITH_MESSAGE
                (ParallelDescriptor::NProcs() == AMREX_D_TERM(numprocs_in[0],
                                                             *numprocs_in[1],
                                                             *numprocs_in[2]),
                 "warpx.numprocs, if specified, its product must be equal to the number of processes");
            for (int idim = 0; idim < AMREX_SPACEDIM; ++idim) {
                numprocs[idim] = numprocs_in[idim];
            }
        }

        using ablastr::utils::SignalHandling;
        std::vector<std::string> signals_in;
        pp_warpx.queryarr("break_signals", signals_in);

#if defined(__linux__) || defined(__APPLE__)
        for (const std::string &str : signals_in) {
            const int sig = SignalHandling::parseSignalNameToNumber(str);
            SignalHandling::signal_conf_requests[SignalHandling::SIGNAL_REQUESTS_BREAK][sig] = true;
        }
        signals_in.clear();
#else
        WARPX_ALWAYS_ASSERT_WITH_MESSAGE(signals_in.empty(),
                                         "Signal handling requested in input, but is not supported on this platform");
#endif

        bool have_checkpoint_diagnostic = false;

        const ParmParse pp("diagnostics");
        std::vector<std::string> diags_names;
        pp.queryarr("diags_names", diags_names);

        for (const auto &diag : diags_names) {
            const ParmParse dd(diag);
            std::string format;
            dd.query("format", format);
            if (format == "checkpoint") {
                have_checkpoint_diagnostic = true;
                break;
            }
        }

        pp_warpx.query("write_diagnostics_on_restart", write_diagnostics_on_restart);

        pp_warpx.queryarr("checkpoint_signals", signals_in);
#if defined(__linux__) || defined(__APPLE__)
        for (const std::string &str : signals_in) {
            const int sig = SignalHandling::parseSignalNameToNumber(str);
            SignalHandling::signal_conf_requests[SignalHandling::SIGNAL_REQUESTS_CHECKPOINT][sig] = true;
            WARPX_ALWAYS_ASSERT_WITH_MESSAGE(have_checkpoint_diagnostic,
                                             "Signal handling was requested to checkpoint, but no checkpoint diagnostic is configured");
        }
#else
        WARPX_ALWAYS_ASSERT_WITH_MESSAGE(signals_in.empty(),
                                         "Signal handling requested in input, but is not supported on this platform");
#endif

        // set random seed
        std::string random_seed = "default";
        pp_warpx.query("random_seed", random_seed);
        if ( random_seed != "default" ) {
            const unsigned long myproc_1 = ParallelDescriptor::MyProc() + 1;
            if ( random_seed == "random" ) {
                std::random_device rd;
                std::uniform_int_distribution<int> dist(2, INT_MAX);
                const unsigned long cpu_seed = myproc_1 * dist(rd);
                const unsigned long gpu_seed = myproc_1 * dist(rd);
                ResetRandomSeed(cpu_seed, gpu_seed);
            } else if ( std::stoi(random_seed) > 0 ) {
                const unsigned long nprocs = ParallelDescriptor::NProcs();
                const unsigned long seed_long = std::stoul(random_seed);
                const unsigned long cpu_seed = myproc_1 * seed_long;
                const unsigned long gpu_seed = (myproc_1 + nprocs) * seed_long;
                ResetRandomSeed(cpu_seed, gpu_seed);
            } else {
                WARPX_ABORT_WITH_MESSAGE(
                    "warpx.random_seed must be \"default\", \"random\" or an integer > 0.");
            }
        }

        utils::parser::queryWithParser(pp_warpx, "cfl", cfl);
        pp_warpx.query("verbose", verbose);
        utils::parser::queryWithParser(pp_warpx, "regrid_int", regrid_int);
        pp_warpx.query("do_subcycling", do_subcycling);
        pp_warpx.query("do_multi_J", do_multi_J);
        if (do_multi_J)
        {
            utils::parser::getWithParser(
                pp_warpx, "do_multi_J_n_depositions", do_multi_J_n_depositions);
        }
        pp_warpx.query("use_hybrid_QED", use_hybrid_QED);
        pp_warpx.query("safe_guard_cells", safe_guard_cells);
        std::vector<std::string> override_sync_intervals_string_vec = {"1"};
        pp_warpx.queryarr("override_sync_intervals", override_sync_intervals_string_vec);
        override_sync_intervals =
            utils::parser::IntervalsParser(override_sync_intervals_string_vec);

        WARPX_ALWAYS_ASSERT_WITH_MESSAGE(do_subcycling != 1 || max_level <= 1,
                                         "Subcycling method 1 only works for 2 levels.");

        ReadBoostedFrameParameters(gamma_boost, beta_boost, boost_direction);

        // queryWithParser returns 1 if argument zmax_plasma_to_compute_max_step is
        // specified by the user, 0 otherwise.
        do_compute_max_step_from_zmax = utils::parser::queryWithParser(
            pp_warpx, "zmax_plasma_to_compute_max_step",
            zmax_plasma_to_compute_max_step);

        pp_warpx.query("compute_max_step_from_btd",
            compute_max_step_from_btd);

        pp_warpx.query("do_moving_window", do_moving_window);
        if (do_moving_window)
        {
            utils::parser::queryWithParser(
                pp_warpx, "start_moving_window_step", start_moving_window_step);
            utils::parser::queryWithParser(
                pp_warpx, "end_moving_window_step", end_moving_window_step);
            std::string s;
            pp_warpx.get("moving_window_dir", s);

            if (s == "z" || s == "Z") {
                moving_window_dir = WARPX_ZINDEX;
            }
#if defined(WARPX_DIM_3D)
            else if (s == "y" || s == "Y") {
                moving_window_dir = 1;
            }
#endif
#if defined(WARPX_DIM_XZ) || defined(WARPX_DIM_3D)
            else if (s == "x" || s == "X") {
                moving_window_dir = 0;
            }
#endif

            else {
                WARPX_ABORT_WITH_MESSAGE("Unknown moving_window_dir: "+s);
            }

            WARPX_ALWAYS_ASSERT_WITH_MESSAGE(Geom(0).isPeriodic(moving_window_dir) == 0,
                       "The problem must be non-periodic in the moving window direction");

            moving_window_x = geom[0].ProbLo(moving_window_dir);

            utils::parser::getWithParser(
                pp_warpx, "moving_window_v", moving_window_v);
            moving_window_v *= PhysConst::c;
        }

        m_p_ext_field_params = std::make_unique<ExternalFieldParams>(pp_warpx);
        if (m_p_ext_field_params->B_ext_grid_type == ExternalFieldType::read_from_file ||
            m_p_ext_field_params->E_ext_grid_type == ExternalFieldType::read_from_file){
            WARPX_ALWAYS_ASSERT_WITH_MESSAGE(max_level == 0,
                "External field reading is not implemented for more than one level");
        }

        maxlevel_extEMfield_init = maxLevel();
        pp_warpx.query("maxlevel_extEMfield_init", maxlevel_extEMfield_init);

        electrostatic_solver_id = GetAlgorithmInteger(pp_warpx, "do_electrostatic");
        // if an electrostatic solver is used, set the Maxwell solver to None
        if (electrostatic_solver_id != ElectrostaticSolverAlgo::None) {
            electromagnetic_solver_id = ElectromagneticSolverAlgo::None;
        }

        poisson_solver_id = GetAlgorithmInteger(pp_warpx, "poisson_solver");
#ifndef WARPX_DIM_3D
        WARPX_ALWAYS_ASSERT_WITH_MESSAGE(
        poisson_solver_id!=PoissonSolverAlgo::IntegratedGreenFunction,
        "The FFT Poisson solver only works in 3D.");
#endif
#ifndef WARPX_USE_FFT
        WARPX_ALWAYS_ASSERT_WITH_MESSAGE(
        poisson_solver_id!=PoissonSolverAlgo::IntegratedGreenFunction,
        "To use the FFT Poisson solver, compile with WARPX_USE_FFT=ON.");
#endif

        WARPX_ALWAYS_ASSERT_WITH_MESSAGE(
        (
            electrostatic_solver_id!=ElectrostaticSolverAlgo::LabFrameElectroMagnetostatic ||
            poisson_solver_id!=PoissonSolverAlgo::IntegratedGreenFunction
        ),
        "The FFT Poisson solver is not implemented in labframe-electromagnetostatic mode yet."
        );

        bool const eb_enabled = EB::enabled();
#if !defined(AMREX_USE_EB)
        WARPX_ALWAYS_ASSERT_WITH_MESSAGE(
            !eb_enabled,
            "Embedded boundaries are requested via warpx.eb_enabled but were not compiled!"
        );
#endif

<<<<<<< HEAD
=======
        // Parse the input file for domain boundary potentials
        const ParmParse pp_boundary("boundary");
        bool potential_specified = false;
        // When reading the potential at the boundary from the input file, set this flag to true if any of the potential is specified
        potential_specified |= pp_boundary.query("potential_lo_x", m_poisson_boundary_handler.potential_xlo_str);
        potential_specified |= pp_boundary.query("potential_hi_x", m_poisson_boundary_handler.potential_xhi_str);
        potential_specified |= pp_boundary.query("potential_lo_y", m_poisson_boundary_handler.potential_ylo_str);
        potential_specified |= pp_boundary.query("potential_hi_y", m_poisson_boundary_handler.potential_yhi_str);
        potential_specified |= pp_boundary.query("potential_lo_z", m_poisson_boundary_handler.potential_zlo_str);
        potential_specified |= pp_boundary.query("potential_hi_z", m_poisson_boundary_handler.potential_zhi_str);
        if (eb_enabled) {
            potential_specified |= pp_warpx.query("eb_potential(x,y,z,t)", m_poisson_boundary_handler.potential_eb_str);
        }
        m_boundary_potential_specified = potential_specified;
        if (potential_specified & (WarpX::electromagnetic_solver_id == ElectromagneticSolverAlgo::HybridPIC)) {
            ablastr::warn_manager::WMRecordWarning(
                "Algorithms",
                "The input script specifies the electric potential (phi) at the boundary, but \
                also uses the hybrid PIC solver based on Ohm’s law. When using this solver, the \
                electric potential does not have any impact on the simulation.",
                ablastr::warn_manager::WarnPriority::low);
        }
        else if (potential_specified & (WarpX::electromagnetic_solver_id != ElectromagneticSolverAlgo::None)) {
            ablastr::warn_manager::WMRecordWarning(
                "Algorithms",
                "The input script specifies the electric potential (phi) at the boundary so \
                an initial Poisson solve will be performed.",
                ablastr::warn_manager::WarnPriority::low);
        }

        m_poisson_boundary_handler.buildParsers();
>>>>>>> b341d510
#ifdef WARPX_DIM_RZ
        pp_boundary.query("verboncoeur_axis_correction", verboncoeur_axis_correction);
#endif

        utils::parser::queryWithParser(pp_warpx, "const_dt", m_const_dt);

        // Filter currently not working with FDTD solver in RZ geometry: turn OFF by default
        // (see https://github.com/ECP-WarpX/WarpX/issues/1943)
#ifdef WARPX_DIM_RZ
        if (WarpX::electromagnetic_solver_id != ElectromagneticSolverAlgo::PSATD) { WarpX::use_filter = false; }
#endif

        // Read filter and fill IntVect filter_npass_each_dir with
        // proper size for AMREX_SPACEDIM
        pp_warpx.query("use_filter", use_filter);
        pp_warpx.query("use_filter_compensation", use_filter_compensation);
        Vector<int> parse_filter_npass_each_dir(AMREX_SPACEDIM,1);
        utils::parser::queryArrWithParser(
            pp_warpx, "filter_npass_each_dir", parse_filter_npass_each_dir, 0, AMREX_SPACEDIM);
        filter_npass_each_dir[0] = parse_filter_npass_each_dir[0];
#if (AMREX_SPACEDIM >= 2)
        filter_npass_each_dir[1] = parse_filter_npass_each_dir[1];
#endif
#if defined(WARPX_DIM_3D)
        filter_npass_each_dir[2] = parse_filter_npass_each_dir[2];
#endif

        // TODO When k-space filtering will be implemented also for Cartesian geometries,
        // this code block will have to be applied in all cases (remove #ifdef condition)
#ifdef WARPX_DIM_RZ
        if (WarpX::electromagnetic_solver_id == ElectromagneticSolverAlgo::PSATD) {
            // With RZ spectral, only use k-space filtering
            use_kspace_filter = use_filter;
            use_filter = false;
        }
        else // FDTD
        {
            // Filter currently not working with FDTD solver in RZ geometry along R
            // (see https://github.com/ECP-WarpX/WarpX/issues/1943)
            WARPX_ALWAYS_ASSERT_WITH_MESSAGE(!use_filter || filter_npass_each_dir[0] == 0,
                "In RZ geometry with FDTD, filtering can only be apply along z. This can be controlled by setting warpx.filter_npass_each_dir");
        }
#endif

        utils::parser::queryWithParser(
            pp_warpx, "num_mirrors", num_mirrors);
        if (num_mirrors>0){
            mirror_z.resize(num_mirrors);
            utils::parser::getArrWithParser(
                pp_warpx, "mirror_z", mirror_z, 0, num_mirrors);
            mirror_z_width.resize(num_mirrors);
            utils::parser::getArrWithParser(
                pp_warpx, "mirror_z_width", mirror_z_width, 0, num_mirrors);
            mirror_z_npoints.resize(num_mirrors);
            utils::parser::getArrWithParser(
                pp_warpx, "mirror_z_npoints", mirror_z_npoints, 0, num_mirrors);
        }

        pp_warpx.query("do_single_precision_comms", do_single_precision_comms);
#ifdef AMREX_USE_FLOAT
        if (do_single_precision_comms) {
            do_single_precision_comms = false;
            ablastr::warn_manager::WMRecordWarning(
                "comms",
                "Overwrote warpx.do_single_precision_comms to be 0, since WarpX was built in single precision.",
                ablastr::warn_manager::WarnPriority::low);
        }
#endif
        pp_warpx.query("do_shared_mem_charge_deposition", do_shared_mem_charge_deposition);
        pp_warpx.query("do_shared_mem_current_deposition", do_shared_mem_current_deposition);
#if !(defined(AMREX_USE_HIP) || defined(AMREX_USE_CUDA))
        WARPX_ALWAYS_ASSERT_WITH_MESSAGE(!do_shared_mem_current_deposition,
                "requested shared memory for current deposition, but shared memory is only available for CUDA or HIP");
#endif
        pp_warpx.query("shared_mem_current_tpb", shared_mem_current_tpb);

        // initialize the shared tilesize
        Vector<int> vect_shared_tilesize(AMREX_SPACEDIM, 1);
        const bool shared_tilesize_is_specified = utils::parser::queryArrWithParser(pp_warpx, "shared_tilesize",
                                                            vect_shared_tilesize, 0, AMREX_SPACEDIM);
        if (shared_tilesize_is_specified){
            for (int i=0; i<AMREX_SPACEDIM; i++) {
                shared_tilesize[i] = vect_shared_tilesize[i];
            }
        }

        pp_warpx.query("serialize_initial_conditions", serialize_initial_conditions);
        pp_warpx.query("refine_plasma", refine_plasma);
        pp_warpx.query("do_dive_cleaning", do_dive_cleaning);
        pp_warpx.query("do_divb_cleaning", do_divb_cleaning);

        utils::parser::queryWithParser(
            pp_warpx, "n_field_gather_buffer", n_field_gather_buffer);
        utils::parser::queryWithParser(
            pp_warpx, "n_current_deposition_buffer", n_current_deposition_buffer);

        //Default value for the quantum parameter used in Maxwell’s QED equations
        m_quantum_xi_c2 = PhysConst::xi_c2;

        amrex::Real quantum_xi_tmp;
        const auto quantum_xi_is_specified =
            utils::parser::queryWithParser(pp_warpx, "quantum_xi", quantum_xi_tmp);
        if (quantum_xi_is_specified) {
            double const quantum_xi = quantum_xi_tmp;
            m_quantum_xi_c2 = static_cast<amrex::Real>(quantum_xi * PhysConst::c * PhysConst::c);
        }

        const auto at_least_one_boundary_is_pml =
            (std::any_of(WarpX::field_boundary_lo.begin(), WarpX::field_boundary_lo.end(),
                [](const auto& cc){return cc == FieldBoundaryType::PML;})
            ||
            std::any_of(WarpX::field_boundary_hi.begin(), WarpX::field_boundary_hi.end(),
                [](const auto& cc){return cc == FieldBoundaryType::PML;})
            );

        const auto at_least_one_boundary_is_silver_mueller =
            (std::any_of(WarpX::field_boundary_lo.begin(), WarpX::field_boundary_lo.end(),
                [](const auto& cc){return cc == FieldBoundaryType::Absorbing_SilverMueller;})
            ||
            std::any_of(WarpX::field_boundary_hi.begin(), WarpX::field_boundary_hi.end(),
                [](const auto& cc){return cc == FieldBoundaryType::Absorbing_SilverMueller;})
            );

        WARPX_ALWAYS_ASSERT_WITH_MESSAGE(
            !(at_least_one_boundary_is_pml && at_least_one_boundary_is_silver_mueller),
            "PML and Silver-Mueller boundary conditions cannot be activated at the same time.");

        WARPX_ALWAYS_ASSERT_WITH_MESSAGE(
            (!at_least_one_boundary_is_silver_mueller) ||
            (electromagnetic_solver_id == ElectromagneticSolverAlgo::Yee),
            "The Silver-Mueller boundary condition can only be used with the Yee solver.");

        utils::parser::queryWithParser(pp_warpx, "pml_ncell", pml_ncell);
        utils::parser::queryWithParser(pp_warpx, "pml_delta", pml_delta);
        pp_warpx.query("pml_has_particles", pml_has_particles);
        pp_warpx.query("do_pml_j_damping", do_pml_j_damping);
        pp_warpx.query("do_pml_in_domain", do_pml_in_domain);
        pp_warpx.query("do_similar_dm_pml", do_similar_dm_pml);
        // Read `v_particle_pml` in units of the speed of light
        v_particle_pml = 1._rt;
        utils::parser::queryWithParser(pp_warpx, "v_particle_pml", v_particle_pml);
        WARPX_ALWAYS_ASSERT_WITH_MESSAGE(0._rt < v_particle_pml && v_particle_pml <= 1._rt,
            "Input value for the velocity warpx.v_particle_pml of the macroparticle must be in (0,1] (in units of c).");
        // Scale by the speed of light
        v_particle_pml = v_particle_pml * PhysConst::c;

        // Default values of WarpX::do_pml_dive_cleaning and WarpX::do_pml_divb_cleaning:
        // true for Cartesian PSATD solver, false otherwise
        do_pml_dive_cleaning = false;
        do_pml_divb_cleaning = false;
#ifndef WARPX_DIM_RZ
        if (electromagnetic_solver_id == ElectromagneticSolverAlgo::PSATD)
        {
            do_pml_dive_cleaning = true;
            do_pml_divb_cleaning = true;
        }

        // If WarpX::do_dive_cleaning = true, set also WarpX::do_pml_dive_cleaning = true
        // (possibly overwritten by users in the input file, see query below)
        if (do_dive_cleaning) { do_pml_dive_cleaning = true; }

        // If WarpX::do_divb_cleaning = true, set also WarpX::do_pml_divb_cleaning = true
        // (possibly overwritten by users in the input file, see query below)
        // TODO Implement div(B) cleaning in PML with FDTD and remove second if condition
        if (do_divb_cleaning && electromagnetic_solver_id == ElectromagneticSolverAlgo::PSATD) { do_pml_divb_cleaning = true; }
#endif

        // Query input parameters to use div(E) and div(B) cleaning in PMLs
        pp_warpx.query("do_pml_dive_cleaning", do_pml_dive_cleaning);
        pp_warpx.query("do_pml_divb_cleaning", do_pml_divb_cleaning);

        // TODO Implement div(B) cleaning in PML with FDTD and remove ASSERT
        if (electromagnetic_solver_id != ElectromagneticSolverAlgo::PSATD)
        {
            WARPX_ALWAYS_ASSERT_WITH_MESSAGE(
                do_pml_divb_cleaning == false,
                "warpx.do_pml_divb_cleaning = true not implemented for FDTD solver");
        }

        // Divergence cleaning in PMLs for PSATD solver implemented only
        // for both div(E) and div(B) cleaning
        if (electromagnetic_solver_id == ElectromagneticSolverAlgo::PSATD)
        {
            WARPX_ALWAYS_ASSERT_WITH_MESSAGE(
                do_pml_dive_cleaning == do_pml_divb_cleaning,
                "warpx.do_pml_dive_cleaning = "
                + std::to_string(do_pml_dive_cleaning)
                +" and warpx.do_pml_divb_cleaning = "
                + std::to_string(do_pml_divb_cleaning)
                + ": this case is not implemented yet,"
                + " please set both parameters to the same value"
            );
        }

#ifdef WARPX_DIM_RZ
        WARPX_ALWAYS_ASSERT_WITH_MESSAGE( isAnyBoundaryPML() == false || electromagnetic_solver_id == ElectromagneticSolverAlgo::PSATD,
            "PML are not implemented in RZ geometry with FDTD; please set a different boundary condition using boundary.field_lo and boundary.field_hi.");
        WARPX_ALWAYS_ASSERT_WITH_MESSAGE( field_boundary_lo[1] != FieldBoundaryType::PML && field_boundary_hi[1] != FieldBoundaryType::PML,
            "PML are not implemented in RZ geometry along z; please set a different boundary condition using boundary.field_lo and boundary.field_hi.");
        WARPX_ALWAYS_ASSERT_WITH_MESSAGE( (do_pml_dive_cleaning == false && do_pml_divb_cleaning == false),
            "do_pml_dive_cleaning and do_pml_divb_cleaning are not implemented in RZ geometry." );
#endif

        WARPX_ALWAYS_ASSERT_WITH_MESSAGE(
            (do_pml_j_damping==0)||(do_pml_in_domain==1),
            "J-damping can only be done when PML are inside simulation domain (do_pml_in_domain=1)"
        );

        {
            // Parameters below control all plotfile diagnostics
            bool plotfile_min_max = true;
            pp_warpx.query("plotfile_min_max", plotfile_min_max);
            if (plotfile_min_max) {
                plotfile_headerversion = amrex::VisMF::Header::Version_v1;
            } else {
                plotfile_headerversion = amrex::VisMF::Header::NoFabHeader_v1;
            }
            pp_warpx.query("usesingleread", use_single_read);
            pp_warpx.query("usesinglewrite", use_single_write);
            ParmParse pp_vismf("vismf");
            pp_vismf.add("usesingleread", use_single_read);
            pp_vismf.add("usesinglewrite", use_single_write);
            utils::parser::queryWithParser(pp_warpx, "mffile_nstreams", mffile_nstreams);
            VisMF::SetMFFileInStreams(mffile_nstreams);
            utils::parser::queryWithParser(pp_warpx, "field_io_nfiles", field_io_nfiles);
            VisMF::SetNOutFiles(field_io_nfiles);
            utils::parser::queryWithParser(pp_warpx, "particle_io_nfiles", particle_io_nfiles);
            ParmParse pp_particles("particles");
            pp_particles.add("particles_nfiles", particle_io_nfiles);
        }

        if (maxLevel() > 0) {
            Vector<Real> lo, hi;
            const bool fine_tag_lo_specified = utils::parser::queryArrWithParser(pp_warpx, "fine_tag_lo", lo);
            const bool fine_tag_hi_specified = utils::parser::queryArrWithParser(pp_warpx, "fine_tag_hi", hi);
            std::string ref_patch_function;
            const bool parser_specified = pp_warpx.query("ref_patch_function(x,y,z)",ref_patch_function);
            WARPX_ALWAYS_ASSERT_WITH_MESSAGE( ((fine_tag_lo_specified && fine_tag_hi_specified) ||
                                                parser_specified ),
                                                "For max_level > 0, you need to either set\
                                                warpx.fine_tag_lo and warpx.fine_tag_hi\
                                                or warpx.ref_patch_function(x,y,z)");

            if ( (fine_tag_lo_specified && fine_tag_hi_specified) && parser_specified) {
               ablastr::warn_manager::WMRecordWarning("Refined patch", "Both fine_tag_lo,fine_tag_hi\
                   and ref_patch_function(x,y,z) are provided. Note that fine_tag_lo/fine_tag_hi will\
                   override the ref_patch_function(x,y,z) for defining the refinement patches");
            }
            if (fine_tag_lo_specified && fine_tag_hi_specified) {
                fine_tag_lo = RealVect{lo};
                fine_tag_hi = RealVect{hi};
            } else {
                utils::parser::Store_parserString(pp_warpx, "ref_patch_function(x,y,z)", ref_patch_function);
                ref_patch_parser = std::make_unique<amrex::Parser>(
                    utils::parser::makeParser(ref_patch_function,{"x","y","z"}));
            }
        }

        pp_warpx.query("do_dynamic_scheduling", do_dynamic_scheduling);

        // Integer that corresponds to the type of grid used in the simulation
        // (collocated, staggered, hybrid)
        grid_type = static_cast<ablastr::utils::enums::GridType>(GetAlgorithmInteger(pp_warpx, "grid_type"));

        // Use same shape factors in all directions, for gathering
        if (grid_type == GridType::Collocated) { galerkin_interpolation = false; }

#ifdef WARPX_DIM_RZ
        // Only needs to be set with WARPX_DIM_RZ, otherwise defaults to 1
        utils::parser::queryWithParser(pp_warpx, "n_rz_azimuthal_modes", n_rz_azimuthal_modes);
        WARPX_ALWAYS_ASSERT_WITH_MESSAGE( n_rz_azimuthal_modes > 0,
            "The number of azimuthal modes (n_rz_azimuthal_modes) must be at least 1");
#endif

        // Check whether fluid species will be used
        {
            const ParmParse pp_fluids("fluids");
            std::vector<std::string> fluid_species_names = {};
            pp_fluids.queryarr("species_names", fluid_species_names);
            do_fluid_species = !fluid_species_names.empty();
            if (do_fluid_species) {
                WARPX_ALWAYS_ASSERT_WITH_MESSAGE(max_level <= 1,
                    "Fluid species cannot currently be used with mesh refinement.");
                WARPX_ALWAYS_ASSERT_WITH_MESSAGE(
                    electrostatic_solver_id != ElectrostaticSolverAlgo::Relativistic,
                    "Fluid species cannot currently be used with the relativistic electrostatic solver.");
#ifdef WARPX_DIM_RZ
                WARPX_ALWAYS_ASSERT_WITH_MESSAGE( n_rz_azimuthal_modes <= 1,
                    "Fluid species cannot be used with more than 1 azimuthal mode.");
#endif
            }
        }

        // Set default parameters with hybrid grid (parsed later below)
        if (grid_type == GridType::Hybrid)
        {
            // Finite-order centering of fields (staggered to nodal)
            // Default field gathering algorithm will be set below
            field_centering_nox = 8;
            field_centering_noy = 8;
            field_centering_noz = 8;
            // Finite-order centering of currents (nodal to staggered)
            do_current_centering = true;
            current_centering_nox = 8;
            current_centering_noy = 8;
            current_centering_noz = 8;
        }

#ifdef WARPX_DIM_RZ
        WARPX_ALWAYS_ASSERT_WITH_MESSAGE(
            grid_type != GridType::Hybrid,
            "warpx.grid_type=hybrid is not implemented in RZ geometry");
#endif

        // Update default to external projection divb cleaner if external fields are loaded,
        // the grids are staggered, and the solver is compatible with the cleaner
        if (!do_divb_cleaning
            && m_p_ext_field_params->B_ext_grid_type != ExternalFieldType::default_zero
            && m_p_ext_field_params->B_ext_grid_type != ExternalFieldType::constant
            && grid_type != GridType::Collocated
            && (WarpX::electromagnetic_solver_id == ElectromagneticSolverAlgo::Yee
            ||  WarpX::electromagnetic_solver_id == ElectromagneticSolverAlgo::HybridPIC
            ||  ( (WarpX::electrostatic_solver_id == ElectrostaticSolverAlgo::LabFrame
                || WarpX::electrostatic_solver_id == ElectrostaticSolverAlgo::LabFrameElectroMagnetostatic)
                && WarpX::poisson_solver_id == PoissonSolverAlgo::Multigrid)))
        {
            do_divb_cleaning_external = true;
        }
        pp_warpx.query("do_divb_cleaning_external", do_divb_cleaning_external);

        // If true, the current is deposited on a nodal grid and centered onto
        // a staggered grid. Setting warpx.do_current_centering=1 makes sense
        // only if warpx.grid_type=hybrid. Instead, if warpx.grid_type=nodal or
        // warpx.grid_type=staggered, Maxwell's equations are solved either on a
        // collocated grid or on a staggered grid without current centering.
        pp_warpx.query("do_current_centering", do_current_centering);
        if (do_current_centering)
        {
            WARPX_ALWAYS_ASSERT_WITH_MESSAGE(
                grid_type == GridType::Hybrid,
                "warpx.do_current_centering=1 can be used only with warpx.grid_type=hybrid");

            utils::parser::queryWithParser(
                pp_warpx, "current_centering_nox", current_centering_nox);
            utils::parser::queryWithParser(
                pp_warpx, "current_centering_noy", current_centering_noy);
            utils::parser::queryWithParser(
                pp_warpx, "current_centering_noz", current_centering_noz);

            AllocateCenteringCoefficients(device_current_centering_stencil_coeffs_x,
                                          device_current_centering_stencil_coeffs_y,
                                          device_current_centering_stencil_coeffs_z,
                                          current_centering_nox,
                                          current_centering_noy,
                                          current_centering_noz,
                                          grid_type);
        }

        WARPX_ALWAYS_ASSERT_WITH_MESSAGE(
            maxLevel() == 0 || !do_current_centering,
            "Finite-order centering of currents is not implemented with mesh refinement"
        );
    }

    {
        const ParmParse pp_algo("algo");
#ifdef WARPX_DIM_RZ
        WARPX_ALWAYS_ASSERT_WITH_MESSAGE( electromagnetic_solver_id != ElectromagneticSolverAlgo::CKC,
            "algo.maxwell_solver = ckc is not (yet) available for RZ geometry");
#endif
#ifndef WARPX_USE_FFT
        WARPX_ALWAYS_ASSERT_WITH_MESSAGE( electromagnetic_solver_id != ElectromagneticSolverAlgo::PSATD,
            "algo.maxwell_solver = psatd is not supported because WarpX was built without spectral solvers");
#endif

#ifdef WARPX_DIM_RZ
        WARPX_ALWAYS_ASSERT_WITH_MESSAGE(Geom(0).isPeriodic(0) == 0,
            "The problem must not be periodic in the radial direction");

        // Ensure code aborts if PEC is specified at r=0 for RZ
        if (Geom(0).ProbLo(0) == 0){
            WARPX_ALWAYS_ASSERT_WITH_MESSAGE(
                WarpX::field_boundary_lo[0] == FieldBoundaryType::None,
                "Error : Field boundary at r=0 must be ``none``. \n");

            const ParmParse pp_boundary("boundary");
            if (pp_boundary.contains("particle_lo")) {
                WARPX_ALWAYS_ASSERT_WITH_MESSAGE(
                    WarpX::particle_boundary_lo[0] == ParticleBoundaryType::None,
                    "Error : Particle boundary at r=0 must be ``none``. \n");
            }

        }

        if (electromagnetic_solver_id == ElectromagneticSolverAlgo::PSATD) {
            // Force grid_type=collocated (neither staggered nor hybrid)
            // and use same shape factors in all directions for gathering
            grid_type = GridType::Collocated;
            galerkin_interpolation = false;
        }
#endif

        // note: current_deposition must be set after maxwell_solver (electromagnetic_solver_id) or
        //       do_electrostatic (electrostatic_solver_id) are already determined,
        //       because its default depends on the solver selection
        current_deposition_algo = static_cast<short>(GetAlgorithmInteger(pp_algo, "current_deposition"));
        charge_deposition_algo = static_cast<short>(GetAlgorithmInteger(pp_algo, "charge_deposition"));
        particle_pusher_algo = static_cast<short>(GetAlgorithmInteger(pp_algo, "particle_pusher"));
        evolve_scheme = static_cast<short>(GetAlgorithmInteger(pp_algo, "evolve_scheme"));

        // check for implicit evolve scheme
        if (evolve_scheme == EvolveScheme::SemiImplicitEM) {
            m_implicit_solver = std::make_unique<SemiImplicitEM>();
        }
        else if (evolve_scheme == EvolveScheme::ThetaImplicitEM) {
            m_implicit_solver = std::make_unique<ThetaImplicitEM>();
        }

        // implicit evolve schemes not setup to use mirrors
        if (evolve_scheme == EvolveScheme::SemiImplicitEM ||
            evolve_scheme == EvolveScheme::ThetaImplicitEM) {
            WARPX_ALWAYS_ASSERT_WITH_MESSAGE( num_mirrors == 0,
                "Mirrors cannot be used with Implicit evolve schemes.");
        }

        WARPX_ALWAYS_ASSERT_WITH_MESSAGE(
            current_deposition_algo != CurrentDepositionAlgo::Esirkepov ||
            !do_current_centering,
            "Current centering (nodal deposition) cannot be used with Esirkepov deposition."
            "Please set warpx.do_current_centering = 0 or algo.current_deposition = direct.");

        WARPX_ALWAYS_ASSERT_WITH_MESSAGE(
            current_deposition_algo != CurrentDepositionAlgo::Villasenor ||
            !do_current_centering,
            "Current centering (nodal deposition) cannot be used with Villasenor deposition."
            "Please set warpx.do_current_centering = 0 or algo.current_deposition = direct.");

        WARPX_ALWAYS_ASSERT_WITH_MESSAGE(
            WarpX::current_deposition_algo != CurrentDepositionAlgo::Vay ||
            !do_current_centering,
            "Vay deposition not implemented with current centering");

        WARPX_ALWAYS_ASSERT_WITH_MESSAGE(
            WarpX::current_deposition_algo != CurrentDepositionAlgo::Vay ||
            maxLevel() <= 0,
            "Vay deposition not implemented with mesh refinement");

        if (WarpX::current_deposition_algo == CurrentDepositionAlgo::Vay) {
            WARPX_ALWAYS_ASSERT_WITH_MESSAGE(
                electromagnetic_solver_id == ElectromagneticSolverAlgo::PSATD,
                "Vay deposition is implemented only for PSATD");
        }

        if (WarpX::current_deposition_algo == CurrentDepositionAlgo::Vay) {
            WARPX_ALWAYS_ASSERT_WITH_MESSAGE(
                do_multi_J == false,
                "Vay deposition not implemented with multi-J algorithm");
        }

        if (current_deposition_algo == CurrentDepositionAlgo::Villasenor) {
            WARPX_ALWAYS_ASSERT_WITH_MESSAGE(
                evolve_scheme == EvolveScheme::SemiImplicitEM ||
                evolve_scheme == EvolveScheme::ThetaImplicitEM,
                "Villasenor current deposition can only"
                "be used with Implicit evolve schemes.");
        }

        // Query algo.field_gathering from input, set field_gathering_algo to
        // "default" if not found (default defined in Utils/WarpXAlgorithmSelection.cpp)
        field_gathering_algo = static_cast<short>(GetAlgorithmInteger(pp_algo, "field_gathering"));

        // Set default field gathering algorithm for hybrid grids (momentum-conserving)
        std::string tmp_algo;
        // - algo.field_gathering not found in the input
        // - field_gathering_algo set to "default" above
        //   (default defined in Utils/WarpXAlgorithmSelection.cpp)
        // - reset default value here for hybrid grids
        if (!pp_algo.query("field_gathering", tmp_algo))
        {
            if (grid_type == GridType::Hybrid)
            {
                field_gathering_algo = GatheringAlgo::MomentumConserving;
            }
        }
        // - algo.field_gathering found in the input
        // - field_gathering_algo read above and set to user-defined value
        else
        {
            if (grid_type == GridType::Hybrid)
            {
                WARPX_ALWAYS_ASSERT_WITH_MESSAGE(
                    field_gathering_algo == GatheringAlgo::MomentumConserving,
                    "Hybrid grid (warpx.grid_type=hybrid) should be used only with "
                    "momentum-conserving field gathering algorithm "
                    "(algo.field_gathering=momentum-conserving)");
            }
        }

        // Use same shape factors in all directions
        // - with momentum-conserving field gathering
        if (field_gathering_algo == GatheringAlgo::MomentumConserving) {galerkin_interpolation = false;}
        // - with direct current deposition and the EM solver
        if( electromagnetic_solver_id != ElectromagneticSolverAlgo::None &&
            electromagnetic_solver_id != ElectromagneticSolverAlgo::HybridPIC ) {
            if (current_deposition_algo == CurrentDepositionAlgo::Direct) {
                galerkin_interpolation = false;
            }
        }

        {
            const ParmParse pp_interpolation("interpolation");
            pp_interpolation.query("galerkin_scheme",galerkin_interpolation);
        }

        // With the PSATD solver, momentum-conserving field gathering
        // combined with mesh refinement does not seem to work correctly
        // TODO Needs debugging
        if (electromagnetic_solver_id == ElectromagneticSolverAlgo::PSATD &&
            field_gathering_algo == GatheringAlgo::MomentumConserving &&
            maxLevel() > 0)
        {
            WARPX_ABORT_WITH_MESSAGE(
                "With the PSATD solver, momentum-conserving field gathering"
                " combined with mesh refinement is currently not implemented");
        }

        em_solver_medium = GetAlgorithmInteger(pp_algo, "em_solver_medium");
        if (em_solver_medium == MediumForEM::Macroscopic ) {
            macroscopic_solver_algo = GetAlgorithmInteger(pp_algo,"macroscopic_sigma_method");
        }

        if (evolve_scheme == EvolveScheme::SemiImplicitEM ||
            evolve_scheme == EvolveScheme::ThetaImplicitEM) {

            WARPX_ALWAYS_ASSERT_WITH_MESSAGE(
                current_deposition_algo == CurrentDepositionAlgo::Esirkepov ||
                current_deposition_algo == CurrentDepositionAlgo::Villasenor ||
                current_deposition_algo == CurrentDepositionAlgo::Direct,
                "Only Esirkepov, Villasenor, or Direct current deposition supported with the implicit and semi-implicit schemes");

            WARPX_ALWAYS_ASSERT_WITH_MESSAGE(
                electromagnetic_solver_id == ElectromagneticSolverAlgo::Yee ||
                electromagnetic_solver_id == ElectromagneticSolverAlgo::CKC,
                "Only the Yee EM solver is supported with the implicit and semi-implicit schemes");

            WARPX_ALWAYS_ASSERT_WITH_MESSAGE(
                particle_pusher_algo == ParticlePusherAlgo::Boris ||
                particle_pusher_algo == ParticlePusherAlgo::HigueraCary,
                "Only the Boris and Higuera particle pushers are supported with the implicit and semi-implicit schemes");

            WARPX_ALWAYS_ASSERT_WITH_MESSAGE(
                field_gathering_algo != GatheringAlgo::MomentumConserving,
                    "With implicit and semi-implicit schemes, the momentum conserving field gather is not supported as it would not conserve energy");
        }

        // Load balancing parameters
        std::vector<std::string> load_balance_intervals_string_vec = {"0"};
        pp_algo.queryarr("load_balance_intervals", load_balance_intervals_string_vec);
        load_balance_intervals = utils::parser::IntervalsParser(
            load_balance_intervals_string_vec);
        pp_algo.query("load_balance_with_sfc", load_balance_with_sfc);
        // Knapsack factor only used with non-SFC strategy
        if (!load_balance_with_sfc) {
            pp_algo.query("load_balance_knapsack_factor", load_balance_knapsack_factor);
        }
        utils::parser::queryWithParser(pp_algo, "load_balance_efficiency_ratio_threshold",
                        load_balance_efficiency_ratio_threshold);
        load_balance_costs_update_algo = static_cast<short>(GetAlgorithmInteger(pp_algo, "load_balance_costs_update"));
        if (WarpX::load_balance_costs_update_algo==LoadBalanceCostsUpdateAlgo::Heuristic) {
            utils::parser::queryWithParser(
                pp_algo, "costs_heuristic_cells_wt", costs_heuristic_cells_wt);
            utils::parser::queryWithParser(
                pp_algo, "costs_heuristic_particles_wt", costs_heuristic_particles_wt);
        }

        // Parse algo.particle_shape and check that input is acceptable
        // (do this only if there is at least one particle or laser species)
        const ParmParse pp_particles("particles");
        std::vector<std::string> species_names;
        pp_particles.queryarr("species_names", species_names);

        const ParmParse pp_lasers("lasers");
        std::vector<std::string> lasers_names;
        pp_lasers.queryarr("names", lasers_names);

#ifdef WARPX_DIM_RZ
        // Here we check if the simulation includes laser and the number of
        // azimuthal modes is less than 2.
        // In that case we should throw a specific warning since
        // representation of a laser pulse in cylindrical coordinates
        // requires at least 2 azimuthal modes
        if (!lasers_names.empty() && n_rz_azimuthal_modes < 2) {
            ablastr::warn_manager::WMRecordWarning("Laser",
            "Laser pulse representation in RZ requires at least 2 azimuthal modes",
            ablastr::warn_manager::WarnPriority::high);
        }
#endif

        std::vector<std::string> sort_intervals_string_vec = {"-1"};
        int particle_shape;
        if (!species_names.empty() || !lasers_names.empty()) {
            if (utils::parser::queryWithParser(pp_algo, "particle_shape", particle_shape)){
                WARPX_ALWAYS_ASSERT_WITH_MESSAGE(
                    (particle_shape >= 1) && (particle_shape <=4),
                    "algo.particle_shape can be only 1, 2, 3, or 4"
                );

                nox = particle_shape;
                noy = particle_shape;
                noz = particle_shape;
            }
            else{
                WARPX_ABORT_WITH_MESSAGE(
                    "algo.particle_shape must be set in the input file:"
                    " please set algo.particle_shape to 1, 2, 3, or 4");
            }

            if ((maxLevel() > 0) && (particle_shape > 1) && (do_pml_j_damping == 1))
            {
                ablastr::warn_manager::WMRecordWarning("Particles",
                    "When algo.particle_shape > 1,"
                    "some numerical artifact will be present at the interface between coarse and fine patch."
                    "We recommend setting algo.particle_shape = 1 in order to avoid this issue");
            }

            // default sort interval for particles if species or lasers vector is not empty
#ifdef AMREX_USE_GPU
            sort_intervals_string_vec = {"4"};
#else
            sort_intervals_string_vec = {"-1"};
#endif
        }

        const amrex::ParmParse pp_warpx("warpx");
        pp_warpx.queryarr("sort_intervals", sort_intervals_string_vec);
        sort_intervals = utils::parser::IntervalsParser(sort_intervals_string_vec);

        Vector<int> vect_sort_bin_size(AMREX_SPACEDIM,1);
        const bool sort_bin_size_is_specified =
            utils::parser::queryArrWithParser(
                pp_warpx, "sort_bin_size",
                vect_sort_bin_size, 0, AMREX_SPACEDIM);
        if (sort_bin_size_is_specified){
            for (int i=0; i<AMREX_SPACEDIM; i++) {
                sort_bin_size[i] = vect_sort_bin_size[i];
            }
        }

        pp_warpx.query("sort_particles_for_deposition",sort_particles_for_deposition);
        Vector<int> vect_sort_idx_type(AMREX_SPACEDIM,0);
        const bool sort_idx_type_is_specified =
            utils::parser::queryArrWithParser(
                pp_warpx, "sort_idx_type",
                vect_sort_idx_type, 0, AMREX_SPACEDIM);
        if (sort_idx_type_is_specified){
            for (int i=0; i<AMREX_SPACEDIM; i++) {
                sort_idx_type[i] = vect_sort_idx_type[i];
            }
        }

    }

    {
        const ParmParse pp_warpx("warpx");

        // If warpx.grid_type=staggered or warpx.grid_type=hybrid,
        // and algo.field_gathering=momentum-conserving, the fields are solved
        // on a staggered grid and centered onto a nodal grid for gathering.
        // Instead, if warpx.grid_type=collocated, the momentum-conserving and
        // energy conserving field gathering algorithms are equivalent (forces
        // gathered from the collocated grid) and no fields centering occurs.
        if (WarpX::field_gathering_algo == GatheringAlgo::MomentumConserving &&
            WarpX::grid_type != GridType::Collocated)
        {
            utils::parser::queryWithParser(
                pp_warpx, "field_centering_nox", field_centering_nox);
            utils::parser::queryWithParser(
                pp_warpx, "field_centering_noy", field_centering_noy);
            utils::parser::queryWithParser(
                pp_warpx, "field_centering_noz", field_centering_noz);

            AllocateCenteringCoefficients(device_field_centering_stencil_coeffs_x,
                                          device_field_centering_stencil_coeffs_y,
                                          device_field_centering_stencil_coeffs_z,
                                          field_centering_nox,
                                          field_centering_noy,
                                          field_centering_noz,
                                          grid_type);
        }

        // Finite-order centering is not implemented with mesh refinement
        // (note that when warpx.grid_type=collocated, finite-order centering is not used anyways)
        if (maxLevel() > 0 && WarpX::grid_type != GridType::Collocated)
        {
            WARPX_ALWAYS_ASSERT_WITH_MESSAGE(
                field_centering_nox == 2 && field_centering_noy == 2 && field_centering_noz == 2,
                "High-order centering of fields (order > 2) is not implemented with mesh refinement");
        }
    }

    if (electromagnetic_solver_id == ElectromagneticSolverAlgo::PSATD)
    {
        const ParmParse pp_psatd("psatd");
        pp_psatd.query("periodic_single_box_fft", fft_periodic_single_box);

        std::string nox_str;
        std::string noy_str;
        std::string noz_str;

        pp_psatd.query("nox", nox_str);
        pp_psatd.query("noy", noy_str);
        pp_psatd.query("noz", noz_str);

        if(nox_str == "inf") {
            nox_fft = -1;
        } else {
            utils::parser::queryWithParser(pp_psatd, "nox", nox_fft);
        }
        if(noy_str == "inf") {
            noy_fft = -1;
        } else {
            utils::parser::queryWithParser(pp_psatd, "noy", noy_fft);
        }
        if(noz_str == "inf") {
            noz_fft = -1;
        } else {
            utils::parser::queryWithParser(pp_psatd, "noz", noz_fft);
        }

        if (!fft_periodic_single_box) {
            WARPX_ALWAYS_ASSERT_WITH_MESSAGE(nox_fft > 0, "PSATD order must be finite unless psatd.periodic_single_box_fft is used");
            WARPX_ALWAYS_ASSERT_WITH_MESSAGE(noy_fft > 0, "PSATD order must be finite unless psatd.periodic_single_box_fft is used");
            WARPX_ALWAYS_ASSERT_WITH_MESSAGE(noz_fft > 0, "PSATD order must be finite unless psatd.periodic_single_box_fft is used");
        }

        // Integer that corresponds to the order of the PSATD solution
        // (whether the PSATD equations are derived from first-order or
        // second-order solution)
        psatd_solution_type = static_cast<short>(GetAlgorithmInteger(pp_psatd, "solution_type"));

        // Integers that correspond to the time dependency of J (constant, linear)
        // and rho (linear, quadratic) for the PSATD algorithm
        J_in_time = static_cast<short>(GetAlgorithmInteger(pp_psatd, "J_in_time"));
        rho_in_time = static_cast<short>(GetAlgorithmInteger(pp_psatd, "rho_in_time"));

        if (psatd_solution_type != PSATDSolutionType::FirstOrder || !do_multi_J)
        {
            WARPX_ALWAYS_ASSERT_WITH_MESSAGE(
                rho_in_time == RhoInTime::Linear,
                "psatd.rho_in_time=constant not yet implemented, "
                "except for psatd.solution_type=first-order and warpx.do_multi_J=1");
        }

        // Current correction activated by default, unless a charge-conserving
        // current deposition (Esirkepov, Vay) or the div(E) cleaning scheme
        // are used
        if (WarpX::current_deposition_algo == CurrentDepositionAlgo::Esirkepov ||
            WarpX::current_deposition_algo == CurrentDepositionAlgo::Villasenor ||
            WarpX::current_deposition_algo == CurrentDepositionAlgo::Vay ||
            WarpX::do_dive_cleaning)
        {
            current_correction = false;
        }

        // TODO Remove this default when current correction will
        // be implemented for the multi-J algorithm as well.
        if (do_multi_J) { current_correction = false; }

        pp_psatd.query("current_correction", current_correction);

        if (!current_correction &&
            current_deposition_algo != CurrentDepositionAlgo::Esirkepov &&
            current_deposition_algo != CurrentDepositionAlgo::Villasenor &&
            current_deposition_algo != CurrentDepositionAlgo::Vay)
        {
            ablastr::warn_manager::WMRecordWarning(
                "Algorithms",
                "The chosen current deposition algorithm does not guarantee"
                " charge conservation, and no additional current correction"
                " algorithm is activated in order to compensate for that."
                " Lack of charge conservation may negatively affect the"
                " results of the simulation.",
                ablastr::warn_manager::WarnPriority::low);
        }

        pp_psatd.query("do_time_averaging", fft_do_time_averaging);

        if (WarpX::current_deposition_algo == CurrentDepositionAlgo::Vay)
        {
            WARPX_ALWAYS_ASSERT_WITH_MESSAGE(
                !fft_periodic_single_box,
                "Option algo.current_deposition=vay must be used with psatd.periodic_single_box_fft=0.");
        }

        if (current_deposition_algo == CurrentDepositionAlgo::Vay)
        {
            WARPX_ALWAYS_ASSERT_WITH_MESSAGE(
                !current_correction,
                "Options algo.current_deposition=vay and psatd.current_correction=1 cannot be combined together.");
        }

        // Auxiliary: boosted_frame = true if WarpX::gamma_boost is set in the inputs
        const amrex::ParmParse pp_warpx("warpx");
        const bool boosted_frame = pp_warpx.query("gamma_boost", gamma_boost);

        // Check whether the default Galilean velocity should be used
        bool use_default_v_galilean = false;
        pp_psatd.query("use_default_v_galilean", use_default_v_galilean);

        WARPX_ALWAYS_ASSERT_WITH_MESSAGE(
            !use_default_v_galilean || boosted_frame,
            "psatd.use_default_v_galilean = 1 can be used only if WarpX::gamma_boost is also set"
        );

        if (use_default_v_galilean && boosted_frame)
        {
            m_v_galilean[2] = -std::sqrt(1._rt - 1._rt / (gamma_boost * gamma_boost));
        }
        else
        {
            utils::parser::queryArrWithParser(
                pp_psatd, "v_galilean", m_v_galilean, 0, 3);
        }

        // Check whether the default comoving velocity should be used
        bool use_default_v_comoving = false;
        pp_psatd.query("use_default_v_comoving", use_default_v_comoving);

        WARPX_ALWAYS_ASSERT_WITH_MESSAGE(
            !use_default_v_comoving || boosted_frame,
            "psatd.use_default_v_comoving = 1 can be used only if WarpX::gamma_boost is also set"
        );

        if (use_default_v_comoving && boosted_frame)
        {
            m_v_comoving[2] = -std::sqrt(1._rt - 1._rt / (gamma_boost * gamma_boost));
        }
        else
        {
            utils::parser::queryArrWithParser(
                pp_psatd, "v_comoving", m_v_comoving, 0, 3);
        }

        // Scale the Galilean/comoving velocity by the speed of light
        for (auto& vv : m_v_galilean) { vv*= PhysConst::c; }
        for (auto& vv : m_v_comoving) { vv*= PhysConst::c; }

        const auto v_galilean_is_zero =
            std::all_of(m_v_galilean.begin(), m_v_galilean.end(),
            [](const auto& val){return val == 0.;});

        const auto v_comoving_is_zero =
            std::all_of(m_v_comoving.begin(), m_v_comoving.end(),
            [](const auto& val){return val == 0.;});


        // Galilean and comoving algorithms should not be used together
        WARPX_ALWAYS_ASSERT_WITH_MESSAGE(
            v_galilean_is_zero || v_comoving_is_zero,
            "Galilean and comoving algorithms should not be used together"
        );


        if (current_deposition_algo == CurrentDepositionAlgo::Esirkepov ||
            current_deposition_algo == CurrentDepositionAlgo::Villasenor) {

            // The comoving PSATD algorithm is not implemented nor tested with Esirkepov current deposition
            WARPX_ALWAYS_ASSERT_WITH_MESSAGE(v_comoving_is_zero,
                "charge-conserving current depositions (Esirkepov and Villasenor) cannot be used with the comoving PSATD algorithm");

            WARPX_ALWAYS_ASSERT_WITH_MESSAGE(v_galilean_is_zero,
                "charge-conserving current depositions (Esirkepov and Villasenor) cannot be used with the Galilean algorithm.");
        }

        WARPX_ALWAYS_ASSERT_WITH_MESSAGE(
            (current_deposition_algo != CurrentDepositionAlgo::Vay) ||
            v_galilean_is_zero,
            "Vay current deposition not implemented for Galilean algorithms"
        );

#   ifdef WARPX_DIM_RZ
        update_with_rho = true;
#   else
        if (m_v_galilean[0] == 0. && m_v_galilean[1] == 0. && m_v_galilean[2] == 0. &&
            m_v_comoving[0] == 0. && m_v_comoving[1] == 0. && m_v_comoving[2] == 0.) {
            update_with_rho = do_dive_cleaning; // standard PSATD
        }
        else {
            update_with_rho = true;  // Galilean PSATD or comoving PSATD
        }
#   endif

        // Overwrite update_with_rho with value set in input file
        pp_psatd.query("update_with_rho", update_with_rho);

        WARPX_ALWAYS_ASSERT_WITH_MESSAGE(
            (!do_dive_cleaning) || update_with_rho,
            "warpx.do_dive_cleaning = 1 not implemented with psatd.update_with_rho = 0"
        );

        WARPX_ALWAYS_ASSERT_WITH_MESSAGE(
            v_comoving_is_zero || update_with_rho,
            "psatd.update_with_rho must be equal to 1 for comoving PSATD"
        );

        if (do_multi_J)
        {
            WARPX_ALWAYS_ASSERT_WITH_MESSAGE(
                v_galilean_is_zero,
                "Multi-J algorithm not implemented with Galilean PSATD"
            );
        }

        if (J_in_time == JInTime::Linear)
        {
            WARPX_ALWAYS_ASSERT_WITH_MESSAGE(
                update_with_rho,
                "psatd.update_with_rho must be set to 1 when psatd.J_in_time=linear");

            WARPX_ALWAYS_ASSERT_WITH_MESSAGE(
                v_galilean_is_zero,
                "psatd.J_in_time=linear not implemented with Galilean PSATD");

            WARPX_ALWAYS_ASSERT_WITH_MESSAGE(
                v_comoving_is_zero,
                "psatd.J_in_time=linear not implemented with comoving PSATD");

            WARPX_ALWAYS_ASSERT_WITH_MESSAGE(
                !current_correction,
                "psatd.current_correction=1 not implemented with psatd.J_in_time=linear");

            WARPX_ALWAYS_ASSERT_WITH_MESSAGE(
                current_deposition_algo != CurrentDepositionAlgo::Vay,
                "algo.current_deposition=vay not implemented with psatd.J_in_time=linear");
        }

        for (int dir = 0; dir < AMREX_SPACEDIM; dir++)
        {
            if (WarpX::field_boundary_lo[dir] == FieldBoundaryType::Damped ||
                WarpX::field_boundary_hi[dir] == FieldBoundaryType::Damped ) {
                WARPX_ALWAYS_ASSERT_WITH_MESSAGE(
                    WarpX::field_boundary_lo[dir] == WarpX::field_boundary_hi[dir],
                    "field boundary in both lo and hi must be set to Damped for PSATD"
                );
            }
        }

        // Fill guard cells with backward FFTs in directions with field damping
        for (int dir = 0; dir < AMREX_SPACEDIM; dir++)
        {
            if (WarpX::field_boundary_lo[dir] == FieldBoundaryType::Damped ||
                WarpX::field_boundary_hi[dir] == FieldBoundaryType::Damped)
            {
                WarpX::m_fill_guards_fields[dir] = 1;
            }
        }

        // Without periodic single box, fill guard cells with backward FFTs,
        // with current correction or Vay deposition
        if (!fft_periodic_single_box)
        {
            if (current_correction ||
                current_deposition_algo == CurrentDepositionAlgo::Vay)
            {
                WarpX::m_fill_guards_current = amrex::IntVect(1);
            }
        }
    }

    if (electromagnetic_solver_id != ElectromagneticSolverAlgo::PSATD ) {
        for (int idim = 0; idim < AMREX_SPACEDIM; ++idim) {
            WARPX_ALWAYS_ASSERT_WITH_MESSAGE(
                (WarpX::field_boundary_lo[idim] != FieldBoundaryType::Damped) &&
                (WarpX::field_boundary_hi[idim] != FieldBoundaryType::Damped),
                "FieldBoundaryType::Damped is only supported for PSATD"
            );
        }
    }

    // for slice generation //
    {
        const ParmParse pp_slice("slice");
        amrex::Vector<Real> slice_lo(AMREX_SPACEDIM);
        amrex::Vector<Real> slice_hi(AMREX_SPACEDIM);
        Vector<int> slice_crse_ratio(AMREX_SPACEDIM);
        // set default slice_crse_ratio //
        for (int idim=0; idim < AMREX_SPACEDIM; ++idim )
        {
            slice_crse_ratio[idim] = 1;
        }
        utils::parser::queryArrWithParser(
        pp_slice, "dom_lo", slice_lo, 0, AMREX_SPACEDIM);
        utils::parser::queryArrWithParser(
        pp_slice, "dom_hi", slice_hi, 0, AMREX_SPACEDIM);
        utils::parser::queryArrWithParser(
        pp_slice, "coarsening_ratio",slice_crse_ratio,0,AMREX_SPACEDIM);
        utils::parser::queryWithParser(
        pp_slice, "plot_int",slice_plot_int);
        slice_realbox.setLo(slice_lo);
        slice_realbox.setHi(slice_hi);
        slice_cr_ratio = IntVect(AMREX_D_DECL(1,1,1));
        for (int idim = 0; idim < AMREX_SPACEDIM; ++idim)
        {
            if (slice_crse_ratio[idim] > 1 ) {
                slice_cr_ratio[idim] = slice_crse_ratio[idim];
            }
        }
    }
}

void
WarpX::BackwardCompatibility ()
{
    // Auxiliary variables
    int backward_int;
    bool backward_bool;
    std::string backward_str;
    amrex::Real backward_Real;

    const ParmParse pp_amr("amr");
    WARPX_ALWAYS_ASSERT_WITH_MESSAGE(
        !pp_amr.query("plot_int", backward_int),
        "amr.plot_int is not supported anymore. Please use the new syntax for diagnostics:\n"
        "diagnostics.diags_names = my_diag\n"
        "my_diag.intervals = 10\n"
        "for output every 10 iterations. See documentation for more information"
    );

    WARPX_ALWAYS_ASSERT_WITH_MESSAGE(
        !pp_amr.query("plot_file", backward_str),
        "amr.plot_file is not supported anymore. "
        "Please use the new syntax for diagnostics, see documentation."
    );

    const ParmParse pp_warpx("warpx");
    std::vector<std::string> backward_strings;
    WARPX_ALWAYS_ASSERT_WITH_MESSAGE(
        !pp_warpx.queryarr("fields_to_plot", backward_strings),
        "warpx.fields_to_plot is not supported anymore. "
        "Please use the new syntax for diagnostics, see documentation."
    );

    WARPX_ALWAYS_ASSERT_WITH_MESSAGE(
        !pp_warpx.query("plot_finepatch", backward_int),
        "warpx.plot_finepatch is not supported anymore. "
        "Please use the new syntax for diagnostics, see documentation."
    );

    WARPX_ALWAYS_ASSERT_WITH_MESSAGE(
        !pp_warpx.query("plot_crsepatch", backward_int),
        "warpx.plot_crsepatch is not supported anymore. "
        "Please use the new syntax for diagnostics, see documentation."
    );

    WARPX_ALWAYS_ASSERT_WITH_MESSAGE(
        !pp_warpx.queryarr("load_balance_int", backward_strings),
        "warpx.load_balance_int is no longer a valid option. "
        "Please use the renamed option algo.load_balance_intervals instead."
    );

    WARPX_ALWAYS_ASSERT_WITH_MESSAGE(
        !pp_warpx.queryarr("load_balance_intervals", backward_strings),
        "warpx.load_balance_intervals is no longer a valid option. "
        "Please use the renamed option algo.load_balance_intervals instead."
    );

    WARPX_ALWAYS_ASSERT_WITH_MESSAGE(
        !pp_warpx.query("load_balance_efficiency_ratio_threshold", backward_Real),
        "warpx.load_balance_efficiency_ratio_threshold is not supported anymore. "
        "Please use the renamed option algo.load_balance_efficiency_ratio_threshold."
    );

    WARPX_ALWAYS_ASSERT_WITH_MESSAGE(
        !pp_warpx.query("load_balance_with_sfc", backward_int),
        "warpx.load_balance_with_sfc is not supported anymore. "
        "Please use the renamed option algo.load_balance_with_sfc."
    );

    WARPX_ALWAYS_ASSERT_WITH_MESSAGE(
        !pp_warpx.query("load_balance_knapsack_factor", backward_Real),
        "warpx.load_balance_knapsack_factor is not supported anymore. "
        "Please use the renamed option algo.load_balance_knapsack_factor."
    );

    WARPX_ALWAYS_ASSERT_WITH_MESSAGE(
        !pp_warpx.queryarr("override_sync_int", backward_strings),
        "warpx.override_sync_int is no longer a valid option. "
        "Please use the renamed option warpx.override_sync_intervals instead."
    );

    WARPX_ALWAYS_ASSERT_WITH_MESSAGE(
        !pp_warpx.queryarr("sort_int", backward_strings),
        "warpx.sort_int is no longer a valid option. "
        "Please use the renamed option warpx.sort_intervals instead."
    );

    WARPX_ALWAYS_ASSERT_WITH_MESSAGE(
        !pp_warpx.query("do_nodal", backward_int),
        "warpx.do_nodal is not supported anymore. "
        "Please use the flag warpx.grid_type instead."
    );

    WARPX_ALWAYS_ASSERT_WITH_MESSAGE(
        !pp_warpx.query("use_kspace_filter", backward_int),
        "warpx.use_kspace_filter is not supported anymore. "
        "Please use the flag use_filter, see documentation."
    );

    WARPX_ALWAYS_ASSERT_WITH_MESSAGE(
        !pp_warpx.query("do_pml", backward_int),
        "do_pml is not supported anymore. Please use boundary.field_lo and boundary.field_hi"
        " to set the boundary conditions."
    );

    WARPX_ALWAYS_ASSERT_WITH_MESSAGE(
        !pp_warpx.query("serialize_ics", backward_bool),
        "warpx.serialize_ics is no longer a valid option. "
        "Please use the renamed option warpx.serialize_initial_conditions instead."
    );

    WARPX_ALWAYS_ASSERT_WITH_MESSAGE(
        !pp_warpx.query("do_back_transformed_diagnostics", backward_int),
        "Legacy back-transformed diagnostics are not supported anymore. "
        "Please use the new syntax for back-transformed diagnostics, see documentation."
    );

    WARPX_ALWAYS_ASSERT_WITH_MESSAGE(
        !pp_warpx.query("lab_data_directory", backward_str),
        "Legacy back-transformed diagnostics are not supported anymore. "
        "Please use the new syntax for back-transformed diagnostics, see documentation."
    );

    WARPX_ALWAYS_ASSERT_WITH_MESSAGE(
        !pp_warpx.query("num_snapshots_lab", backward_int),
        "Legacy back-transformed diagnostics are not supported anymore. "
        "Please use the new syntax for back-transformed diagnostics, see documentation."
    );

    WARPX_ALWAYS_ASSERT_WITH_MESSAGE(
        !pp_warpx.query("dt_snapshots_lab", backward_Real),
        "Legacy back-transformed diagnostics are not supported anymore. "
        "Please use the new syntax for back-transformed diagnostics, see documentation."
    );

    WARPX_ALWAYS_ASSERT_WITH_MESSAGE(
        !pp_warpx.query("dz_snapshots_lab", backward_Real),
        "Legacy back-transformed diagnostics are not supported anymore. "
        "Please use the new syntax for back-transformed diagnostics, see documentation."
    );

    WARPX_ALWAYS_ASSERT_WITH_MESSAGE(
        !pp_warpx.query("do_back_transformed_fields", backward_int),
        "Legacy back-transformed diagnostics are not supported anymore. "
        "Please use the new syntax for back-transformed diagnostics, see documentation."
    );

    WARPX_ALWAYS_ASSERT_WITH_MESSAGE(
        !pp_warpx.query("buffer_size", backward_int),
        "Legacy back-transformed diagnostics are not supported anymore. "
        "Please use the new syntax for back-transformed diagnostics, see documentation."
    );

    const ParmParse pp_slice("slice");

    WARPX_ALWAYS_ASSERT_WITH_MESSAGE(
        !pp_slice.query("num_slice_snapshots_lab", backward_int),
        "Legacy back-transformed diagnostics are not supported anymore. "
        "Please use the new syntax for back-transformed diagnostics, see documentation."
    );

    WARPX_ALWAYS_ASSERT_WITH_MESSAGE(
        !pp_slice.query("dt_slice_snapshots_lab", backward_Real),
        "Legacy back-transformed diagnostics are not supported anymore. "
        "Please use the new syntax for back-transformed diagnostics, see documentation."
    );

    WARPX_ALWAYS_ASSERT_WITH_MESSAGE(
        !pp_slice.query("particle_slice_width_lab", backward_Real),
        "Legacy back-transformed diagnostics are not supported anymore. "
        "Please use the new syntax for back-transformed diagnostics, see documentation."
    );

    const ParmParse pp_interpolation("interpolation");
    WARPX_ALWAYS_ASSERT_WITH_MESSAGE(
        !pp_interpolation.query("nox", backward_int) &&
        !pp_interpolation.query("noy", backward_int) &&
        !pp_interpolation.query("noz", backward_int),
        "interpolation.nox (as well as .noy, .noz) are not supported anymore."
        " Please use the new syntax algo.particle_shape instead"
    );

    const ParmParse pp_algo("algo");
    int backward_mw_solver;
    WARPX_ALWAYS_ASSERT_WITH_MESSAGE(
        !pp_algo.query("maxwell_fdtd_solver", backward_mw_solver),
        "algo.maxwell_fdtd_solver is not supported anymore. "
        "Please use the renamed option algo.maxwell_solver");

    const ParmParse pp_particles("particles");
    int nspecies;
    if (pp_particles.query("nspecies", nspecies)){
        ablastr::warn_manager::WMRecordWarning("Species",
            "particles.nspecies is ignored. Just use particles.species_names please.",
            ablastr::warn_manager::WarnPriority::low);
    }

    std::vector<std::string> backward_sp_names;
    pp_particles.queryarr("species_names", backward_sp_names);
    for(const std::string& speciesiter : backward_sp_names){
        const ParmParse pp_species(speciesiter);
        std::vector<amrex::Real> backward_vel;
        std::stringstream ssspecies;

        ssspecies << "'" << speciesiter << ".multiple_particles_vel_<x,y,z>'";
        ssspecies << " are not supported anymore. ";
        ssspecies << "Please use the renamed variables ";
        ssspecies << "'" << speciesiter << ".multiple_particles_u<x,y,z>' .";
        WARPX_ALWAYS_ASSERT_WITH_MESSAGE(
            !pp_species.queryarr("multiple_particles_vel_x", backward_vel) &&
            !pp_species.queryarr("multiple_particles_vel_y", backward_vel) &&
            !pp_species.queryarr("multiple_particles_vel_z", backward_vel),
            ssspecies.str());

        ssspecies.str("");
        ssspecies.clear();
        ssspecies << "'" << speciesiter << ".single_particle_vel'";
        ssspecies << " is not supported anymore. ";
        ssspecies << "Please use the renamed variable ";
        ssspecies << "'" << speciesiter << ".single_particle_u' .";
        WARPX_ALWAYS_ASSERT_WITH_MESSAGE(
            !pp_species.queryarr("single_particle_vel", backward_vel),
            ssspecies.str());
    }

    const ParmParse pp_collisions("collisions");
    int ncollisions;
    if (pp_collisions.query("ncollisions", ncollisions)){
        ablastr::warn_manager::WMRecordWarning("Collisions",
            "collisions.ncollisions is ignored. Just use particles.collision_names please.",
            ablastr::warn_manager::WarnPriority::low);
    }

    const ParmParse pp_lasers("lasers");
    int nlasers;
    if (pp_lasers.query("nlasers", nlasers)){
        ablastr::warn_manager::WMRecordWarning("Laser",
            "lasers.nlasers is ignored. Just use lasers.names please.",
            ablastr::warn_manager::WarnPriority::low);
    }
}

// This is a virtual function.
void
WarpX::MakeNewLevelFromScratch (int lev, Real time, const BoxArray& new_grids,
                                const DistributionMapping& new_dmap)
{
    AllocLevelData(lev, new_grids, new_dmap);
    InitLevelData(lev, time);
}

// This is a virtual function.
void
WarpX::MakeNewLevelFromCoarse (int /*lev*/, amrex::Real /*time*/, const amrex::BoxArray& /*ba*/,
                                         const amrex::DistributionMapping& /*dm*/)
{
    WARPX_ABORT_WITH_MESSAGE("MakeNewLevelFromCoarse: To be implemented");
}

void
WarpX::ClearLevel (int lev)
{
    for (int i = 0; i < 3; ++i) {
        Efield_aux[lev][i].reset();
        Bfield_aux[lev][i].reset();

        current_fp[lev][i].reset();
        Efield_fp [lev][i].reset();
        Bfield_fp [lev][i].reset();

        Efield_dotMask [lev][i].reset();
        Bfield_dotMask [lev][i].reset();
        Afield_dotMask [lev][i].reset();

        current_store[lev][i].reset();

        if (do_current_centering)
        {
            current_fp_nodal[lev][i].reset();
        }

        if (WarpX::current_deposition_algo == CurrentDepositionAlgo::Vay)
        {
            current_fp_vay[lev][i].reset();
        }

        if (electrostatic_solver_id == ElectrostaticSolverAlgo::LabFrameElectroMagnetostatic)
        {
            vector_potential_fp_nodal[lev][i].reset();
            vector_potential_grad_buf_e_stag[lev][i].reset();
            vector_potential_grad_buf_b_stag[lev][i].reset();
        }

        current_cp[lev][i].reset();
        Efield_cp [lev][i].reset();
        Bfield_cp [lev][i].reset();

        Efield_cax[lev][i].reset();
        Bfield_cax[lev][i].reset();
        current_buf[lev][i].reset();
    }

    if (WarpX::electrostatic_solver_id != ElectrostaticSolverAlgo::None)
    {
        m_electrostatic_solver->ClearLevel(lev);
    }

    if (WarpX::electromagnetic_solver_id == ElectromagneticSolverAlgo::HybridPIC)
    {
        m_hybrid_pic_model->ClearLevel(lev);
    }

    charge_buf[lev].reset();

    current_buffer_masks[lev].reset();
    gather_buffer_masks[lev].reset();

    F_fp  [lev].reset();
    G_fp  [lev].reset();
    rho_fp[lev].reset();
    phi_fp[lev].reset();
    F_cp  [lev].reset();
    G_cp  [lev].reset();
    rho_cp[lev].reset();

    phi_dotMask[lev].reset();

#ifdef WARPX_USE_FFT
    if (WarpX::electromagnetic_solver_id == ElectromagneticSolverAlgo::PSATD) {
        spectral_solver_fp[lev].reset();
        spectral_solver_cp[lev].reset();
    }
#endif

    costs[lev].reset();
    load_balance_efficiency[lev] = -1;
}

void
WarpX::AllocLevelData (int lev, const BoxArray& ba, const DistributionMapping& dm)
{
    const bool aux_is_nodal = (field_gathering_algo == GatheringAlgo::MomentumConserving);

    const Real* dx = Geom(lev).CellSize();

    // Initialize filter before guard cells manager
    // (needs info on length of filter's stencil)
    if (use_filter)
    {
        InitFilter();
    }

    guard_cells.Init(
        dt[lev],
        dx,
        do_subcycling,
        WarpX::use_fdtd_nci_corr,
        grid_type,
        do_moving_window,
        moving_window_dir,
        WarpX::nox,
        nox_fft, noy_fft, noz_fft,
        NCIGodfreyFilter::m_stencil_width,
        electromagnetic_solver_id,
        maxLevel(),
        WarpX::m_v_galilean,
        WarpX::m_v_comoving,
        safe_guard_cells,
        WarpX::do_multi_J,
        WarpX::fft_do_time_averaging,
        WarpX::isAnyBoundaryPML(),
        WarpX::do_pml_in_domain,
        WarpX::pml_ncell,
        this->refRatio(),
        use_filter,
        bilinear_filter.stencil_length_each_dir);

#ifdef AMREX_USE_EB
    bool const eb_enabled = EB::enabled();
    if (eb_enabled) {
        int const max_guard = guard_cells.ng_FieldSolver.max();
        m_field_factory[lev] = amrex::makeEBFabFactory(Geom(lev), ba, dm,
                                                       {max_guard, max_guard, max_guard},
                                                       amrex::EBSupport::full);
    } else
#endif
    {
        m_field_factory[lev] = std::make_unique<FArrayBoxFactory>();
    }


    if (mypc->nSpeciesDepositOnMainGrid() && n_current_deposition_buffer == 0) {
        n_current_deposition_buffer = 1;
        // This forces the allocation of buffers and allows the code associated
        // with buffers to run. But the buffer size of `1` is in fact not used,
        // `deposit_on_main_grid` forces all particles (whether or not they
        // are in buffers) to deposition on the main grid.
    }

    if (n_current_deposition_buffer < 0) {
        n_current_deposition_buffer = guard_cells.ng_alloc_J.max();
    }
    if (n_field_gather_buffer < 0) {
        // Field gather buffer should be larger than current deposition buffers
        n_field_gather_buffer = n_current_deposition_buffer + 1;
    }

    AllocLevelMFs(lev, ba, dm, guard_cells.ng_alloc_EB, guard_cells.ng_alloc_J,
                  guard_cells.ng_alloc_Rho, guard_cells.ng_alloc_F, guard_cells.ng_alloc_G, aux_is_nodal);

    m_accelerator_lattice[lev] = std::make_unique<AcceleratorLattice>();
    m_accelerator_lattice[lev]->InitElementFinder(lev, ba, dm);

}

void
WarpX::AllocLevelMFs (int lev, const BoxArray& ba, const DistributionMapping& dm,
                      const IntVect& ngEB, IntVect& ngJ, const IntVect& ngRho,
                      const IntVect& ngF, const IntVect& ngG, const bool aux_is_nodal)
{
    // Declare nodal flags
    IntVect Ex_nodal_flag, Ey_nodal_flag, Ez_nodal_flag;
    IntVect Bx_nodal_flag, By_nodal_flag, Bz_nodal_flag;
    IntVect jx_nodal_flag, jy_nodal_flag, jz_nodal_flag;
    IntVect rho_nodal_flag;
    IntVect phi_nodal_flag;
    amrex::IntVect F_nodal_flag, G_nodal_flag;

    // Set nodal flags
#if   defined(WARPX_DIM_1D_Z)
    // AMReX convention: x = missing dimension, y = missing dimension, z = only dimension
    Ex_nodal_flag = IntVect(1);
    Ey_nodal_flag = IntVect(1);
    Ez_nodal_flag = IntVect(0);
    Bx_nodal_flag = IntVect(0);
    By_nodal_flag = IntVect(0);
    Bz_nodal_flag = IntVect(1);
    jx_nodal_flag = IntVect(1);
    jy_nodal_flag = IntVect(1);
    jz_nodal_flag = IntVect(0);
#elif   defined(WARPX_DIM_XZ) || defined(WARPX_DIM_RZ)
    // AMReX convention: x = first dimension, y = missing dimension, z = second dimension
    Ex_nodal_flag = IntVect(0,1);
    Ey_nodal_flag = IntVect(1,1);
    Ez_nodal_flag = IntVect(1,0);
    Bx_nodal_flag = IntVect(1,0);
    By_nodal_flag = IntVect(0,0);
    Bz_nodal_flag = IntVect(0,1);
    jx_nodal_flag = IntVect(0,1);
    jy_nodal_flag = IntVect(1,1);
    jz_nodal_flag = IntVect(1,0);
#elif defined(WARPX_DIM_3D)
    Ex_nodal_flag = IntVect(0,1,1);
    Ey_nodal_flag = IntVect(1,0,1);
    Ez_nodal_flag = IntVect(1,1,0);
    Bx_nodal_flag = IntVect(1,0,0);
    By_nodal_flag = IntVect(0,1,0);
    Bz_nodal_flag = IntVect(0,0,1);
    jx_nodal_flag = IntVect(0,1,1);
    jy_nodal_flag = IntVect(1,0,1);
    jz_nodal_flag = IntVect(1,1,0);
#endif
    if (electrostatic_solver_id == ElectrostaticSolverAlgo::LabFrameElectroMagnetostatic)
    {
        jx_nodal_flag  = IntVect::TheNodeVector();
        jy_nodal_flag  = IntVect::TheNodeVector();
        jz_nodal_flag  = IntVect::TheNodeVector();
        ngJ = ngRho;
    }
    rho_nodal_flag = IntVect( AMREX_D_DECL(1,1,1) );
    phi_nodal_flag = IntVect::TheNodeVector();
    F_nodal_flag = amrex::IntVect::TheNodeVector();
    G_nodal_flag = amrex::IntVect::TheCellVector();

    // Overwrite nodal flags if necessary
    if (grid_type == GridType::Collocated) {
        Ex_nodal_flag  = IntVect::TheNodeVector();
        Ey_nodal_flag  = IntVect::TheNodeVector();
        Ez_nodal_flag  = IntVect::TheNodeVector();
        Bx_nodal_flag  = IntVect::TheNodeVector();
        By_nodal_flag  = IntVect::TheNodeVector();
        Bz_nodal_flag  = IntVect::TheNodeVector();
        jx_nodal_flag  = IntVect::TheNodeVector();
        jy_nodal_flag  = IntVect::TheNodeVector();
        jz_nodal_flag  = IntVect::TheNodeVector();
        rho_nodal_flag = IntVect::TheNodeVector();
        G_nodal_flag = amrex::IntVect::TheNodeVector();
    }
#ifdef WARPX_DIM_RZ
    if (WarpX::electromagnetic_solver_id == ElectromagneticSolverAlgo::PSATD) {
        // Force cell-centered IndexType in r and z
        Ex_nodal_flag  = IntVect::TheCellVector();
        Ey_nodal_flag  = IntVect::TheCellVector();
        Ez_nodal_flag  = IntVect::TheCellVector();
        Bx_nodal_flag  = IntVect::TheCellVector();
        By_nodal_flag  = IntVect::TheCellVector();
        Bz_nodal_flag  = IntVect::TheCellVector();
        jx_nodal_flag  = IntVect::TheCellVector();
        jy_nodal_flag  = IntVect::TheCellVector();
        jz_nodal_flag  = IntVect::TheCellVector();
        rho_nodal_flag = IntVect::TheCellVector();
        F_nodal_flag = IntVect::TheCellVector();
        G_nodal_flag = IntVect::TheCellVector();
    }

    // With RZ multimode, there is a real and imaginary component
    // for each mode, except mode 0 which is purely real
    // Component 0 is mode 0.
    // Odd components are the real parts.
    // Even components are the imaginary parts.
    ncomps = n_rz_azimuthal_modes*2 - 1;
#endif

    // Set global rho nodal flag to know about rho index type when rho MultiFab is not allocated
    m_rho_nodal_flag = rho_nodal_flag;

    //
    // The fine patch
    //
    const std::array<Real,3> dx = CellSize(lev);

    AllocInitMultiFab(Bfield_fp[lev][0], amrex::convert(ba, Bx_nodal_flag), dm, ncomps, ngEB, lev, "Bfield_fp[x]", 0.0_rt);
    AllocInitMultiFab(Bfield_fp[lev][1], amrex::convert(ba, By_nodal_flag), dm, ncomps, ngEB, lev, "Bfield_fp[y]", 0.0_rt);
    AllocInitMultiFab(Bfield_fp[lev][2], amrex::convert(ba, Bz_nodal_flag), dm, ncomps, ngEB, lev, "Bfield_fp[z]", 0.0_rt);

    AllocInitMultiFab(Efield_fp[lev][0], amrex::convert(ba, Ex_nodal_flag), dm, ncomps, ngEB, lev, "Efield_fp[x]", 0.0_rt);
    AllocInitMultiFab(Efield_fp[lev][1], amrex::convert(ba, Ey_nodal_flag), dm, ncomps, ngEB, lev, "Efield_fp[y]", 0.0_rt);
    AllocInitMultiFab(Efield_fp[lev][2], amrex::convert(ba, Ez_nodal_flag), dm, ncomps, ngEB, lev, "Efield_fp[z]", 0.0_rt);

    AllocInitMultiFab(current_fp[lev][0], amrex::convert(ba, jx_nodal_flag), dm, ncomps, ngJ, lev, "current_fp[x]", 0.0_rt);
    AllocInitMultiFab(current_fp[lev][1], amrex::convert(ba, jy_nodal_flag), dm, ncomps, ngJ, lev, "current_fp[y]", 0.0_rt);
    AllocInitMultiFab(current_fp[lev][2], amrex::convert(ba, jz_nodal_flag), dm, ncomps, ngJ, lev, "current_fp[z]", 0.0_rt);

    if (do_current_centering)
    {
        amrex::BoxArray const& nodal_ba = amrex::convert(ba, amrex::IntVect::TheNodeVector());
        AllocInitMultiFab(current_fp_nodal[lev][0], nodal_ba, dm, ncomps, ngJ, lev, "current_fp_nodal[x]", 0.0_rt);
        AllocInitMultiFab(current_fp_nodal[lev][1], nodal_ba, dm, ncomps, ngJ, lev, "current_fp_nodal[y]", 0.0_rt);
        AllocInitMultiFab(current_fp_nodal[lev][2], nodal_ba, dm, ncomps, ngJ, lev, "current_fp_nodal[z]", 0.0_rt);
    }

    if (WarpX::current_deposition_algo == CurrentDepositionAlgo::Vay)
    {
        AllocInitMultiFab(current_fp_vay[lev][0], amrex::convert(ba, rho_nodal_flag), dm, ncomps, ngJ, lev, "current_fp_vay[x]", 0.0_rt);
        AllocInitMultiFab(current_fp_vay[lev][1], amrex::convert(ba, rho_nodal_flag), dm, ncomps, ngJ, lev, "current_fp_vay[y]", 0.0_rt);
        AllocInitMultiFab(current_fp_vay[lev][2], amrex::convert(ba, rho_nodal_flag), dm, ncomps, ngJ, lev, "current_fp_vay[z]", 0.0_rt);
    }

    if (electrostatic_solver_id == ElectrostaticSolverAlgo::LabFrameElectroMagnetostatic)
    {
        AllocInitMultiFab(vector_potential_fp_nodal[lev][0], amrex::convert(ba, rho_nodal_flag),
            dm, ncomps, ngRho, lev, "vector_potential_fp_nodal[x]", 0.0_rt);
        AllocInitMultiFab(vector_potential_fp_nodal[lev][1], amrex::convert(ba, rho_nodal_flag),
            dm, ncomps, ngRho, lev, "vector_potential_fp_nodal[y]", 0.0_rt);
        AllocInitMultiFab(vector_potential_fp_nodal[lev][2], amrex::convert(ba, rho_nodal_flag),
            dm, ncomps, ngRho, lev, "vector_potential_fp_nodal[z]", 0.0_rt);

        AllocInitMultiFab(vector_potential_grad_buf_e_stag[lev][0], amrex::convert(ba, Ex_nodal_flag),
            dm, ncomps, ngEB, lev, "vector_potential_grad_buf_e_stag[x]", 0.0_rt);
        AllocInitMultiFab(vector_potential_grad_buf_e_stag[lev][1], amrex::convert(ba, Ey_nodal_flag),
            dm, ncomps, ngEB, lev, "vector_potential_grad_buf_e_stag[y]", 0.0_rt);
        AllocInitMultiFab(vector_potential_grad_buf_e_stag[lev][2], amrex::convert(ba, Ez_nodal_flag),
            dm, ncomps, ngEB, lev, "vector_potential_grad_buf_e_stag[z]", 0.0_rt);

        AllocInitMultiFab(vector_potential_grad_buf_b_stag[lev][0], amrex::convert(ba, Bx_nodal_flag),
            dm, ncomps, ngEB, lev, "vector_potential_grad_buf_b_stag[x]", 0.0_rt);
        AllocInitMultiFab(vector_potential_grad_buf_b_stag[lev][1], amrex::convert(ba, By_nodal_flag),
            dm, ncomps, ngEB, lev, "vector_potential_grad_buf_b_stag[y]", 0.0_rt);
        AllocInitMultiFab(vector_potential_grad_buf_b_stag[lev][2], amrex::convert(ba, Bz_nodal_flag),
            dm, ncomps, ngEB, lev, "vector_potential_grad_buf_b_stag[z]", 0.0_rt);
    }

    // Allocate extra multifabs needed by the electrostatic algorithm.
    if (WarpX::electrostatic_solver_id != ElectrostaticSolverAlgo::None)
    {
        m_electrostatic_solver->AllocateLevelMFs(
            // lev, ba, dm, ncomps, ngRho, rho_nodal_flag
        );
    }

    // Allocate extra multifabs needed by the kinetic-fluid hybrid algorithm.
    if (WarpX::electromagnetic_solver_id == ElectromagneticSolverAlgo::HybridPIC)
    {
        m_hybrid_pic_model->AllocateLevelMFs(
            lev, ba, dm, ncomps, ngJ, ngRho, jx_nodal_flag, jy_nodal_flag,
            jz_nodal_flag, rho_nodal_flag
        );
    }

    // Allocate extra multifabs needed for fluids
    if (do_fluid_species) {
        myfl->AllocateLevelMFs(lev, ba, dm);
        auto & warpx = GetInstance();
        const amrex::Real cur_time = warpx.gett_new(lev);
        myfl->InitData(lev, geom[lev].Domain(),cur_time);
    }

    // Allocate extra multifabs for macroscopic properties of the medium
    if (em_solver_medium == MediumForEM::Macroscopic) {
        WARPX_ALWAYS_ASSERT_WITH_MESSAGE( lev==0,
            "Macroscopic properties are not supported with mesh refinement.");
        m_macroscopic_properties->AllocateLevelMFs(ba, dm, ngEB);
    }

    if (fft_do_time_averaging)
    {
        AllocInitMultiFab(Bfield_avg_fp[lev][0], amrex::convert(ba, Bx_nodal_flag), dm, ncomps, ngEB, lev, "Bfield_avg_fp[x]", 0.0_rt);
        AllocInitMultiFab(Bfield_avg_fp[lev][1], amrex::convert(ba, By_nodal_flag), dm, ncomps, ngEB, lev, "Bfield_avg_fp[y]", 0.0_rt);
        AllocInitMultiFab(Bfield_avg_fp[lev][2], amrex::convert(ba, Bz_nodal_flag), dm, ncomps, ngEB, lev, "Bfield_avg_fp[z]", 0.0_rt);

        AllocInitMultiFab(Efield_avg_fp[lev][0], amrex::convert(ba, Ex_nodal_flag), dm, ncomps, ngEB, lev, "Efield_avg_fp[x]", 0.0_rt);
        AllocInitMultiFab(Efield_avg_fp[lev][1], amrex::convert(ba, Ey_nodal_flag), dm, ncomps, ngEB, lev, "Efield_avg_fp[y]", 0.0_rt);
        AllocInitMultiFab(Efield_avg_fp[lev][2], amrex::convert(ba, Ez_nodal_flag), dm, ncomps, ngEB, lev, "Efield_avg_fp[z]", 0.0_rt);
    }

    if (EB::enabled()) {
        constexpr int nc_ls = 1;
        amrex::IntVect const ng_ls(2);
        AllocInitMultiFab(m_distance_to_eb[lev], amrex::convert(ba, IntVect::TheNodeVector()), dm, nc_ls, ng_ls, lev,
                          "m_distance_to_eb");

        // EB info are needed only at the finest level
        if (lev == maxLevel()) {
            if (WarpX::electromagnetic_solver_id != ElectromagneticSolverAlgo::PSATD) {
                AllocInitMultiFab(m_edge_lengths[lev][0], amrex::convert(ba, Ex_nodal_flag), dm, ncomps,
                                  guard_cells.ng_FieldSolver, lev, "m_edge_lengths[x]");
                AllocInitMultiFab(m_edge_lengths[lev][1], amrex::convert(ba, Ey_nodal_flag), dm, ncomps,
                                  guard_cells.ng_FieldSolver, lev, "m_edge_lengths[y]");
                AllocInitMultiFab(m_edge_lengths[lev][2], amrex::convert(ba, Ez_nodal_flag), dm, ncomps,
                                  guard_cells.ng_FieldSolver, lev, "m_edge_lengths[z]");
                AllocInitMultiFab(m_face_areas[lev][0], amrex::convert(ba, Bx_nodal_flag), dm, ncomps,
                                  guard_cells.ng_FieldSolver, lev, "m_face_areas[x]");
                AllocInitMultiFab(m_face_areas[lev][1], amrex::convert(ba, By_nodal_flag), dm, ncomps,
                                  guard_cells.ng_FieldSolver, lev, "m_face_areas[y]");
                AllocInitMultiFab(m_face_areas[lev][2], amrex::convert(ba, Bz_nodal_flag), dm, ncomps,
                                  guard_cells.ng_FieldSolver, lev, "m_face_areas[z]");
            }
            if (WarpX::electromagnetic_solver_id == ElectromagneticSolverAlgo::ECT) {
                AllocInitMultiFab(m_edge_lengths[lev][0], amrex::convert(ba, Ex_nodal_flag), dm, ncomps,
                                  guard_cells.ng_FieldSolver, lev, "m_edge_lengths[x]");
                AllocInitMultiFab(m_edge_lengths[lev][1], amrex::convert(ba, Ey_nodal_flag), dm, ncomps,
                                  guard_cells.ng_FieldSolver, lev, "m_edge_lengths[y]");
                AllocInitMultiFab(m_edge_lengths[lev][2], amrex::convert(ba, Ez_nodal_flag), dm, ncomps,
                                  guard_cells.ng_FieldSolver, lev, "m_edge_lengths[z]");
                AllocInitMultiFab(m_face_areas[lev][0], amrex::convert(ba, Bx_nodal_flag), dm, ncomps,
                                  guard_cells.ng_FieldSolver, lev, "m_face_areas[x]");
                AllocInitMultiFab(m_face_areas[lev][1], amrex::convert(ba, By_nodal_flag), dm, ncomps,
                                  guard_cells.ng_FieldSolver, lev, "m_face_areas[y]");
                AllocInitMultiFab(m_face_areas[lev][2], amrex::convert(ba, Bz_nodal_flag), dm, ncomps,
                                  guard_cells.ng_FieldSolver, lev, "m_face_areas[z]");
                AllocInitMultiFab(m_flag_info_face[lev][0], amrex::convert(ba, Bx_nodal_flag), dm, ncomps,
                                  guard_cells.ng_FieldSolver, lev, "m_flag_info_face[x]");
                AllocInitMultiFab(m_flag_info_face[lev][1], amrex::convert(ba, By_nodal_flag), dm, ncomps,
                                  guard_cells.ng_FieldSolver, lev, "m_flag_info_face[y]");
                AllocInitMultiFab(m_flag_info_face[lev][2], amrex::convert(ba, Bz_nodal_flag), dm, ncomps,
                                  guard_cells.ng_FieldSolver, lev, "m_flag_info_face[z]");
                AllocInitMultiFab(m_flag_ext_face[lev][0], amrex::convert(ba, Bx_nodal_flag), dm, ncomps,
                                  guard_cells.ng_FieldSolver, lev, "m_flag_ext_face[x]");
                AllocInitMultiFab(m_flag_ext_face[lev][1], amrex::convert(ba, By_nodal_flag), dm, ncomps,
                                  guard_cells.ng_FieldSolver, lev, "m_flag_ext_face[y]");
                AllocInitMultiFab(m_flag_ext_face[lev][2], amrex::convert(ba, Bz_nodal_flag), dm, ncomps,
                                  guard_cells.ng_FieldSolver, lev, "m_flag_ext_face[z]");
                AllocInitMultiFab(m_area_mod[lev][0], amrex::convert(ba, Bx_nodal_flag), dm, ncomps,
                                  guard_cells.ng_FieldSolver, lev, "m_area_mod[x]");
                AllocInitMultiFab(m_area_mod[lev][1], amrex::convert(ba, By_nodal_flag), dm, ncomps,
                                  guard_cells.ng_FieldSolver, lev, "m_area_mod[y]");
                AllocInitMultiFab(m_area_mod[lev][2], amrex::convert(ba, Bz_nodal_flag), dm, ncomps,
                                  guard_cells.ng_FieldSolver, lev, "m_area_mod[z]");
                m_borrowing[lev][0] = std::make_unique<amrex::LayoutData<FaceInfoBox>>(
                        amrex::convert(ba, Bx_nodal_flag), dm);
                m_borrowing[lev][1] = std::make_unique<amrex::LayoutData<FaceInfoBox>>(
                        amrex::convert(ba, By_nodal_flag), dm);
                m_borrowing[lev][2] = std::make_unique<amrex::LayoutData<FaceInfoBox>>(
                        amrex::convert(ba, Bz_nodal_flag), dm);
                AllocInitMultiFab(Venl[lev][0], amrex::convert(ba, Bx_nodal_flag), dm, ncomps,
                                  guard_cells.ng_FieldSolver, lev, "Venl[x]");
                AllocInitMultiFab(Venl[lev][1], amrex::convert(ba, By_nodal_flag), dm, ncomps,
                                  guard_cells.ng_FieldSolver, lev, "Venl[y]");
                AllocInitMultiFab(Venl[lev][2], amrex::convert(ba, Bz_nodal_flag), dm, ncomps,
                                  guard_cells.ng_FieldSolver, lev, "Venl[z]");

                AllocInitMultiFab(ECTRhofield[lev][0], amrex::convert(ba, Bx_nodal_flag), dm, ncomps,
                                  guard_cells.ng_FieldSolver, lev, "ECTRhofield[x]", 0.0_rt);
                AllocInitMultiFab(ECTRhofield[lev][1], amrex::convert(ba, By_nodal_flag), dm, ncomps,
                                  guard_cells.ng_FieldSolver, lev, "ECTRhofield[y]", 0.0_rt);
                AllocInitMultiFab(ECTRhofield[lev][2], amrex::convert(ba, Bz_nodal_flag), dm, ncomps,
                                  guard_cells.ng_FieldSolver, lev, "ECTRhofield[z]", 0.0_rt);
            }
        }
    }

    int rho_ncomps = 0;
    if( (electrostatic_solver_id == ElectrostaticSolverAlgo::LabFrame) ||
        (electrostatic_solver_id == ElectrostaticSolverAlgo::LabFrameElectroMagnetostatic) ||
        (electromagnetic_solver_id == ElectromagneticSolverAlgo::HybridPIC) ) {
        rho_ncomps = ncomps;
    }
    if (do_dive_cleaning) {
        rho_ncomps = 2*ncomps;
    }
    if (WarpX::electromagnetic_solver_id == ElectromagneticSolverAlgo::PSATD) {
        if (do_dive_cleaning || update_with_rho || current_correction) {
            // For the multi-J algorithm we can allocate only one rho component (no distinction between old and new)
            rho_ncomps = (WarpX::do_multi_J) ? ncomps : 2*ncomps;
        }
    }
    if (rho_ncomps > 0)
    {
        AllocInitMultiFab(rho_fp[lev], amrex::convert(ba, rho_nodal_flag), dm, rho_ncomps, ngRho, lev, "rho_fp", 0.0_rt);
    }

    if (electrostatic_solver_id == ElectrostaticSolverAlgo::LabFrame ||
        electrostatic_solver_id == ElectrostaticSolverAlgo::LabFrameElectroMagnetostatic)
    {
        const IntVect ngPhi = IntVect( AMREX_D_DECL(1,1,1) );
        AllocInitMultiFab(phi_fp[lev], amrex::convert(ba, phi_nodal_flag), dm, ncomps, ngPhi, lev, "phi_fp", 0.0_rt);
    }

    if (do_subcycling && lev == 0)
    {
        AllocInitMultiFab(current_store[lev][0], amrex::convert(ba,jx_nodal_flag),dm,ncomps,ngJ,lev, "current_store[x]");
        AllocInitMultiFab(current_store[lev][1], amrex::convert(ba,jy_nodal_flag),dm,ncomps,ngJ,lev, "current_store[y]");
        AllocInitMultiFab(current_store[lev][2], amrex::convert(ba,jz_nodal_flag),dm,ncomps,ngJ,lev, "current_store[z]");
    }

    if (do_dive_cleaning)
    {
        AllocInitMultiFab(F_fp[lev], amrex::convert(ba, F_nodal_flag), dm, ncomps, ngF, lev, "F_fp", 0.0_rt);
    }

    if (do_divb_cleaning)
    {
        AllocInitMultiFab(G_fp[lev], amrex::convert(ba, G_nodal_flag), dm, ncomps, ngG, lev, "G_fp", 0.0_rt);
    }

    if (WarpX::electromagnetic_solver_id == ElectromagneticSolverAlgo::PSATD)
    {
        // Allocate and initialize the spectral solver
#ifndef WARPX_USE_FFT
        WARPX_ALWAYS_ASSERT_WITH_MESSAGE( false,
            "WarpX::AllocLevelMFs: PSATD solver requires WarpX build with spectral solver support.");
#else

        // Check whether the option periodic, single box is valid here
        if (fft_periodic_single_box) {
#   ifdef WARPX_DIM_RZ
            WARPX_ALWAYS_ASSERT_WITH_MESSAGE(
                geom[0].isPeriodic(1)          // domain is periodic in z
                && ba.size() == 1 && lev == 0, // domain is decomposed in a single box
                "The option `psatd.periodic_single_box_fft` can only be used for a periodic domain, decomposed in a single box");
#   else
            WARPX_ALWAYS_ASSERT_WITH_MESSAGE(
                geom[0].isAllPeriodic()        // domain is periodic in all directions
                && ba.size() == 1 && lev == 0, // domain is decomposed in a single box
                "The option `psatd.periodic_single_box_fft` can only be used for a periodic domain, decomposed in a single box");
#   endif
        }
        // Get the cell-centered box
        BoxArray realspace_ba = ba;  // Copy box
        realspace_ba.enclosedCells(); // Make it cell-centered
        // Define spectral solver
#   ifdef WARPX_DIM_RZ
        if ( !fft_periodic_single_box ) {
            realspace_ba.grow(1, ngEB[1]); // add guard cells only in z
        }
        if (field_boundary_hi[0] == FieldBoundaryType::PML && !do_pml_in_domain) {
            // Extend region that is solved for to include the guard cells
            // which is where the PML boundary is applied.
            realspace_ba.growHi(0, pml_ncell);
        }
        AllocLevelSpectralSolverRZ(spectral_solver_fp,
                                   lev,
                                   realspace_ba,
                                   dm,
                                   dx);
#   else
        if ( !fft_periodic_single_box ) {
            realspace_ba.grow(ngEB);   // add guard cells
        }
        bool const pml_flag_false = false;
        AllocLevelSpectralSolver(spectral_solver_fp,
                                 lev,
                                 realspace_ba,
                                 dm,
                                 dx,
                                 pml_flag_false);
#   endif
#endif
    } // ElectromagneticSolverAlgo::PSATD
    else {
        m_fdtd_solver_fp[lev] = std::make_unique<FiniteDifferenceSolver>(electromagnetic_solver_id, dx, grid_type);
    }

    //
    // The Aux patch (i.e., the full solution)
    //
    if (aux_is_nodal and grid_type != GridType::Collocated)
    {
        // Create aux multifabs on Nodal Box Array
        BoxArray const nba = amrex::convert(ba,IntVect::TheNodeVector());

        AllocInitMultiFab(Bfield_aux[lev][0], nba, dm, ncomps, ngEB, lev, "Bfield_aux[x]", 0.0_rt);
        AllocInitMultiFab(Bfield_aux[lev][1], nba, dm, ncomps, ngEB, lev, "Bfield_aux[y]", 0.0_rt);
        AllocInitMultiFab(Bfield_aux[lev][2], nba, dm, ncomps, ngEB, lev, "Bfield_aux[z]", 0.0_rt);

        AllocInitMultiFab(Efield_aux[lev][0], nba, dm, ncomps, ngEB, lev, "Efield_aux[x]", 0.0_rt);
        AllocInitMultiFab(Efield_aux[lev][1], nba, dm, ncomps, ngEB, lev, "Efield_aux[y]", 0.0_rt);
        AllocInitMultiFab(Efield_aux[lev][2], nba, dm, ncomps, ngEB, lev, "Efield_aux[z]", 0.0_rt);
    } else if (lev == 0) {
        if (WarpX::fft_do_time_averaging) {
            AliasInitMultiFab(Bfield_aux[lev][0], *Bfield_avg_fp[lev][0], 0, ncomps, lev, "Bfield_aux[x]", 0.0_rt);
            AliasInitMultiFab(Bfield_aux[lev][1], *Bfield_avg_fp[lev][1], 0, ncomps, lev, "Bfield_aux[y]", 0.0_rt);
            AliasInitMultiFab(Bfield_aux[lev][2], *Bfield_avg_fp[lev][2], 0, ncomps, lev, "Bfield_aux[z]", 0.0_rt);

            AliasInitMultiFab(Efield_aux[lev][0], *Efield_avg_fp[lev][0], 0, ncomps, lev, "Efield_aux[x]", 0.0_rt);
            AliasInitMultiFab(Efield_aux[lev][1], *Efield_avg_fp[lev][1], 0, ncomps, lev, "Efield_aux[y]", 0.0_rt);
            AliasInitMultiFab(Efield_aux[lev][2], *Efield_avg_fp[lev][2], 0, ncomps, lev, "Efield_aux[z]", 0.0_rt);
        } else {
            if (mypc->m_B_ext_particle_s == "read_from_file") {
                AllocInitMultiFab(Bfield_aux[lev][0], amrex::convert(ba, Bx_nodal_flag), dm, ncomps, ngEB, lev, "Bfield_aux[x]");
                AllocInitMultiFab(Bfield_aux[lev][1], amrex::convert(ba, By_nodal_flag), dm, ncomps, ngEB, lev, "Bfield_aux[y]");
                AllocInitMultiFab(Bfield_aux[lev][2], amrex::convert(ba, Bz_nodal_flag), dm, ncomps, ngEB, lev, "Bfield_aux[z]");
            } else {
                // In this case, the aux grid is simply an alias of the fp grid (most common case in WarpX)
                AliasInitMultiFab(Bfield_aux[lev][0], *Bfield_fp[lev][0], 0, ncomps, lev, "Bfield_aux[x]", 0.0_rt);
                AliasInitMultiFab(Bfield_aux[lev][1], *Bfield_fp[lev][1], 0, ncomps, lev, "Bfield_aux[y]", 0.0_rt);
                AliasInitMultiFab(Bfield_aux[lev][2], *Bfield_fp[lev][2], 0, ncomps, lev, "Bfield_aux[z]", 0.0_rt);
            }
            if (mypc->m_E_ext_particle_s == "read_from_file") {
                AllocInitMultiFab(Efield_aux[lev][0], amrex::convert(ba, Ex_nodal_flag), dm, ncomps, ngEB, lev, "Efield_aux[x]");
                AllocInitMultiFab(Efield_aux[lev][1], amrex::convert(ba, Ey_nodal_flag), dm, ncomps, ngEB, lev, "Efield_aux[y]");
                AllocInitMultiFab(Efield_aux[lev][2], amrex::convert(ba, Ez_nodal_flag), dm, ncomps, ngEB, lev, "Efield_aux[z]");
            } else {
                // In this case, the aux grid is simply an alias of the fp grid (most common case in WarpX)
                AliasInitMultiFab(Efield_aux[lev][0], *Efield_fp[lev][0], 0, ncomps, lev, "Efield_aux[x]", 0.0_rt);
                AliasInitMultiFab(Efield_aux[lev][1], *Efield_fp[lev][1], 0, ncomps, lev, "Efield_aux[y]", 0.0_rt);
                AliasInitMultiFab(Efield_aux[lev][2], *Efield_fp[lev][2], 0, ncomps, lev, "Efield_aux[z]", 0.0_rt);
            }
        }
    } else {
        AllocInitMultiFab(Bfield_aux[lev][0], amrex::convert(ba, Bx_nodal_flag), dm, ncomps, ngEB, lev, "Bfield_aux[x]", 0.0_rt);
        AllocInitMultiFab(Bfield_aux[lev][1], amrex::convert(ba, By_nodal_flag), dm, ncomps, ngEB, lev, "Bfield_aux[y]", 0.0_rt);
        AllocInitMultiFab(Bfield_aux[lev][2], amrex::convert(ba, Bz_nodal_flag), dm, ncomps, ngEB, lev, "Bfield_aux[z]", 0.0_rt);

        AllocInitMultiFab(Efield_aux[lev][0], amrex::convert(ba, Ex_nodal_flag), dm, ncomps, ngEB, lev, "Efield_aux[x]", 0.0_rt);
        AllocInitMultiFab(Efield_aux[lev][1], amrex::convert(ba, Ey_nodal_flag), dm, ncomps, ngEB, lev, "Efield_aux[y]", 0.0_rt);
        AllocInitMultiFab(Efield_aux[lev][2], amrex::convert(ba, Ez_nodal_flag), dm, ncomps, ngEB, lev, "Efield_aux[z]", 0.0_rt);
    }

    // The external fields that are read from file
    if (m_p_ext_field_params->B_ext_grid_type != ExternalFieldType::default_zero && m_p_ext_field_params->B_ext_grid_type != ExternalFieldType::constant) {
        // These fields will be added directly to the grid, i.e. to fp, and need to match the index type
        AllocInitMultiFab(Bfield_fp_external[lev][0], amrex::convert(ba, Bfield_fp[lev][0]->ixType()),
            dm, ncomps, ngEB, lev, "Bfield_fp_external[x]", 0.0_rt);
        AllocInitMultiFab(Bfield_fp_external[lev][1], amrex::convert(ba, Bfield_fp[lev][1]->ixType()),
            dm, ncomps, ngEB, lev, "Bfield_fp_external[y]", 0.0_rt);
        AllocInitMultiFab(Bfield_fp_external[lev][2], amrex::convert(ba, Bfield_fp[lev][2]->ixType()),
            dm, ncomps, ngEB, lev, "Bfield_fp_external[z]", 0.0_rt);
    }
    if (mypc->m_B_ext_particle_s == "read_from_file") {
        //  These fields will be added to the fields that the particles see, and need to match the index type
        AllocInitMultiFab(B_external_particle_field[lev][0], amrex::convert(ba, Bfield_aux[lev][0]->ixType()),
            dm, ncomps, ngEB, lev, "B_external_particle_field[x]", 0.0_rt);
        AllocInitMultiFab(B_external_particle_field[lev][1], amrex::convert(ba, Bfield_aux[lev][1]->ixType()),
            dm, ncomps, ngEB, lev, "B_external_particle_field[y]", 0.0_rt);
        AllocInitMultiFab(B_external_particle_field[lev][2], amrex::convert(ba, Bfield_aux[lev][2]->ixType()),
            dm, ncomps, ngEB, lev, "B_external_particle_field[z]", 0.0_rt);
    }
    if (m_p_ext_field_params->E_ext_grid_type != ExternalFieldType::default_zero && m_p_ext_field_params->E_ext_grid_type != ExternalFieldType::constant) {
        // These fields will be added directly to the grid, i.e. to fp, and need to match the index type
        AllocInitMultiFab(Efield_fp_external[lev][0], amrex::convert(ba, Efield_fp[lev][0]->ixType()),
            dm, ncomps, ngEB, lev, "Efield_fp_external[x]", 0.0_rt);
        AllocInitMultiFab(Efield_fp_external[lev][1], amrex::convert(ba, Efield_fp[lev][1]->ixType()),
            dm, ncomps, ngEB, lev, "Efield_fp_external[y]", 0.0_rt);
        AllocInitMultiFab(Efield_fp_external[lev][2], amrex::convert(ba, Efield_fp[lev][2]->ixType()),
            dm, ncomps, ngEB, lev, "Efield_fp_external[z]", 0.0_rt);
    }
    if (mypc->m_E_ext_particle_s == "read_from_file") {
        //  These fields will be added to the fields that the particles see, and need to match the index type
        AllocInitMultiFab(E_external_particle_field[lev][0], amrex::convert(ba, Efield_aux[lev][0]->ixType()),
            dm, ncomps, ngEB, lev, "E_external_particle_field[x]", 0.0_rt);
        AllocInitMultiFab(E_external_particle_field[lev][1], amrex::convert(ba, Efield_aux[lev][1]->ixType()),
            dm, ncomps, ngEB, lev, "E_external_particle_field[y]", 0.0_rt);
        AllocInitMultiFab(E_external_particle_field[lev][2], amrex::convert(ba, Efield_aux[lev][2]->ixType()),
            dm, ncomps, ngEB, lev, "E_external_particle_field[z]", 0.0_rt);
    }

    //
    // The coarse patch
    //
    if (lev > 0)
    {
        BoxArray cba = ba;
        cba.coarsen(refRatio(lev-1));
        const std::array<Real,3> cdx = CellSize(lev-1);

        // Create the MultiFabs for B
        AllocInitMultiFab(Bfield_cp[lev][0], amrex::convert(cba, Bx_nodal_flag), dm, ncomps, ngEB, lev, "Bfield_cp[x]", 0.0_rt);
        AllocInitMultiFab(Bfield_cp[lev][1], amrex::convert(cba, By_nodal_flag), dm, ncomps, ngEB, lev, "Bfield_cp[y]", 0.0_rt);
        AllocInitMultiFab(Bfield_cp[lev][2], amrex::convert(cba, Bz_nodal_flag), dm, ncomps, ngEB, lev, "Bfield_cp[z]", 0.0_rt);

        // Create the MultiFabs for E
        AllocInitMultiFab(Efield_cp[lev][0], amrex::convert(cba, Ex_nodal_flag), dm, ncomps, ngEB, lev, "Efield_cp[x]", 0.0_rt);
        AllocInitMultiFab(Efield_cp[lev][1], amrex::convert(cba, Ey_nodal_flag), dm, ncomps, ngEB, lev, "Efield_cp[y]", 0.0_rt);
        AllocInitMultiFab(Efield_cp[lev][2], amrex::convert(cba, Ez_nodal_flag), dm, ncomps, ngEB, lev, "Efield_cp[z]", 0.0_rt);

        if (fft_do_time_averaging)
        {
            AllocInitMultiFab(Bfield_avg_cp[lev][0], amrex::convert(cba, Bx_nodal_flag), dm, ncomps, ngEB, lev, "Bfield_avg_cp[x]", 0.0_rt);
            AllocInitMultiFab(Bfield_avg_cp[lev][1], amrex::convert(cba, By_nodal_flag), dm, ncomps, ngEB, lev, "Bfield_avg_cp[y]", 0.0_rt);
            AllocInitMultiFab(Bfield_avg_cp[lev][2], amrex::convert(cba, Bz_nodal_flag), dm, ncomps, ngEB, lev, "Bfield_avg_cp[z]", 0.0_rt);

            AllocInitMultiFab(Efield_avg_cp[lev][0], amrex::convert(cba, Ex_nodal_flag), dm, ncomps, ngEB, lev, "Efield_avg_cp[x]", 0.0_rt);
            AllocInitMultiFab(Efield_avg_cp[lev][1], amrex::convert(cba, Ey_nodal_flag), dm, ncomps, ngEB, lev, "Efield_avg_cp[y]", 0.0_rt);
            AllocInitMultiFab(Efield_avg_cp[lev][2], amrex::convert(cba, Ez_nodal_flag), dm, ncomps, ngEB, lev, "Efield_avg_cp[z]", 0.0_rt);
        }

        // Create the MultiFabs for the current
        AllocInitMultiFab(current_cp[lev][0], amrex::convert(cba, jx_nodal_flag), dm, ncomps, ngJ, lev, "current_cp[x]", 0.0_rt);
        AllocInitMultiFab(current_cp[lev][1], amrex::convert(cba, jy_nodal_flag), dm, ncomps, ngJ, lev, "current_cp[y]", 0.0_rt);
        AllocInitMultiFab(current_cp[lev][2], amrex::convert(cba, jz_nodal_flag), dm, ncomps, ngJ, lev, "current_cp[z]", 0.0_rt);

        if (rho_ncomps > 0) {
            AllocInitMultiFab(rho_cp[lev], amrex::convert(cba, rho_nodal_flag), dm, rho_ncomps, ngRho, lev, "rho_cp", 0.0_rt);
        }

        if (do_dive_cleaning)
        {
            AllocInitMultiFab(F_cp[lev], amrex::convert(cba, IntVect::TheUnitVector()), dm, ncomps, ngF, lev, "F_cp", 0.0_rt);
        }

        if (do_divb_cleaning)
        {
            if (grid_type == GridType::Collocated)
            {
                AllocInitMultiFab(G_cp[lev], amrex::convert(cba, IntVect::TheUnitVector()), dm, ncomps, ngG, lev, "G_cp", 0.0_rt);
            }
            else // grid_type=staggered or grid_type=hybrid
            {
                AllocInitMultiFab(G_cp[lev], amrex::convert(cba, IntVect::TheZeroVector()), dm, ncomps, ngG, lev, "G_cp", 0.0_rt);
            }
        }

        if (WarpX::electromagnetic_solver_id == ElectromagneticSolverAlgo::PSATD)
        {
            // Allocate and initialize the spectral solver
#ifndef WARPX_USE_FFT
            WARPX_ALWAYS_ASSERT_WITH_MESSAGE( false,
                "WarpX::AllocLevelMFs: PSATD solver requires WarpX build with spectral solver support.");
#else

            // Get the cell-centered box, with guard cells
            BoxArray c_realspace_ba = cba;// Copy box
            c_realspace_ba.enclosedCells(); // Make it cell-centered
            // Define spectral solver
#ifdef WARPX_DIM_RZ
            c_realspace_ba.grow(1, ngEB[1]); // add guard cells only in z
            if (field_boundary_hi[0] == FieldBoundaryType::PML && !do_pml_in_domain) {
                // Extend region that is solved for to include the guard cells
                // which is where the PML boundary is applied.
                c_realspace_ba.growHi(0, pml_ncell);
            }
            AllocLevelSpectralSolverRZ(spectral_solver_cp,
                                       lev,
                                       c_realspace_ba,
                                       dm,
                                       cdx);
#   else
            c_realspace_ba.grow(ngEB);
            bool const pml_flag_false = false;
            AllocLevelSpectralSolver(spectral_solver_cp,
                                     lev,
                                     c_realspace_ba,
                                     dm,
                                     cdx,
                                     pml_flag_false);
#   endif
#endif
        } // ElectromagneticSolverAlgo::PSATD
        else {
            m_fdtd_solver_cp[lev] = std::make_unique<FiniteDifferenceSolver>(electromagnetic_solver_id, cdx,
                                                                             grid_type);
        }
    }

    //
    // Copy of the coarse aux
    //
    if (lev > 0 && (n_field_gather_buffer > 0 || n_current_deposition_buffer > 0 ||
                    mypc->nSpeciesGatherFromMainGrid() > 0))
    {
        BoxArray cba = ba;
        cba.coarsen(refRatio(lev-1));

        if (n_field_gather_buffer > 0 || mypc->nSpeciesGatherFromMainGrid() > 0) {
            if (aux_is_nodal) {
                BoxArray const& cnba = amrex::convert(cba,IntVect::TheNodeVector());
                AllocInitMultiFab(Bfield_cax[lev][0], cnba,dm,ncomps,ngEB,lev, "Bfield_cax[x]", 0.0_rt);
                AllocInitMultiFab(Bfield_cax[lev][1], cnba,dm,ncomps,ngEB,lev, "Bfield_cax[y]", 0.0_rt);
                AllocInitMultiFab(Bfield_cax[lev][2], cnba,dm,ncomps,ngEB,lev, "Bfield_cax[z]", 0.0_rt);
                AllocInitMultiFab(Efield_cax[lev][0], cnba,dm,ncomps,ngEB,lev, "Efield_cax[x]", 0.0_rt);
                AllocInitMultiFab(Efield_cax[lev][1], cnba,dm,ncomps,ngEB,lev, "Efield_cax[y]", 0.0_rt);
                AllocInitMultiFab(Efield_cax[lev][2], cnba,dm,ncomps,ngEB,lev, "Efield_cax[z]", 0.0_rt);
            } else {
                // Create the MultiFabs for B
                AllocInitMultiFab(Bfield_cax[lev][0], amrex::convert(cba,Bx_nodal_flag),dm,ncomps,ngEB,lev, "Bfield_cax[x]", 0.0_rt);
                AllocInitMultiFab(Bfield_cax[lev][1], amrex::convert(cba,By_nodal_flag),dm,ncomps,ngEB,lev, "Bfield_cax[y]", 0.0_rt);
                AllocInitMultiFab(Bfield_cax[lev][2], amrex::convert(cba,Bz_nodal_flag),dm,ncomps,ngEB,lev, "Bfield_cax[z]", 0.0_rt);

                // Create the MultiFabs for E
                AllocInitMultiFab(Efield_cax[lev][0], amrex::convert(cba,Ex_nodal_flag),dm,ncomps,ngEB,lev, "Efield_cax[x]", 0.0_rt);
                AllocInitMultiFab(Efield_cax[lev][1], amrex::convert(cba,Ey_nodal_flag),dm,ncomps,ngEB,lev, "Efield_cax[y]", 0.0_rt);
                AllocInitMultiFab(Efield_cax[lev][2], amrex::convert(cba,Ez_nodal_flag),dm,ncomps,ngEB,lev, "Efield_cax[z]", 0.0_rt);
            }

            AllocInitMultiFab(gather_buffer_masks[lev], ba, dm, ncomps, amrex::IntVect(1), lev, "gather_buffer_masks");
            // Gather buffer masks have 1 ghost cell, because of the fact
            // that particles may move by more than one cell when using subcycling.
        }

        if (n_current_deposition_buffer > 0) {
            AllocInitMultiFab(current_buf[lev][0], amrex::convert(cba,jx_nodal_flag),dm,ncomps,ngJ,lev, "current_buf[x]");
            AllocInitMultiFab(current_buf[lev][1], amrex::convert(cba,jy_nodal_flag),dm,ncomps,ngJ,lev, "current_buf[y]");
            AllocInitMultiFab(current_buf[lev][2], amrex::convert(cba,jz_nodal_flag),dm,ncomps,ngJ,lev, "current_buf[z]");
            if (rho_cp[lev]) {
                AllocInitMultiFab(charge_buf[lev], amrex::convert(cba,rho_nodal_flag),dm,2*ncomps,ngRho,lev, "charge_buf");
            }
            AllocInitMultiFab(current_buffer_masks[lev], ba, dm, ncomps, amrex::IntVect(1), lev, "current_buffer_masks");
            // Current buffer masks have 1 ghost cell, because of the fact
            // that particles may move by more than one cell when using subcycling.
        }
    }

    if (load_balance_intervals.isActivated())
    {
        costs[lev] = std::make_unique<LayoutData<Real>>(ba, dm);
        load_balance_efficiency[lev] = -1;
    }
}

#ifdef WARPX_USE_FFT
#   ifdef WARPX_DIM_RZ
/* \brief Allocate spectral Maxwell solver (RZ dimensions) at a level
 *
 * \param[in, out] spectral_solver Vector of pointer to SpectralSolver, to point to allocated spectral Maxwell
 *                                 solver at a given level
 * \param[in] lev                  Level at which to allocate spectral Maxwell solver
 * \param[in] realspace_ba         Box array that corresponds to the decomposition of the fields in real space
 *                                 (cell-centered; includes guard cells)
 * \param[in] dm                   Indicates which MPI proc owns which box, in realspace_ba
 * \param[in] dx                   Cell size along each dimension
 */
void WarpX::AllocLevelSpectralSolverRZ (amrex::Vector<std::unique_ptr<SpectralSolverRZ>>& spectral_solver,
                                        const int lev,
                                        const amrex::BoxArray& realspace_ba,
                                        const amrex::DistributionMapping& dm,
                                        const std::array<Real,3>& dx)
{
    const RealVect dx_vect(dx[0], dx[2]);

    amrex::Real solver_dt = dt[lev];
    if (WarpX::do_multi_J) { solver_dt /= static_cast<amrex::Real>(WarpX::do_multi_J_n_depositions); }

    auto pss = std::make_unique<SpectralSolverRZ>(lev,
                                                  realspace_ba,
                                                  dm,
                                                  n_rz_azimuthal_modes,
                                                  noz_fft,
                                                  grid_type,
                                                  m_v_galilean,
                                                  dx_vect,
                                                  solver_dt,
                                                  isAnyBoundaryPML(),
                                                  update_with_rho,
                                                  fft_do_time_averaging,
                                                  J_in_time,
                                                  rho_in_time,
                                                  do_dive_cleaning,
                                                  do_divb_cleaning);
    spectral_solver[lev] = std::move(pss);

    if (use_kspace_filter) {
        spectral_solver[lev]->InitFilter(filter_npass_each_dir,
                                         use_filter_compensation);
    }
}
#   else
/* \brief Allocate spectral Maxwell solver at a level
 *
 * \param[in, out] spectral_solver  Vector of pointer to SpectralSolver, to point to allocated spectral Maxwell
 *                                  solver at a given level
 * \param[in] lev                   Level at which to allocate spectral Maxwell solver
 * \param[in] realspace_ba          Box array that corresponds to the decomposition of the fields in real space
 *                                  (cell-centered; includes guard cells)
 * \param[in] dm                    Indicates which MPI proc owns which box, in realspace_ba
 * \param[in] dx                    Cell size along each dimension
 * \param[in] pml_flag              Whether the boxes in which the solver is applied are PML boxes
 */
void WarpX::AllocLevelSpectralSolver (amrex::Vector<std::unique_ptr<SpectralSolver>>& spectral_solver,
                                      const int lev,
                                      const amrex::BoxArray& realspace_ba,
                                      const amrex::DistributionMapping& dm,
                                      const std::array<Real,3>& dx,
                                      const bool pml_flag)
{
#if defined(WARPX_DIM_3D)
    const RealVect dx_vect(dx[0], dx[1], dx[2]);
#elif defined(WARPX_DIM_XZ) || defined(WARPX_DIM_RZ)
    const RealVect dx_vect(dx[0], dx[2]);
#elif defined(WARPX_DIM_1D_Z)
    const RealVect dx_vect(dx[2]);
#endif

    amrex::Real solver_dt = dt[lev];
    if (WarpX::do_multi_J) { solver_dt /= static_cast<amrex::Real>(WarpX::do_multi_J_n_depositions); }

    auto pss = std::make_unique<SpectralSolver>(lev,
                                                realspace_ba,
                                                dm,
                                                nox_fft,
                                                noy_fft,
                                                noz_fft,
                                                grid_type,
                                                m_v_galilean,
                                                m_v_comoving,
                                                dx_vect,
                                                solver_dt,
                                                pml_flag,
                                                fft_periodic_single_box,
                                                update_with_rho,
                                                fft_do_time_averaging,
                                                psatd_solution_type,
                                                J_in_time,
                                                rho_in_time,
                                                do_dive_cleaning,
                                                do_divb_cleaning);
    spectral_solver[lev] = std::move(pss);
}
#   endif
#endif

std::array<Real,3>
WarpX::CellSize (int lev)
{
    const amrex::Geometry& gm = GetInstance().Geom(lev);
    const Real* dx = gm.CellSize();
#if defined(WARPX_DIM_3D)
    return { dx[0], dx[1], dx[2] };
#elif defined(WARPX_DIM_XZ) || defined(WARPX_DIM_RZ)
    return { dx[0], 1.0, dx[1] };
#else
    return { 1.0, 1.0, dx[0] };
#endif
}

amrex::XDim3
WarpX::InvCellSize (int lev)
{
    std::array<Real,3> dx = WarpX::CellSize(lev);
    return {1._rt/dx[0], 1._rt/dx[1], 1._rt/dx[2]};
}

amrex::RealBox
WarpX::getRealBox(const Box& bx, int lev)
{
    const amrex::Geometry& gm = GetInstance().Geom(lev);
    const RealBox grid_box{bx, gm.CellSize(), gm.ProbLo()};
    return( grid_box );
}

amrex::XDim3
WarpX::LowerCorner(const Box& bx, const int lev, const amrex::Real time_shift_delta)
{
    auto & warpx = GetInstance();
    const RealBox grid_box = getRealBox( bx, lev );

    const Real* grid_min = grid_box.lo();

    const amrex::Real cur_time = warpx.gett_new(lev);
    const amrex::Real time_shift = (cur_time + time_shift_delta - warpx.time_of_last_gal_shift);
    amrex::Array<amrex::Real,3> galilean_shift = { warpx.m_v_galilean[0]*time_shift,
                                                   warpx.m_v_galilean[1]*time_shift,
                                                   warpx.m_v_galilean[2]*time_shift };

#if defined(WARPX_DIM_3D)
    return { grid_min[0] + galilean_shift[0], grid_min[1] + galilean_shift[1], grid_min[2] + galilean_shift[2] };

#elif defined(WARPX_DIM_XZ) || defined(WARPX_DIM_RZ)
    return { grid_min[0] + galilean_shift[0], std::numeric_limits<Real>::lowest(), grid_min[1] + galilean_shift[2] };

#elif defined(WARPX_DIM_1D_Z)
    return { std::numeric_limits<Real>::lowest(), std::numeric_limits<Real>::lowest(), grid_min[0] + galilean_shift[2] };
#endif
}

amrex::XDim3
WarpX::UpperCorner(const Box& bx, const int lev, const amrex::Real time_shift_delta)
{
    auto & warpx = GetInstance();
    const RealBox grid_box = getRealBox( bx, lev );

    const Real* grid_max = grid_box.hi();

    const amrex::Real cur_time = warpx.gett_new(lev);
    const amrex::Real time_shift = (cur_time + time_shift_delta - warpx.time_of_last_gal_shift);
    amrex::Array<amrex::Real,3> galilean_shift = { warpx.m_v_galilean[0]*time_shift,
                                                   warpx.m_v_galilean[1]*time_shift,
                                                   warpx.m_v_galilean[2]*time_shift };

#if defined(WARPX_DIM_3D)
    return { grid_max[0] + galilean_shift[0], grid_max[1] + galilean_shift[1], grid_max[2] + galilean_shift[2] };

#elif defined(WARPX_DIM_XZ) || defined(WARPX_DIM_RZ)
    return { grid_max[0] + galilean_shift[0], std::numeric_limits<Real>::max(), grid_max[1] + galilean_shift[1] };

#elif defined(WARPX_DIM_1D_Z)
    return { std::numeric_limits<Real>::max(), std::numeric_limits<Real>::max(), grid_max[0] + galilean_shift[0] };
#endif
}

IntVect
WarpX::RefRatio (int lev)
{
    return GetInstance().refRatio(lev);
}

void
WarpX::ComputeDivB (amrex::MultiFab& divB, int const dcomp,
                    const std::array<const amrex::MultiFab* const, 3>& B,
                    const std::array<amrex::Real,3>& dx)
{
    ComputeDivB(divB, dcomp, B, dx, IntVect::TheZeroVector());
}

void
WarpX::ComputeDivB (amrex::MultiFab& divB, int const dcomp,
                    const std::array<const amrex::MultiFab* const, 3>& B,
                    const std::array<amrex::Real,3>& dx, IntVect const ngrow)
{
    WARPX_ALWAYS_ASSERT_WITH_MESSAGE(grid_type != GridType::Collocated,
        "ComputeDivB not implemented with warpx.grid_type=collocated.");

    const Real dxinv = 1._rt/dx[0], dyinv = 1._rt/dx[1], dzinv = 1._rt/dx[2];

#ifdef WARPX_DIM_RZ
    const Real rmin = GetInstance().Geom(0).ProbLo(0);
#endif

#ifdef AMREX_USE_OMP
#pragma omp parallel if (Gpu::notInLaunchRegion())
#endif
    for (MFIter mfi(divB, TilingIfNotGPU()); mfi.isValid(); ++mfi)
    {
        const Box bx = mfi.growntilebox(ngrow);
        amrex::Array4<const amrex::Real> const& Bxfab = B[0]->array(mfi);
        amrex::Array4<const amrex::Real> const& Byfab = B[1]->array(mfi);
        amrex::Array4<const amrex::Real> const& Bzfab = B[2]->array(mfi);
        amrex::Array4<amrex::Real> const& divBfab = divB.array(mfi);

        ParallelFor(bx,
        [=] AMREX_GPU_DEVICE(int i, int j, int k) noexcept
        {
            warpx_computedivb(i, j, k, dcomp, divBfab, Bxfab, Byfab, Bzfab, dxinv, dyinv, dzinv
#ifdef WARPX_DIM_RZ
                              ,rmin
#endif
                              );
        });
    }
}

void
WarpX::ComputeDivE(amrex::MultiFab& divE, const int lev)
{
    if ( WarpX::electromagnetic_solver_id == ElectromagneticSolverAlgo::PSATD ) {
#ifdef WARPX_USE_FFT
        spectral_solver_fp[lev]->ComputeSpectralDivE( lev, Efield_aux[lev], divE );
#else
        WARPX_ABORT_WITH_MESSAGE(
            "ComputeDivE: PSATD requested but not compiled");
#endif
    } else {
        m_fdtd_solver_fp[lev]->ComputeDivE( Efield_aux[lev], divE );
    }
}

#if (defined WARPX_DIM_RZ) && (defined WARPX_USE_FFT)
PML_RZ*
WarpX::GetPML_RZ (int lev)
{
    if (pml_rz[lev]) {
        // This should check if pml was initialized
        return pml_rz[lev].get();
    } else {
        return nullptr;
    }
}
#endif

PML*
WarpX::GetPML (int lev)
{
    if (do_pml) {
        // This should check if pml was initialized
        return pml[lev].get();
    } else {
        return nullptr;
    }
}

std::vector< bool >
WarpX::getPMLdirections() const
{
    std::vector< bool > dirsWithPML( 6, false );
#if AMREX_SPACEDIM!=3
    dirsWithPML.resize( 4 );
#endif
    if( do_pml )
    {
        for( int i = 0; i < static_cast<int>(dirsWithPML.size()) / 2; ++i )
        {
            dirsWithPML.at( 2u*i      ) = bool(do_pml_Lo[0][i]); // on level 0
            dirsWithPML.at( 2u*i + 1u ) = bool(do_pml_Hi[0][i]); // on level 0
        }
    }
    return dirsWithPML;
}

amrex::LayoutData<amrex::Real>*
WarpX::getCosts (int lev)
{
    if (m_instance)
    {
        return m_instance->costs[lev].get();
    } else
    {
        return nullptr;
    }
}

void
WarpX::setLoadBalanceEfficiency (const int lev, const amrex::Real efficiency)
{
    if (m_instance)
    {
        m_instance->load_balance_efficiency[lev] = efficiency;
    } else
    {
        return;
    }
}

amrex::Real
WarpX::getLoadBalanceEfficiency (const int lev)
{
    if (m_instance)
    {
        return m_instance->load_balance_efficiency[lev];
    } else
    {
        return -1;
    }
}

void
WarpX::BuildBufferMasks ()
{
    for (int lev = 1; lev <= maxLevel(); ++lev)
    {
        for (int ipass = 0; ipass < 2; ++ipass)
        {
            const int ngbuffer = (ipass == 0) ? n_current_deposition_buffer : n_field_gather_buffer;
            iMultiFab* bmasks = (ipass == 0) ? current_buffer_masks[lev].get() : gather_buffer_masks[lev].get();
            if (bmasks)
            {
                const IntVect ngtmp = ngbuffer + bmasks->nGrowVect();
                iMultiFab tmp(bmasks->boxArray(), bmasks->DistributionMap(), 1, ngtmp);
                const int covered = 1;
                const int notcovered = 0;
                const int physbnd = 1;
                const int interior = 1;
                const Box& dom = Geom(lev).Domain();
                const amrex::Periodicity& period = Geom(lev).periodicity();
                tmp.BuildMask(dom, period, covered, notcovered, physbnd, interior);
#ifdef AMREX_USE_OMP
#pragma omp parallel if (amrex::Gpu::notInLaunchRegion())
#endif
                for (MFIter mfi(*bmasks, true); mfi.isValid(); ++mfi)
                {
                    const Box tbx = mfi.growntilebox();
                    BuildBufferMasksInBox( tbx, (*bmasks)[mfi], tmp[mfi], ngbuffer );
                }
            }
        }
    }
}

/**
 * \brief Build buffer mask within given FArrayBox
 *
 * \param tbx         Current FArrayBox
 * \param buffer_mask Buffer mask to be set
 * \param guard_mask  Guard mask used to set buffer_mask
 * \param ng          Number of guard cells
 */
void
WarpX::BuildBufferMasksInBox ( const amrex::Box tbx, amrex::IArrayBox &buffer_mask,
                               const amrex::IArrayBox &guard_mask, const int ng )
{
    auto const& msk = buffer_mask.array();
    auto const& gmsk = guard_mask.const_array();
    const amrex::Dim3 ng3 = amrex::IntVect(ng).dim3();
    amrex::ParallelFor(tbx, [=] AMREX_GPU_DEVICE (int i, int j, int k)
    {
        for         (int kk = k-ng3.z; kk <= k+ng3.z; ++kk) {
            for     (int jj = j-ng3.y; jj <= j+ng3.y; ++jj) {
                for (int ii = i-ng3.x; ii <= i+ng3.x; ++ii) {
                    if ( gmsk(ii,jj,kk) == 0 ) {
                        msk(i,j,k) = 0;
                        return;
                    }
                }
            }
        }
        msk(i,j,k) = 1;
    });
}

amrex::Vector<amrex::Real> WarpX::getFornbergStencilCoefficients (const int n_order, ablastr::utils::enums::GridType a_grid_type)
{
    AMREX_ALWAYS_ASSERT_WITH_MESSAGE(n_order % 2 == 0, "n_order must be even");

    const int m = n_order / 2;
    amrex::Vector<amrex::Real> coeffs;
    coeffs.resize(m);

    // There are closed-form formula for these coefficients, but they result in
    // an overflow when evaluated numerically. One way to avoid the overflow is
    // to calculate the coefficients by recurrence.

    // Coefficients for collocated (nodal) finite-difference approximation
    if (a_grid_type == GridType::Collocated)
    {
        // First coefficient
        coeffs.at(0) = m * 2._rt / (m+1);
        // Other coefficients by recurrence
        for (int n = 1; n < m; n++)
        {
            coeffs.at(n) = - (m-n) * 1._rt / (m+n+1) * coeffs.at(n-1);
        }
    }
    // Coefficients for staggered finite-difference approximation
    else
    {
        Real prod = 1.;
        for (int k = 1; k < m+1; k++)
        {
            prod *= (m + k) / (4._rt * k);
        }
        // First coefficient
        coeffs.at(0) = 4_rt * m * prod * prod;
        // Other coefficients by recurrence
        for (int n = 1; n < m; n++)
        {
            coeffs.at(n) = - ((2_rt*n-1) * (m-n)) * 1._rt / ((2_rt*n+1) * (m+n)) * coeffs.at(n-1);
        }
    }

    return coeffs;
}

void WarpX::ReorderFornbergCoefficients (amrex::Vector<amrex::Real>& ordered_coeffs,
                                         amrex::Vector<amrex::Real>& unordered_coeffs,
                                         const int order)
{
    const int n = order / 2;
    for (int i = 0; i < n; i++) {
        ordered_coeffs[i] = unordered_coeffs[n-1-i];
    }
    for (int i = n; i < order; i++) {
        ordered_coeffs[i] = unordered_coeffs[i-n];
    }
}

void WarpX::AllocateCenteringCoefficients (amrex::Gpu::DeviceVector<amrex::Real>& device_centering_stencil_coeffs_x,
                                           amrex::Gpu::DeviceVector<amrex::Real>& device_centering_stencil_coeffs_y,
                                           amrex::Gpu::DeviceVector<amrex::Real>& device_centering_stencil_coeffs_z,
                                           const int centering_nox,
                                           const int centering_noy,
                                           const int centering_noz,
                                           ablastr::utils::enums::GridType a_grid_type)
{
    // Vectors of Fornberg stencil coefficients
    amrex::Vector<amrex::Real> Fornberg_stencil_coeffs_x;
    amrex::Vector<amrex::Real> Fornberg_stencil_coeffs_y;
    amrex::Vector<amrex::Real> Fornberg_stencil_coeffs_z;

    // Host vectors of stencil coefficients used for finite-order centering
    amrex::Vector<amrex::Real> host_centering_stencil_coeffs_x;
    amrex::Vector<amrex::Real> host_centering_stencil_coeffs_y;
    amrex::Vector<amrex::Real> host_centering_stencil_coeffs_z;

    Fornberg_stencil_coeffs_x = getFornbergStencilCoefficients(centering_nox, a_grid_type);
    Fornberg_stencil_coeffs_y = getFornbergStencilCoefficients(centering_noy, a_grid_type);
    Fornberg_stencil_coeffs_z = getFornbergStencilCoefficients(centering_noz, a_grid_type);

    host_centering_stencil_coeffs_x.resize(centering_nox);
    host_centering_stencil_coeffs_y.resize(centering_noy);
    host_centering_stencil_coeffs_z.resize(centering_noz);

    // Re-order Fornberg stencil coefficients:
    // example for order 6: (c_0,c_1,c_2) becomes (c_2,c_1,c_0,c_0,c_1,c_2)
    ReorderFornbergCoefficients(host_centering_stencil_coeffs_x,
                                Fornberg_stencil_coeffs_x, centering_nox);
    ReorderFornbergCoefficients(host_centering_stencil_coeffs_y,
                                Fornberg_stencil_coeffs_y, centering_noy);
    ReorderFornbergCoefficients(host_centering_stencil_coeffs_z,
                                Fornberg_stencil_coeffs_z, centering_noz);

    // Device vectors of stencil coefficients used for finite-order centering

    device_centering_stencil_coeffs_x.resize(host_centering_stencil_coeffs_x.size());
    amrex::Gpu::copyAsync(amrex::Gpu::hostToDevice,
                          host_centering_stencil_coeffs_x.begin(),
                          host_centering_stencil_coeffs_x.end(),
                          device_centering_stencil_coeffs_x.begin());

    device_centering_stencil_coeffs_y.resize(host_centering_stencil_coeffs_y.size());
    amrex::Gpu::copyAsync(amrex::Gpu::hostToDevice,
                          host_centering_stencil_coeffs_y.begin(),
                          host_centering_stencil_coeffs_y.end(),
                          device_centering_stencil_coeffs_y.begin());

    device_centering_stencil_coeffs_z.resize(host_centering_stencil_coeffs_z.size());
    amrex::Gpu::copyAsync(amrex::Gpu::hostToDevice,
                          host_centering_stencil_coeffs_z.begin(),
                          host_centering_stencil_coeffs_z.end(),
                          device_centering_stencil_coeffs_z.begin());

    amrex::Gpu::synchronize();
}

const iMultiFab*
WarpX::CurrentBufferMasks (int lev)
{
    return GetInstance().getCurrentBufferMasks(lev);
}

const iMultiFab*
WarpX::GatherBufferMasks (int lev)
{
    return GetInstance().getGatherBufferMasks(lev);
}

void
WarpX::StoreCurrent (int lev)
{
    for (int idim = 0; idim < 3; ++idim) {
        if (current_store[lev][idim]) {
            MultiFab::Copy(*current_store[lev][idim], *current_fp[lev][idim],
                           0, 0, 1, current_store[lev][idim]->nGrowVect());
        }
    }
}

void
WarpX::RestoreCurrent (int lev)
{
    for (int idim = 0; idim < 3; ++idim) {
        if (current_store[lev][idim]) {
            std::swap(current_fp[lev][idim], current_store[lev][idim]);
        }
    }
}

bool
WarpX::isAnyBoundaryPML()
{
    for (int idim = 0; idim < AMREX_SPACEDIM; ++idim) {
        if ( WarpX::field_boundary_lo[idim] == FieldBoundaryType::PML) { return true; }
        if ( WarpX::field_boundary_hi[idim] == FieldBoundaryType::PML) { return true; }
    }
    return false;
}

bool
WarpX::isAnyParticleBoundaryThermal ()
{
    for (int idim = 0; idim < AMREX_SPACEDIM; ++idim) {
        if (WarpX::particle_boundary_lo[idim] == ParticleBoundaryType::Thermal) {return true;}
        if (WarpX::particle_boundary_hi[idim] == ParticleBoundaryType::Thermal) {return true;}
    }
    return false;
}

std::string
TagWithLevelSuffix (std::string name, int const level)
{
    // Add the suffix "[level=level]"
    name.append("[level=").append(std::to_string(level)).append("]");
    return name;
}

void
WarpX::AllocInitMultiFab (
    std::unique_ptr<amrex::MultiFab>& mf,
    const amrex::BoxArray& ba,
    const amrex::DistributionMapping& dm,
    const int ncomp,
    const amrex::IntVect& ngrow,
    const int level,
    const std::string& name,
    std::optional<const amrex::Real> initial_value)
{
    const auto name_with_suffix = TagWithLevelSuffix(name, level);
    const auto tag = amrex::MFInfo().SetTag(name_with_suffix);
    mf = std::make_unique<amrex::MultiFab>(ba, dm, ncomp, ngrow, tag);
    if (initial_value) {
        mf->setVal(*initial_value);
    }
    multifab_map[name_with_suffix] = mf.get();
}

void
WarpX::AllocInitMultiFab (
    std::unique_ptr<amrex::iMultiFab>& mf,
    const amrex::BoxArray& ba,
    const amrex::DistributionMapping& dm,
    const int ncomp,
    const amrex::IntVect& ngrow,
    const int level,
    const std::string& name,
    std::optional<const int> initial_value)
{
    const auto name_with_suffix = TagWithLevelSuffix(name, level);
    const auto tag = amrex::MFInfo().SetTag(name_with_suffix);
    mf = std::make_unique<amrex::iMultiFab>(ba, dm, ncomp, ngrow, tag);
    if (initial_value) {
        mf->setVal(*initial_value);
    }
    imultifab_map[name_with_suffix] = mf.get();
}

void
WarpX::AliasInitMultiFab (
    std::unique_ptr<amrex::MultiFab>& mf,
    const amrex::MultiFab& mf_to_alias,
    const int scomp,
    const int ncomp,
    const int level,
    const std::string& name,
    std::optional<const amrex::Real> initial_value)
{
    const auto name_with_suffix = TagWithLevelSuffix(name, level);
    mf = std::make_unique<amrex::MultiFab>(mf_to_alias, amrex::make_alias, scomp, ncomp);
    if (initial_value) {
        mf->setVal(*initial_value);
    }
    multifab_map[name_with_suffix] = mf.get();
}

void
WarpX::AllocInitMultiFabFromModel (
    std::unique_ptr<amrex::MultiFab>& mf,
    amrex::MultiFab& mf_model,
    const int level,
    const std::string& name,
    std::optional<const amrex::Real> initial_value)
{
    const auto name_with_suffix = TagWithLevelSuffix(name, level);
    const auto tag = amrex::MFInfo().SetTag(name_with_suffix);
    mf = std::make_unique<amrex::MultiFab>(mf_model.boxArray(), mf_model.DistributionMap(),
                                           mf_model.nComp(), mf_model.nGrowVect(), tag);
    if (initial_value) {
        mf->setVal(*initial_value);
    }
    multifab_map[name_with_suffix] = mf.get();
}

amrex::MultiFab*
WarpX::getFieldPointerUnchecked (const FieldType field_type, const int lev, const int direction) const
{
    // This function does *not* check if the returned field pointer is != nullptr

    amrex::MultiFab* field_pointer = nullptr;

    switch(field_type)
    {
        case FieldType::Efield_aux :
            field_pointer = Efield_aux[lev][direction].get();
            break;
        case FieldType::Bfield_aux :
            field_pointer = Bfield_aux[lev][direction].get();
            break;
        case FieldType::Efield_fp :
            field_pointer = Efield_fp[lev][direction].get();
            break;
        case FieldType::Bfield_fp :
            field_pointer = Bfield_fp[lev][direction].get();
            break;
        case FieldType::Efield_fp_external :
            field_pointer = Efield_fp_external[lev][direction].get();
            break;
        case FieldType::Bfield_fp_external :
            field_pointer = Bfield_fp_external[lev][direction].get();
            break;
        case FieldType::current_fp :
            field_pointer = current_fp[lev][direction].get();
            break;
        case FieldType::current_fp_nodal :
            field_pointer = current_fp_nodal[lev][direction].get();
            break;
        case FieldType::rho_fp :
            field_pointer = rho_fp[lev].get();
            break;
        case FieldType::F_fp :
            field_pointer = F_fp[lev].get();
            break;
        case FieldType::G_fp :
            field_pointer = G_fp[lev].get();
            break;
        case FieldType::phi_fp :
            field_pointer = phi_fp[lev].get();
            break;
        case FieldType::vector_potential_fp :
            field_pointer = vector_potential_fp_nodal[lev][direction].get();
            break;
        case FieldType::Efield_cp :
            field_pointer = Efield_cp[lev][direction].get();
            break;
        case FieldType::Bfield_cp :
            field_pointer = Bfield_cp[lev][direction].get();
            break;
        case FieldType::current_cp :
            field_pointer = current_cp[lev][direction].get();
            break;
        case FieldType::rho_cp :
            field_pointer = rho_cp[lev].get();
            break;
        case FieldType::F_cp :
            field_pointer = F_cp[lev].get();
            break;
        case FieldType::G_cp :
            field_pointer = G_cp[lev].get();
            break;
        case FieldType::edge_lengths :
            field_pointer = m_edge_lengths[lev][direction].get();
            break;
        case FieldType::face_areas :
            field_pointer = m_face_areas[lev][direction].get();
            break;
        case FieldType::Efield_avg_fp :
            field_pointer = Efield_avg_fp[lev][direction].get();
            break;
        case FieldType::Bfield_avg_fp :
            field_pointer = Bfield_avg_fp[lev][direction].get();
            break;
        case FieldType::Efield_avg_cp :
            field_pointer = Efield_avg_cp[lev][direction].get();
            break;
        case FieldType::Bfield_avg_cp :
            field_pointer = Bfield_avg_cp[lev][direction].get();
            break;
        default:
            WARPX_ABORT_WITH_MESSAGE("Invalid field type");
            break;
    }

    return field_pointer;
}

bool
WarpX::isFieldInitialized (const FieldType field_type, const int lev, const int direction) const
{
    const bool is_field_init = (getFieldPointerUnchecked(field_type, lev, direction) != nullptr);
    return is_field_init;
}

amrex::MultiFab*
WarpX::getFieldPointer (const FieldType field_type, const int lev, const int direction) const
{
    auto* const field_pointer = getFieldPointerUnchecked(field_type, lev, direction);
    WARPX_ALWAYS_ASSERT_WITH_MESSAGE(
        field_pointer != nullptr, "Requested field is not initialized!");
    return field_pointer;
}

std::array<const amrex::MultiFab* const, 3>
WarpX::getFieldPointerArray (const FieldType field_type, const int lev) const
{
    WARPX_ALWAYS_ASSERT_WITH_MESSAGE(
        (field_type == FieldType::Efield_aux) || (field_type == FieldType::Bfield_aux) ||
        (field_type == FieldType::Efield_fp) || (field_type == FieldType::Bfield_fp) ||
        (field_type == FieldType::Efield_fp_external) || (field_type == FieldType::Bfield_fp_external) ||
        (field_type == FieldType::current_fp) || (field_type == FieldType::current_fp_nodal) ||
        (field_type == FieldType::Efield_cp) || (field_type == FieldType::Bfield_cp) ||
        (field_type == FieldType::current_cp), "Requested field type is not a vector.");

    return std::array<const amrex::MultiFab* const, 3>{
        getFieldPointer(field_type, lev, 0),
        getFieldPointer(field_type, lev, 1),
        getFieldPointer(field_type, lev, 2)};
}

const amrex::MultiFab&
WarpX::getField(FieldType field_type, const int lev, const int direction) const
{
    return *getFieldPointer(field_type, lev, direction);
}

amrex::DistributionMapping
WarpX::MakeDistributionMap (int lev, amrex::BoxArray const& ba)
{
    bool roundrobin_sfc = false;
    const ParmParse pp("warpx");
    pp.query("roundrobin_sfc", roundrobin_sfc);

    // If this is true, AMReX's RRSFC strategy is used to make
    // DistributionMapping. Note that the DistributionMapping made by the
    // here could still be overridden by load balancing. In the RRSFC
    // strategy, the Round robin method is used to distribute Boxes orderd
    // by the space filling curve. This might help avoid some processes
    // running out of memory due to having too many particles during
    // initialization.

    if (roundrobin_sfc) {
        auto old_strategy = amrex::DistributionMapping::strategy();
        amrex::DistributionMapping::strategy(amrex::DistributionMapping::RRSFC);
        amrex::DistributionMapping dm(ba);
        amrex::DistributionMapping::strategy(old_strategy);
        return dm;
    } else {
        return amrex::AmrCore::MakeDistributionMap(lev, ba);
    }
}

const amrex::Vector<std::array< std::unique_ptr<amrex::MultiFab>,3>>&
WarpX::getMultiLevelField(warpx::fields::FieldType field_type) const
{
    switch(field_type)
    {
        case FieldType::Efield_aux :
            return Efield_aux;
        case FieldType::Bfield_aux :
            return Bfield_aux;
        case FieldType::Efield_fp :
            return Efield_fp;
        case FieldType::Efield_fp_external :
            return Efield_fp_external;
        case FieldType::Bfield_fp :
            return Bfield_fp;
        case FieldType::Bfield_fp_external :
            return Bfield_fp_external;
        case FieldType::current_fp :
            return current_fp;
        case FieldType::current_fp_nodal :
            return current_fp_nodal;
        case FieldType::Efield_cp :
            return Efield_cp;
        case FieldType::Bfield_cp :
            return Bfield_cp;
        case FieldType::current_cp :
            return current_cp;
        default:
            WARPX_ABORT_WITH_MESSAGE("Invalid field type");
            return Efield_fp;
    }
}

const amrex::iMultiFab*
WarpX::getFieldDotMaskPointer ( FieldType field_type, int lev, int dir ) const
{
    switch(field_type)
    {
        case FieldType::Efield_fp :
            SetDotMask( Efield_dotMask[lev][dir], field_type, lev, dir );
            return Efield_dotMask[lev][dir].get();
        case FieldType::Bfield_fp :
            SetDotMask( Bfield_dotMask[lev][dir], field_type, lev, dir );
            return Bfield_dotMask[lev][dir].get();
        case FieldType::vector_potential_fp :
            SetDotMask( Afield_dotMask[lev][dir], field_type, lev, dir );
            return Afield_dotMask[lev][dir].get();
        case FieldType::phi_fp :
            SetDotMask( phi_dotMask[lev], field_type, lev, 0 );
            return phi_dotMask[lev].get();
        default:
            WARPX_ABORT_WITH_MESSAGE("Invalid field type for dotMask");
            return Efield_dotMask[lev][dir].get();
    }
}

void WarpX::SetDotMask( std::unique_ptr<amrex::iMultiFab>& field_dotMask,
                        FieldType field_type, int lev, int dir ) const
{
    // Define the dot mask for this field_type needed to properly compute dotProduct()
    // for field values that have shared locations on different MPI ranks
    if (field_dotMask != nullptr) { return; }

    const amrex::MultiFab* this_field = getFieldPointer(field_type,lev,dir);
    const amrex::BoxArray& this_ba = this_field->boxArray();
    const amrex::MultiFab tmp( this_ba, this_field->DistributionMap(),
                               1, 0, amrex::MFInfo().SetAlloc(false) );
    const amrex::Periodicity& period = Geom(lev).periodicity();
    field_dotMask = tmp.OwnerMask(period);

}<|MERGE_RESOLUTION|>--- conflicted
+++ resolved
@@ -785,40 +785,6 @@
         );
 #endif
 
-<<<<<<< HEAD
-=======
-        // Parse the input file for domain boundary potentials
-        const ParmParse pp_boundary("boundary");
-        bool potential_specified = false;
-        // When reading the potential at the boundary from the input file, set this flag to true if any of the potential is specified
-        potential_specified |= pp_boundary.query("potential_lo_x", m_poisson_boundary_handler.potential_xlo_str);
-        potential_specified |= pp_boundary.query("potential_hi_x", m_poisson_boundary_handler.potential_xhi_str);
-        potential_specified |= pp_boundary.query("potential_lo_y", m_poisson_boundary_handler.potential_ylo_str);
-        potential_specified |= pp_boundary.query("potential_hi_y", m_poisson_boundary_handler.potential_yhi_str);
-        potential_specified |= pp_boundary.query("potential_lo_z", m_poisson_boundary_handler.potential_zlo_str);
-        potential_specified |= pp_boundary.query("potential_hi_z", m_poisson_boundary_handler.potential_zhi_str);
-        if (eb_enabled) {
-            potential_specified |= pp_warpx.query("eb_potential(x,y,z,t)", m_poisson_boundary_handler.potential_eb_str);
-        }
-        m_boundary_potential_specified = potential_specified;
-        if (potential_specified & (WarpX::electromagnetic_solver_id == ElectromagneticSolverAlgo::HybridPIC)) {
-            ablastr::warn_manager::WMRecordWarning(
-                "Algorithms",
-                "The input script specifies the electric potential (phi) at the boundary, but \
-                also uses the hybrid PIC solver based on Ohm’s law. When using this solver, the \
-                electric potential does not have any impact on the simulation.",
-                ablastr::warn_manager::WarnPriority::low);
-        }
-        else if (potential_specified & (WarpX::electromagnetic_solver_id != ElectromagneticSolverAlgo::None)) {
-            ablastr::warn_manager::WMRecordWarning(
-                "Algorithms",
-                "The input script specifies the electric potential (phi) at the boundary so \
-                an initial Poisson solve will be performed.",
-                ablastr::warn_manager::WarnPriority::low);
-        }
-
-        m_poisson_boundary_handler.buildParsers();
->>>>>>> b341d510
 #ifdef WARPX_DIM_RZ
         pp_boundary.query("verboncoeur_axis_correction", verboncoeur_axis_correction);
 #endif
