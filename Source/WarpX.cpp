/* Copyright 2016-2020 Andrew Myers, Ann Almgren, Aurore Blelly
 * Axel Huebl, Burlen Loring, David Grote
 * Glenn Richardson, Jean-Luc Vay, Junmin Gu
 * Mathieu Lobet, Maxence Thevenet, Remi Lehe
 * Revathi Jambunathan, Weiqun Zhang, Yinjian Zhao
 * levinem
 *
 * This file is part of WarpX.
 *
 * License: BSD-3-Clause-LBNL
 */
#include "WarpX.H"
#include "FieldSolver/WarpX_FDTD.H"
#include "Python/WarpXWrappers.h"
#include "Utils/WarpXConst.H"
#include "Utils/WarpXUtil.H"
#include "Utils/WarpXAlgorithmSelection.H"
#include "Utils/WarpXProfilerWrapper.H"

#include <AMReX_ParmParse.H>
#include <AMReX_MultiFabUtil.H>
#ifdef BL_USE_SENSEI_INSITU
#   include <AMReX_AmrMeshInSituBridge.H>
#endif

#ifdef _OPENMP
#   include <omp.h>
#endif

#include <limits>
#include <algorithm>
#include <cctype>
#include <cmath>
#include <numeric>

using namespace amrex;

Vector<Real> WarpX::E_external_grid(3, 0.0);
Vector<Real> WarpX::B_external_grid(3, 0.0);

std::string WarpX::authors = "";
std::string WarpX::B_ext_grid_s = "default";
std::string WarpX::E_ext_grid_s = "default";

// Parser for B_external on the grid
std::string WarpX::str_Bx_ext_grid_function;
std::string WarpX::str_By_ext_grid_function;
std::string WarpX::str_Bz_ext_grid_function;
// Parser for E_external on the grid
std::string WarpX::str_Ex_ext_grid_function;
std::string WarpX::str_Ey_ext_grid_function;
std::string WarpX::str_Ez_ext_grid_function;

int WarpX::do_moving_window = 0;
int WarpX::moving_window_dir = -1;
Real WarpX::moving_window_v = std::numeric_limits<amrex::Real>::max();

Real WarpX::quantum_xi_c2 = PhysConst::xi_c2;
Real WarpX::gamma_boost = 1.;
Real WarpX::beta_boost = 0.;
Vector<int> WarpX::boost_direction = {0,0,0};
int WarpX::do_compute_max_step_from_zmax = 0;
Real WarpX::zmax_plasma_to_compute_max_step = 0.;

long WarpX::current_deposition_algo;
long WarpX::charge_deposition_algo;
long WarpX::field_gathering_algo;
long WarpX::particle_pusher_algo;
int WarpX::maxwell_fdtd_solver_id;
long WarpX::load_balance_costs_update_algo;
int WarpX::do_dive_cleaning = 0;

long WarpX::n_rz_azimuthal_modes = 1;
long WarpX::ncomps = 1;

long WarpX::nox = 1;
long WarpX::noy = 1;
long WarpX::noz = 1;

bool WarpX::use_fdtd_nci_corr = false;
int  WarpX::l_lower_order_in_v = true;

bool WarpX::use_filter        = false;
bool WarpX::serialize_ics     = false;
bool WarpX::refine_plasma     = false;

int WarpX::num_mirrors = 0;

#ifdef AMREX_USE_GPU
int  WarpX::sort_int = 4;
#else
int  WarpX::sort_int = -1;
#endif
amrex::IntVect WarpX::sort_bin_size(AMREX_D_DECL(4,4,4));

bool WarpX::do_back_transformed_diagnostics = false;
std::string WarpX::lab_data_directory = "lab_frame_data";
int  WarpX::num_snapshots_lab = std::numeric_limits<int>::lowest();
Real WarpX::dt_snapshots_lab  = std::numeric_limits<Real>::lowest();
bool WarpX::do_back_transformed_fields = true;
bool WarpX::do_back_transformed_particles = true;

int  WarpX::num_slice_snapshots_lab = 0;
Real WarpX::dt_slice_snapshots_lab;
Real WarpX::particle_slice_width_lab = 0.0;

bool WarpX::do_dynamic_scheduling = true;

int WarpX::do_electrostatic = 0;
int WarpX::do_subcycling = 0;
bool WarpX::safe_guard_cells = 0;

#if (AMREX_SPACEDIM == 3)
IntVect WarpX::Bx_nodal_flag(1,0,0);
IntVect WarpX::By_nodal_flag(0,1,0);
IntVect WarpX::Bz_nodal_flag(0,0,1);
#elif (AMREX_SPACEDIM == 2)
IntVect WarpX::Bx_nodal_flag(1,0);// x is the first dimension to AMReX
IntVect WarpX::By_nodal_flag(0,0);// y is the missing dimension to 2D AMReX
IntVect WarpX::Bz_nodal_flag(0,1);// z is the second dimension to 2D AMReX
#endif

#if (AMREX_SPACEDIM == 3)
IntVect WarpX::Ex_nodal_flag(0,1,1);
IntVect WarpX::Ey_nodal_flag(1,0,1);
IntVect WarpX::Ez_nodal_flag(1,1,0);
#elif (AMREX_SPACEDIM == 2)
IntVect WarpX::Ex_nodal_flag(0,1);// x is the first dimension to AMReX
IntVect WarpX::Ey_nodal_flag(1,1);// y is the missing dimension to 2D AMReX
IntVect WarpX::Ez_nodal_flag(1,0);// z is the second dimension to 2D AMReX
#endif

#if (AMREX_SPACEDIM == 3)
IntVect WarpX::jx_nodal_flag(0,1,1);
IntVect WarpX::jy_nodal_flag(1,0,1);
IntVect WarpX::jz_nodal_flag(1,1,0);
#elif (AMREX_SPACEDIM == 2)
IntVect WarpX::jx_nodal_flag(0,1);// x is the first dimension to AMReX
IntVect WarpX::jy_nodal_flag(1,1);// y is the missing dimension to 2D AMReX
IntVect WarpX::jz_nodal_flag(1,0);// z is the second dimension to 2D AMReX
#endif

IntVect WarpX::filter_npass_each_dir(1);

int WarpX::n_field_gather_buffer = -1;
int WarpX::n_current_deposition_buffer = -1;

int WarpX::do_nodal = false;

#ifdef AMREX_USE_GPU
bool WarpX::do_device_synchronize_before_profile = true;
#else
bool WarpX::do_device_synchronize_before_profile = false;
#endif

WarpX* WarpX::m_instance = nullptr;

WarpX&
WarpX::GetInstance ()
{
    if (!m_instance) {
        m_instance = new WarpX();
    }
    return *m_instance;
}

void
WarpX::ResetInstance ()
{
    delete m_instance;
    m_instance = nullptr;
}

WarpX::WarpX ()
{
    m_instance = this;

    ReadParameters();

#ifdef WARPX_USE_OPENPMD
    m_OpenPMDPlotWriter = new WarpXOpenPMDPlot(openpmd_tspf, openpmd_backend, WarpX::getPMLdirections());
#endif

    // Geometry on all levels has been defined already.

    // No valid BoxArray and DistributionMapping have been defined.
    // But the arrays for them have been resized.

    const int nlevs_max = maxLevel() + 1;

    istep.resize(nlevs_max, 0);
    nsubsteps.resize(nlevs_max, 1);
#if 0
    // no subcycling yet
    for (int lev = 1; lev < nlevs_max; ++lev) {
        nsubsteps[lev] = MaxRefRatio(lev-1);
    }
#endif

    t_new.resize(nlevs_max, 0.0);
    t_old.resize(nlevs_max, std::numeric_limits<Real>::lowest());
    dt.resize(nlevs_max, std::numeric_limits<Real>::max());

    // Particle Container
    mypc = std::unique_ptr<MultiParticleContainer> (new MultiParticleContainer(this));
    warpx_do_continuous_injection = mypc->doContinuousInjection();
    if (warpx_do_continuous_injection){
        if (moving_window_v >= 0){
            // Inject particles continuously from the right end of the box
            current_injection_position = geom[0].ProbHi(moving_window_dir);
        } else {
            // Inject particles continuously from the left end of the box
            current_injection_position = geom[0].ProbLo(moving_window_dir);
        }
    }
    do_back_transformed_particles = mypc->doBackTransformedDiagnostics();

    /** create object for reduced diagnostics */
    reduced_diags = new MultiReducedDiags();

    Efield_aux.resize(nlevs_max);
    Bfield_aux.resize(nlevs_max);

    F_fp.resize(nlevs_max);
    rho_fp.resize(nlevs_max);
    current_fp.resize(nlevs_max);
    Efield_fp.resize(nlevs_max);
    Bfield_fp.resize(nlevs_max);

    current_store.resize(nlevs_max);

    F_cp.resize(nlevs_max);
    rho_cp.resize(nlevs_max);
    current_cp.resize(nlevs_max);
    Efield_cp.resize(nlevs_max);
    Bfield_cp.resize(nlevs_max);

    Efield_cax.resize(nlevs_max);
    Bfield_cax.resize(nlevs_max);
    current_buffer_masks.resize(nlevs_max);
    gather_buffer_masks.resize(nlevs_max);
    current_buf.resize(nlevs_max);
    charge_buf.resize(nlevs_max);

    pml.resize(nlevs_max);

<<<<<<< HEAD
    costs.resize(nlevs_max);
=======
#ifdef WARPX_DO_ELECTROSTATIC
    masks.resize(nlevs_max);
    gather_masks.resize(nlevs_max);
#endif // WARPX_DO_ELECTROSTATIC

    switch (WarpX::load_balance_costs_update_algo)
    {
        case LoadBalanceCostsUpdateAlgo::Timers: costs.resize(nlevs_max);
            break;
        case LoadBalanceCostsUpdateAlgo::Heuristic: costs_heuristic.resize(nlevs_max);
            break;
        default: amrex::Abort("unknown load balance type");
    }
>>>>>>> 1d1f06c9

    // Allocate field solver objects
#ifdef WARPX_USE_PSATD
    spectral_solver_fp.resize(nlevs_max);
    spectral_solver_cp.resize(nlevs_max);
#endif
    m_fdtd_solver_fp.resize(nlevs_max);
    m_fdtd_solver_cp.resize(nlevs_max);
#ifdef WARPX_USE_PSATD_HYBRID
    Efield_fp_fft.resize(nlevs_max);
    Bfield_fp_fft.resize(nlevs_max);
    current_fp_fft.resize(nlevs_max);
    rho_fp_fft.resize(nlevs_max);

    Efield_cp_fft.resize(nlevs_max);
    Bfield_cp_fft.resize(nlevs_max);
    current_cp_fft.resize(nlevs_max);
    rho_cp_fft.resize(nlevs_max);

    dataptr_fp_fft.resize(nlevs_max);
    dataptr_cp_fft.resize(nlevs_max);

    ba_valid_fp_fft.resize(nlevs_max);
    ba_valid_cp_fft.resize(nlevs_max);

    domain_fp_fft.resize(nlevs_max);
    domain_cp_fft.resize(nlevs_max);

    comm_fft.resize(nlevs_max,MPI_COMM_NULL);
    color_fft.resize(nlevs_max,-1);
#endif

#ifdef BL_USE_SENSEI_INSITU
    insitu_bridge = nullptr;
#endif

    // NCI Godfrey filters can have different stencils
    // at different levels (the stencil depends on c*dt/dz)
    nci_godfrey_filter_exeybz.resize(nlevs_max);
    nci_godfrey_filter_bxbyez.resize(nlevs_max);

    // Sanity checks. Must be done after calling the MultiParticleContainer
    // constructor, as it reads additional parameters
    // (e.g., use_fdtd_nci_corr)

#ifndef WARPX_USE_PSATD
    AMREX_ALWAYS_ASSERT_WITH_MESSAGE(
        not ( do_pml && do_nodal ),
        "PML + do_nodal for finite-difference not implemented"
        );
#endif
    AMREX_ALWAYS_ASSERT_WITH_MESSAGE(
        not ( do_dive_cleaning && do_nodal ),
        "divE cleaning + do_nodal not implemented"
        );
#ifdef WARPX_USE_PSATD
    AMREX_ALWAYS_ASSERT(use_fdtd_nci_corr == 0);
    AMREX_ALWAYS_ASSERT(do_subcycling == 0);
#endif
}

WarpX::~WarpX ()
{
    const int nlevs_max = maxLevel() +1;
    for (int lev = 0; lev < nlevs_max; ++lev) {
        ClearLevel(lev);
    }

    delete reduced_diags;

#ifdef BL_USE_SENSEI_INSITU
    delete insitu_bridge;
#endif

#ifdef WARPX_USE_OPENPMD
    delete m_OpenPMDPlotWriter;
#endif
}

void
WarpX::ReadParameters ()
{
    {
        ParmParse pp;// Traditionally, max_step and stop_time do not have prefix.
        pp.query("max_step", max_step);
        pp.query("stop_time", stop_time);
        pp.query("authors", authors);
    }

    {
        ParmParse pp("amr");// Traditionally, these have prefix, amr.

        pp.query("check_file", check_file);
        pp.query("check_int", check_int);

        pp.query("plot_file", plot_file);
        pp.query("plot_int", plot_int);

        pp.query("restart", restart_chkfile);
    }

    {
        ParmParse pp("warpx");

        // set random seed
        std::string random_seed = "default";
        pp.query("random_seed", random_seed);
        if ( random_seed != "default" ) {
            unsigned long myproc_1 = ParallelDescriptor::MyProc() + 1;
            if ( random_seed == "random" ) {
                std::random_device rd;
                std::uniform_int_distribution<int> dist(2, INT_MAX);
                unsigned long seed = myproc_1 * dist(rd);
                ResetRandomSeed(seed);
            } else if ( std::stoi(random_seed) > 0 ) {
                unsigned long seed = myproc_1 * std::stoul(random_seed);
                ResetRandomSeed(seed);
            } else {
                Abort("warpx.random_seed must be \"default\", \"random\" or an integer > 0.");
            }
        }

        pp.query("cfl", cfl);
        pp.query("verbose", verbose);
        pp.query("regrid_int", regrid_int);
        pp.query("do_subcycling", do_subcycling);
        pp.query("use_hybrid_QED", use_hybrid_QED);
        pp.query("safe_guard_cells", safe_guard_cells);
        pp.query("override_sync_int", override_sync_int);

        AMREX_ALWAYS_ASSERT_WITH_MESSAGE(do_subcycling != 1 || max_level <= 1,
                                         "Subcycling method 1 only works for 2 levels.");

        ReadBoostedFrameParameters(gamma_boost, beta_boost, boost_direction);

        pp.query("do_device_synchronize_before_profile", do_device_synchronize_before_profile);

        // pp.query returns 1 if argument zmax_plasma_to_compute_max_step is
        // specified by the user, 0 otherwise.
        do_compute_max_step_from_zmax =
            pp.query("zmax_plasma_to_compute_max_step",
                      zmax_plasma_to_compute_max_step);

        pp.query("do_moving_window", do_moving_window);
        if (do_moving_window)
        {
            std::string s;
            pp.get("moving_window_dir", s);
            if (s == "x" || s == "X") {
                moving_window_dir = 0;
            }
#if (AMREX_SPACEDIM == 3)
            else if (s == "y" || s == "Y") {
                moving_window_dir = 1;
            }
#endif
            else if (s == "z" || s == "Z") {
                moving_window_dir = AMREX_SPACEDIM-1;
            }
            else {
                const std::string msg = "Unknown moving_window_dir: "+s;
                amrex::Abort(msg.c_str());
            }

            AMREX_ALWAYS_ASSERT_WITH_MESSAGE(Geom(0).isPeriodic(moving_window_dir) == 0,
                       "The problem must be non-periodic in the moving window direction");

            moving_window_x = geom[0].ProbLo(moving_window_dir);

            pp.get("moving_window_v", moving_window_v);
            moving_window_v *= PhysConst::c;
        }

        pp.query("do_back_transformed_diagnostics", do_back_transformed_diagnostics);
        if (do_back_transformed_diagnostics) {

            AMREX_ALWAYS_ASSERT_WITH_MESSAGE(gamma_boost > 1.0,
                   "gamma_boost must be > 1 to use the boosted frame diagnostic.");

            pp.query("lab_data_directory", lab_data_directory);

            std::string s;
            pp.get("boost_direction", s);
            AMREX_ALWAYS_ASSERT_WITH_MESSAGE( (s == "z" || s == "Z"),
                   "The boosted frame diagnostic currently only works if the boost is in the z direction.");

            pp.get("num_snapshots_lab", num_snapshots_lab);

            // Read either dz_snapshots_lab or dt_snapshots_lab
            bool snapshot_interval_is_specified = 0;
            Real dz_snapshots_lab = 0;
            snapshot_interval_is_specified += pp.query("dt_snapshots_lab", dt_snapshots_lab);
            if ( pp.query("dz_snapshots_lab", dz_snapshots_lab) ){
                dt_snapshots_lab = dz_snapshots_lab/PhysConst::c;
                snapshot_interval_is_specified = 1;
            }
            AMREX_ALWAYS_ASSERT_WITH_MESSAGE(
                snapshot_interval_is_specified,
                "When using back-transformed diagnostics, user should specify either dz_snapshots_lab or dt_snapshots_lab.");

            pp.get("gamma_boost", gamma_boost);

            pp.query("do_back_transformed_fields", do_back_transformed_fields);

            AMREX_ALWAYS_ASSERT_WITH_MESSAGE(do_moving_window,
                   "The moving window should be on if using the boosted frame diagnostic.");

            pp.get("moving_window_dir", s);
            AMREX_ALWAYS_ASSERT_WITH_MESSAGE( (s == "z" || s == "Z"),
                   "The boosted frame diagnostic currently only works if the moving window is in the z direction.");
        }

        pp.query("do_electrostatic", do_electrostatic);
        pp.query("n_buffer", n_buffer);
        pp.query("const_dt", const_dt);

        // Read filter and fill IntVect filter_npass_each_dir with
        // proper size for AMREX_SPACEDIM
        pp.query("use_filter", use_filter);
        Vector<int> parse_filter_npass_each_dir(AMREX_SPACEDIM,1);
        pp.queryarr("filter_npass_each_dir", parse_filter_npass_each_dir);
        filter_npass_each_dir[0] = parse_filter_npass_each_dir[0];
        filter_npass_each_dir[1] = parse_filter_npass_each_dir[1];
#if (AMREX_SPACEDIM == 3)
        filter_npass_each_dir[2] = parse_filter_npass_each_dir[2];
#endif

        pp.query("num_mirrors", num_mirrors);
        if (num_mirrors>0){
            mirror_z.resize(num_mirrors);
            pp.getarr("mirror_z", mirror_z, 0, num_mirrors);
            mirror_z_width.resize(num_mirrors);
            pp.getarr("mirror_z_width", mirror_z_width, 0, num_mirrors);
            mirror_z_npoints.resize(num_mirrors);
            pp.getarr("mirror_z_npoints", mirror_z_npoints, 0, num_mirrors);
        }

        pp.query("serialize_ics", serialize_ics);
        pp.query("refine_plasma", refine_plasma);
        pp.query("do_dive_cleaning", do_dive_cleaning);
        pp.query("n_field_gather_buffer", n_field_gather_buffer);
        pp.query("n_current_deposition_buffer", n_current_deposition_buffer);
        pp.query("sort_int", sort_int);

        Vector<int> vect_sort_bin_size(AMREX_SPACEDIM,1);
        bool sort_bin_size_is_specified = pp.queryarr("sort_bin_size", vect_sort_bin_size);
        if (sort_bin_size_is_specified){
            for (int i=0; i<AMREX_SPACEDIM; i++)
                sort_bin_size[i] = vect_sort_bin_size[i];
        }

        double quantum_xi;
        int quantum_xi_is_specified = pp.query("quantum_xi", quantum_xi);
        if (quantum_xi_is_specified)
            quantum_xi_c2 = quantum_xi * PhysConst::c * PhysConst::c;

        pp.query("do_pml", do_pml);
        pp.query("pml_ncell", pml_ncell);
        pp.query("pml_delta", pml_delta);
        pp.query("pml_has_particles", pml_has_particles);
        pp.query("do_pml_j_damping", do_pml_j_damping);
        pp.query("do_pml_in_domain", do_pml_in_domain);

        Vector<int> parse_do_pml_Lo(AMREX_SPACEDIM,1);
        pp.queryarr("do_pml_Lo", parse_do_pml_Lo);
        do_pml_Lo[0] = parse_do_pml_Lo[0];
        do_pml_Lo[1] = parse_do_pml_Lo[1];
#if (AMREX_SPACEDIM == 3)
        do_pml_Lo[2] = parse_do_pml_Lo[2];
#endif
        Vector<int> parse_do_pml_Hi(AMREX_SPACEDIM,1);
        pp.queryarr("do_pml_Hi", parse_do_pml_Hi);
        do_pml_Hi[0] = parse_do_pml_Hi[0];
        do_pml_Hi[1] = parse_do_pml_Hi[1];
#if (AMREX_SPACEDIM == 3)
        do_pml_Hi[2] = parse_do_pml_Hi[2];
#endif

        if ( (do_pml_j_damping==1)&&(do_pml_in_domain==0) ){
            amrex::Abort("J-damping can only be done when PML are inside simulation domain (do_pml_in_domain=1)");
        }

        pp.query("openpmd_int", openpmd_int);
        pp.query("openpmd_backend", openpmd_backend);
#ifdef WARPX_USE_OPENPMD
        pp.query("openpmd_tspf", openpmd_tspf);
#endif
        pp.query("plot_costs", plot_costs);
        pp.query("plot_raw_fields", plot_raw_fields);
        pp.query("plot_raw_fields_guards", plot_raw_fields_guards);
        pp.query("plot_coarsening_ratio", plot_coarsening_ratio);
        bool user_fields_to_plot;
        user_fields_to_plot = pp.queryarr("fields_to_plot", fields_to_plot);
        if (not user_fields_to_plot){
            // If not specified, set default values
            fields_to_plot = {"Ex", "Ey", "Ez", "Bx", "By",
                              "Bz", "jx", "jy", "jz",
                              "part_per_cell"};
        }
        // set plot_rho to true of the users requests it, so that
        // rho is computed at each iteration.
        if (std::find(fields_to_plot.begin(), fields_to_plot.end(), "rho")
            != fields_to_plot.end()){
            plot_rho = true;
        }
        // Sanity check if user requests to plot F
        if (std::find(fields_to_plot.begin(), fields_to_plot.end(), "F")
            != fields_to_plot.end()){
            AMREX_ALWAYS_ASSERT_WITH_MESSAGE(do_dive_cleaning,
                "plot F only works if warpx.do_dive_cleaning = 1");
        }
        // If user requests to plot proc_number for a serial run,
        // delete proc_number from fields_to_plot
        if (ParallelDescriptor::NProcs() == 1){
            fields_to_plot.erase(std::remove(fields_to_plot.begin(),
                                             fields_to_plot.end(),
                                             "proc_number"),
                                 fields_to_plot.end());
        }

        // Check that the coarsening_ratio can divide the blocking factor
        const int nlevs_max = maxLevel();
        for (int lev=0; lev<nlevs_max; lev++){
          for (int comp=0; comp<AMREX_SPACEDIM; comp++){
            if ( blockingFactor(lev)[comp] % plot_coarsening_ratio != 0 ){
              amrex::Abort("plot_coarsening_ratio should be an integer "
                           "divisor of the blocking factor.");
            }
          }
        }

        pp.query("plot_finepatch", plot_finepatch);
        if (maxLevel() > 0) {
            pp.query("plot_crsepatch", plot_crsepatch);
        }

        {
            bool plotfile_min_max = true;
            pp.query("plotfile_min_max", plotfile_min_max);
            if (plotfile_min_max) {
                plotfile_headerversion = amrex::VisMF::Header::Version_v1;
            } else {
                plotfile_headerversion = amrex::VisMF::Header::NoFabHeader_v1;
            }
            pp.query("usesingleread", use_single_read);
            pp.query("usesinglewrite", use_single_write);
            ParmParse ppv("vismf");
            ppv.add("usesingleread", use_single_read);
            ppv.add("usesinglewrite", use_single_write);
            pp.query("mffile_nstreams", mffile_nstreams);
            VisMF::SetMFFileInStreams(mffile_nstreams);
            pp.query("field_io_nfiles", field_io_nfiles);
            VisMF::SetNOutFiles(field_io_nfiles);
            pp.query("particle_io_nfiles", particle_io_nfiles);
            ParmParse ppp("particles");
            ppp.add("particles_nfiles", particle_io_nfiles);
        }

        if (maxLevel() > 0) {
            Vector<Real> lo, hi;
            pp.getarr("fine_tag_lo", lo);
            pp.getarr("fine_tag_hi", hi);
            fine_tag_lo = RealVect{lo};
            fine_tag_hi = RealVect{hi};
        }

        pp.query("load_balance_int", load_balance_int);
        pp.query("load_balance_with_sfc", load_balance_with_sfc);
        pp.query("load_balance_knapsack_factor", load_balance_knapsack_factor);

        pp.query("do_dynamic_scheduling", do_dynamic_scheduling);

        pp.query("do_nodal", do_nodal);
        if (do_nodal) {
            Bx_nodal_flag = IntVect::TheNodeVector();
            By_nodal_flag = IntVect::TheNodeVector();
            Bz_nodal_flag = IntVect::TheNodeVector();
            Ex_nodal_flag = IntVect::TheNodeVector();
            Ey_nodal_flag = IntVect::TheNodeVector();
            Ez_nodal_flag = IntVect::TheNodeVector();
            jx_nodal_flag = IntVect::TheNodeVector();
            jy_nodal_flag = IntVect::TheNodeVector();
            jz_nodal_flag = IntVect::TheNodeVector();
            // Use same shape factors in all directions, for gathering
            l_lower_order_in_v = false;
        }

        // Only needs to be set with WARPX_DIM_RZ, otherwise defaults to 1.
        pp.query("n_rz_azimuthal_modes", n_rz_azimuthal_modes);
    }

    {
        ParmParse pp("interpolation");
        pp.query("nox", nox);
        pp.query("noy", noy);
        pp.query("noz", noz);
        AMREX_ALWAYS_ASSERT_WITH_MESSAGE( nox == noy and nox == noz ,
            "warpx.nox, noy and noz must be equal");
        AMREX_ALWAYS_ASSERT_WITH_MESSAGE( nox >= 1, "warpx.nox must >= 1");
    }

    {
        ParmParse pp("algo");
        current_deposition_algo = GetAlgorithmInteger(pp, "current_deposition");
        charge_deposition_algo = GetAlgorithmInteger(pp, "charge_deposition");
        particle_pusher_algo = GetAlgorithmInteger(pp, "particle_pusher");
        maxwell_fdtd_solver_id = GetAlgorithmInteger(pp, "maxwell_fdtd_solver");
        field_gathering_algo = GetAlgorithmInteger(pp, "field_gathering");
        if (field_gathering_algo == GatheringAlgo::MomentumConserving) {
            // Use same shape factors in all directions, for gathering
            l_lower_order_in_v = false;
        }
        load_balance_costs_update_algo = GetAlgorithmInteger(pp, "load_balance_costs_update");
        pp.query("costs_heuristic_cells_wt", costs_heuristic_cells_wt);
        pp.query("costs_heuristic_particles_wt", costs_heuristic_particles_wt);
    }

#ifdef WARPX_USE_PSATD
    {
        ParmParse pp("psatd");
        pp.query("hybrid_mpi_decomposition", fft_hybrid_mpi_decomposition);
        pp.query("ngroups_fft", ngroups_fft);
        pp.query("fftw_plan_measure", fftw_plan_measure);
        pp.query("nox", nox_fft);
        pp.query("noy", noy_fft);
        pp.query("noz", noz_fft);
        pp.query("v_galilean", v_galilean);
      // Scale the velocity by the speed of light
        for (int i=0; i<3; i++) v_galilean[i] *= PhysConst::c;
    }
#endif

    {
        insitu_start = 0;
        insitu_int = 0;
        insitu_config = "";
        insitu_pin_mesh = 0;

        ParmParse pp("insitu");
        pp.query("int", insitu_int);
        pp.query("start", insitu_start);
        pp.query("config", insitu_config);
        pp.query("pin_mesh", insitu_pin_mesh);
    }

    // for slice generation //
    {
       ParmParse pp("slice");
       amrex::Vector<Real> slice_lo(AMREX_SPACEDIM);
       amrex::Vector<Real> slice_hi(AMREX_SPACEDIM);
       Vector<int> slice_crse_ratio(AMREX_SPACEDIM);
       // set default slice_crse_ratio //
       for (int idim=0; idim < AMREX_SPACEDIM; ++idim )
       {
          slice_crse_ratio[idim] = 1;
       }
       pp.queryarr("dom_lo",slice_lo,0,AMREX_SPACEDIM);
       pp.queryarr("dom_hi",slice_hi,0,AMREX_SPACEDIM);
       pp.queryarr("coarsening_ratio",slice_crse_ratio,0,AMREX_SPACEDIM);
       pp.query("plot_int",slice_plot_int);
       slice_realbox.setLo(slice_lo);
       slice_realbox.setHi(slice_hi);
       slice_cr_ratio = IntVect(AMREX_D_DECL(1,1,1));
       for (int idim = 0; idim < AMREX_SPACEDIM; ++idim)
       {
          if (slice_crse_ratio[idim] > 1 ) {
             slice_cr_ratio[idim] = slice_crse_ratio[idim];
          }
       }

       if (do_back_transformed_diagnostics) {
          AMREX_ALWAYS_ASSERT_WITH_MESSAGE(gamma_boost > 1.0,
                 "gamma_boost must be > 1 to use the boost frame diagnostic");
          pp.query("num_slice_snapshots_lab", num_slice_snapshots_lab);
          if (num_slice_snapshots_lab > 0) {
             pp.get("dt_slice_snapshots_lab", dt_slice_snapshots_lab );
             pp.get("particle_slice_width_lab",particle_slice_width_lab);
          }
       }

    }
}

// This is a virtual function.
void
WarpX::MakeNewLevelFromScratch (int lev, Real time, const BoxArray& new_grids,
                                const DistributionMapping& new_dmap)
{
    AllocLevelData(lev, new_grids, new_dmap);
    InitLevelData(lev, time);

#ifdef WARPX_USE_PSATD
    if (fft_hybrid_mpi_decomposition){
#ifdef WARPX_USE_PSATD_HYBRID
        AllocLevelDataFFT(lev);
        InitLevelDataFFT(lev, time);
#else
    amrex::Abort("The option `psatd.fft_hybrid_mpi_decomposition` does not work on GPU.");
#endif
    }
#endif
}

void
WarpX::ClearLevel (int lev)
{
    for (int i = 0; i < 3; ++i) {
        Efield_aux[lev][i].reset();
        Bfield_aux[lev][i].reset();

        current_fp[lev][i].reset();
        Efield_fp [lev][i].reset();
        Bfield_fp [lev][i].reset();

        current_store[lev][i].reset();

        current_cp[lev][i].reset();
        Efield_cp [lev][i].reset();
        Bfield_cp [lev][i].reset();

        Efield_cax[lev][i].reset();
        Bfield_cax[lev][i].reset();
        current_buf[lev][i].reset();
    }

    charge_buf[lev].reset();

    current_buffer_masks[lev].reset();
    gather_buffer_masks[lev].reset();

    F_fp  [lev].reset();
    rho_fp[lev].reset();
    F_cp  [lev].reset();
    rho_cp[lev].reset();

    if (WarpX::load_balance_costs_update_algo == LoadBalanceCostsUpdateAlgo::Timers) {
        costs[lev].reset();
    } else if (WarpX::load_balance_costs_update_algo == LoadBalanceCostsUpdateAlgo::Heuristic) {
        costs_heuristic[lev].reset();
    }


#ifdef WARPX_USE_PSATD_HYBRID
    for (int i = 0; i < 3; ++i) {
        Efield_fp_fft[lev][i].reset();
        Bfield_fp_fft[lev][i].reset();
        current_fp_fft[lev][i].reset();

        Efield_cp_fft[lev][i].reset();
        Bfield_cp_fft[lev][i].reset();
        current_cp_fft[lev][i].reset();
    }

    rho_fp_fft[lev].reset();
    rho_cp_fft[lev].reset();

    dataptr_fp_fft[lev].reset();
    dataptr_cp_fft[lev].reset();

    ba_valid_fp_fft[lev] = BoxArray();
    ba_valid_cp_fft[lev] = BoxArray();

    FreeFFT(lev);
#endif
}

void
WarpX::AllocLevelData (int lev, const BoxArray& ba, const DistributionMapping& dm)
{

    bool aux_is_nodal = (field_gathering_algo == GatheringAlgo::MomentumConserving);

    guard_cells.Init(
        do_subcycling,
        WarpX::use_fdtd_nci_corr,
        do_nodal,
        do_moving_window,
        fft_hybrid_mpi_decomposition,
        aux_is_nodal,
        moving_window_dir,
        WarpX::nox,
        nox_fft, noy_fft, noz_fft,
        NCIGodfreyFilter::m_stencil_width,
        maxwell_fdtd_solver_id,
        maxLevel(),
        WarpX::v_galilean,
        safe_guard_cells);

    if (mypc->nSpeciesDepositOnMainGrid() && n_current_deposition_buffer == 0) {
        n_current_deposition_buffer = 1;
        // This forces the allocation of buffers and allows the code associated
        // with buffers to run. But the buffer size of `1` is in fact not used,
        // `deposit_on_main_grid` forces all particles (whether or not they
        // are in buffers) to deposition on the main grid.
    }

    if (n_current_deposition_buffer < 0) {
        n_current_deposition_buffer = guard_cells.ng_alloc_J.max();
    }
    if (n_field_gather_buffer < 0) {
        // Field gather buffer should be larger than current deposition buffers
        n_field_gather_buffer = n_current_deposition_buffer + 1;
    }

    AllocLevelMFs(lev, ba, dm, guard_cells.ng_alloc_EB, guard_cells.ng_alloc_J,
                  guard_cells.ng_alloc_Rho, guard_cells.ng_alloc_F,
                  guard_cells.ng_Extra, aux_is_nodal);
}

void
WarpX::AllocLevelMFs (int lev, const BoxArray& ba, const DistributionMapping& dm,
                      const IntVect& ngE, const IntVect& ngJ, const IntVect& ngRho,
                      const IntVect& ngF, const IntVect& ngextra, const bool aux_is_nodal)
{

#if defined WARPX_DIM_RZ
    // With RZ multimode, there is a real and imaginary component
    // for each mode, except mode 0 which is purely real
    // Component 0 is mode 0.
    // Odd components are the real parts.
    // Even components are the imaginary parts.
    ncomps = n_rz_azimuthal_modes*2 - 1;
#endif

    //
    // The fine patch
    //
    Bfield_fp[lev][0].reset( new MultiFab(amrex::convert(ba,Bx_nodal_flag),dm,ncomps,ngE+ngextra));
    Bfield_fp[lev][1].reset( new MultiFab(amrex::convert(ba,By_nodal_flag),dm,ncomps,ngE+ngextra));
    Bfield_fp[lev][2].reset( new MultiFab(amrex::convert(ba,Bz_nodal_flag),dm,ncomps,ngE+ngextra));

    Efield_fp[lev][0].reset( new MultiFab(amrex::convert(ba,Ex_nodal_flag),dm,ncomps,ngE+ngextra));
    Efield_fp[lev][1].reset( new MultiFab(amrex::convert(ba,Ey_nodal_flag),dm,ncomps,ngE+ngextra));
    Efield_fp[lev][2].reset( new MultiFab(amrex::convert(ba,Ez_nodal_flag),dm,ncomps,ngE+ngextra));

    current_fp[lev][0].reset( new MultiFab(amrex::convert(ba,jx_nodal_flag),dm,ncomps,ngJ));
    current_fp[lev][1].reset( new MultiFab(amrex::convert(ba,jy_nodal_flag),dm,ncomps,ngJ));
    current_fp[lev][2].reset( new MultiFab(amrex::convert(ba,jz_nodal_flag),dm,ncomps,ngJ));

    if (do_dive_cleaning || plot_rho)
    {
        rho_fp[lev].reset(new MultiFab(amrex::convert(ba,IntVect::TheUnitVector()),dm,2*ncomps,ngRho));
    }

    if (do_subcycling == 1 && lev == 0)
    {
        current_store[lev][0].reset( new MultiFab(amrex::convert(ba,jx_nodal_flag),dm,ncomps,ngJ));
        current_store[lev][1].reset( new MultiFab(amrex::convert(ba,jy_nodal_flag),dm,ncomps,ngJ));
        current_store[lev][2].reset( new MultiFab(amrex::convert(ba,jz_nodal_flag),dm,ncomps,ngJ));
    }

    if (do_dive_cleaning)
    {
        F_fp[lev].reset  (new MultiFab(amrex::convert(ba,IntVect::TheUnitVector()),dm,ncomps, ngF.max()));
    }
#ifdef WARPX_USE_PSATD
    else
    {
        rho_fp[lev].reset(new MultiFab(amrex::convert(ba,IntVect::TheUnitVector()),dm,2*ncomps,ngRho));
    }
    if (fft_hybrid_mpi_decomposition == false){
        // Allocate and initialize the spectral solver
        std::array<Real,3> dx = CellSize(lev);
#if (AMREX_SPACEDIM == 3)
        RealVect dx_vect(dx[0], dx[1], dx[2]);
#elif (AMREX_SPACEDIM == 2)
        RealVect dx_vect(dx[0], dx[2]);
#endif
        // Get the cell-centered box, with guard cells
        BoxArray realspace_ba = ba;  // Copy box
        realspace_ba.enclosedCells().grow(ngE); // cell-centered + guard cells
        // Define spectral solver
        spectral_solver_fp[lev].reset( new SpectralSolver( realspace_ba, dm,
            nox_fft, noy_fft, noz_fft, do_nodal, v_galilean, dx_vect, dt[lev] ) );
    }
#endif
    std::array<Real,3> const dx = CellSize(lev);
    m_fdtd_solver_fp[lev].reset(
        new FiniteDifferenceSolver(maxwell_fdtd_solver_id, dx, do_nodal) );
    //
    // The Aux patch (i.e., the full solution)
    //
    if (aux_is_nodal and !do_nodal)
    {
        // Create aux multifabs on Nodal Box Array
        BoxArray const nba = amrex::convert(ba,IntVect::TheNodeVector());
        Bfield_aux[lev][0].reset( new MultiFab(nba,dm,ncomps,ngE));
        Bfield_aux[lev][1].reset( new MultiFab(nba,dm,ncomps,ngE));
        Bfield_aux[lev][2].reset( new MultiFab(nba,dm,ncomps,ngE));

        Efield_aux[lev][0].reset( new MultiFab(nba,dm,ncomps,ngE));
        Efield_aux[lev][1].reset( new MultiFab(nba,dm,ncomps,ngE));
        Efield_aux[lev][2].reset( new MultiFab(nba,dm,ncomps,ngE));
    }
    else if (lev == 0)
    {
        for (int idir = 0; idir < 3; ++idir) {
            Efield_aux[lev][idir].reset(new MultiFab(*Efield_fp[lev][idir], amrex::make_alias, 0, ncomps));
            Bfield_aux[lev][idir].reset(new MultiFab(*Bfield_fp[lev][idir], amrex::make_alias, 0, ncomps));
        }
    }
    else
    {
        Bfield_aux[lev][0].reset( new MultiFab(amrex::convert(ba,Bx_nodal_flag),dm,ncomps,ngE));
        Bfield_aux[lev][1].reset( new MultiFab(amrex::convert(ba,By_nodal_flag),dm,ncomps,ngE));
        Bfield_aux[lev][2].reset( new MultiFab(amrex::convert(ba,Bz_nodal_flag),dm,ncomps,ngE));

        Efield_aux[lev][0].reset( new MultiFab(amrex::convert(ba,Ex_nodal_flag),dm,ncomps,ngE));
        Efield_aux[lev][1].reset( new MultiFab(amrex::convert(ba,Ey_nodal_flag),dm,ncomps,ngE));
        Efield_aux[lev][2].reset( new MultiFab(amrex::convert(ba,Ez_nodal_flag),dm,ncomps,ngE));
    }

    //
    // The coarse patch
    //
    if (lev > 0)
    {
        BoxArray cba = ba;
        cba.coarsen(refRatio(lev-1));

        // Create the MultiFabs for B
        Bfield_cp[lev][0].reset( new MultiFab(amrex::convert(cba,Bx_nodal_flag),dm,ncomps,ngE));
        Bfield_cp[lev][1].reset( new MultiFab(amrex::convert(cba,By_nodal_flag),dm,ncomps,ngE));
        Bfield_cp[lev][2].reset( new MultiFab(amrex::convert(cba,Bz_nodal_flag),dm,ncomps,ngE));

        // Create the MultiFabs for E
        Efield_cp[lev][0].reset( new MultiFab(amrex::convert(cba,Ex_nodal_flag),dm,ncomps,ngE));
        Efield_cp[lev][1].reset( new MultiFab(amrex::convert(cba,Ey_nodal_flag),dm,ncomps,ngE));
        Efield_cp[lev][2].reset( new MultiFab(amrex::convert(cba,Ez_nodal_flag),dm,ncomps,ngE));

        // Create the MultiFabs for the current
        current_cp[lev][0].reset( new MultiFab(amrex::convert(cba,jx_nodal_flag),dm,ncomps,ngJ));
        current_cp[lev][1].reset( new MultiFab(amrex::convert(cba,jy_nodal_flag),dm,ncomps,ngJ));
        current_cp[lev][2].reset( new MultiFab(amrex::convert(cba,jz_nodal_flag),dm,ncomps,ngJ));

        if (do_dive_cleaning || plot_rho){
            rho_cp[lev].reset(new MultiFab(amrex::convert(cba,IntVect::TheUnitVector()),dm,2*ncomps,ngRho));
        }
        if (do_dive_cleaning)
        {
            F_cp[lev].reset  (new MultiFab(amrex::convert(cba,IntVect::TheUnitVector()),dm,ncomps, ngF.max()));
        }
#ifdef WARPX_USE_PSATD
        else
        {
            rho_cp[lev].reset(new MultiFab(amrex::convert(cba,IntVect::TheUnitVector()),dm,2*ncomps,ngRho));
        }
        if (fft_hybrid_mpi_decomposition == false){
            // Allocate and initialize the spectral solver
            std::array<Real,3> cdx = CellSize(lev-1);
#if (AMREX_SPACEDIM == 3)
            RealVect cdx_vect(cdx[0], cdx[1], cdx[2]);
#elif (AMREX_SPACEDIM == 2)
            RealVect cdx_vect(cdx[0], cdx[2]);
#endif
            // Get the cell-centered box, with guard cells
            BoxArray realspace_ba = cba;// Copy box
            realspace_ba.enclosedCells().grow(ngE);// cell-centered + guard cells
            // Define spectral solver
            spectral_solver_cp[lev].reset( new SpectralSolver( realspace_ba, dm,
                nox_fft, noy_fft, noz_fft, do_nodal, v_galilean, cdx_vect, dt[lev] ) );
        }
#endif
    std::array<Real,3> cdx = CellSize(lev-1);
    m_fdtd_solver_cp[lev].reset(
        new FiniteDifferenceSolver( maxwell_fdtd_solver_id, cdx, do_nodal ) );
    }

    //
    // Copy of the coarse aux
    //
    if (lev > 0 && (n_field_gather_buffer > 0 || n_current_deposition_buffer > 0 ||
                    mypc->nSpeciesGatherFromMainGrid() > 0))
    {
        BoxArray cba = ba;
        cba.coarsen(refRatio(lev-1));

        if (n_field_gather_buffer > 0 || mypc->nSpeciesGatherFromMainGrid() > 0) {
            if (aux_is_nodal) {
                BoxArray const& cnba = amrex::convert(cba,IntVect::TheNodeVector());
                Bfield_cax[lev][0].reset( new MultiFab(cnba,dm,ncomps,ngE));
                Bfield_cax[lev][1].reset( new MultiFab(cnba,dm,ncomps,ngE));
                Bfield_cax[lev][2].reset( new MultiFab(cnba,dm,ncomps,ngE));
                Efield_cax[lev][0].reset( new MultiFab(cnba,dm,ncomps,ngE));
                Efield_cax[lev][1].reset( new MultiFab(cnba,dm,ncomps,ngE));
                Efield_cax[lev][2].reset( new MultiFab(cnba,dm,ncomps,ngE));
            } else {
                // Create the MultiFabs for B
                Bfield_cax[lev][0].reset( new MultiFab(amrex::convert(cba,Bx_nodal_flag),dm,ncomps,ngE));
                Bfield_cax[lev][1].reset( new MultiFab(amrex::convert(cba,By_nodal_flag),dm,ncomps,ngE));
                Bfield_cax[lev][2].reset( new MultiFab(amrex::convert(cba,Bz_nodal_flag),dm,ncomps,ngE));

                // Create the MultiFabs for E
                Efield_cax[lev][0].reset( new MultiFab(amrex::convert(cba,Ex_nodal_flag),dm,ncomps,ngE));
                Efield_cax[lev][1].reset( new MultiFab(amrex::convert(cba,Ey_nodal_flag),dm,ncomps,ngE));
                Efield_cax[lev][2].reset( new MultiFab(amrex::convert(cba,Ez_nodal_flag),dm,ncomps,ngE));
            }

            gather_buffer_masks[lev].reset( new iMultiFab(ba, dm, ncomps, 1) );
            // Gather buffer masks have 1 ghost cell, because of the fact
            // that particles may move by more than one cell when using subcycling.
        }

        if (n_current_deposition_buffer > 0) {
            current_buf[lev][0].reset( new MultiFab(amrex::convert(cba,jx_nodal_flag),dm,ncomps,ngJ));
            current_buf[lev][1].reset( new MultiFab(amrex::convert(cba,jy_nodal_flag),dm,ncomps,ngJ));
            current_buf[lev][2].reset( new MultiFab(amrex::convert(cba,jz_nodal_flag),dm,ncomps,ngJ));
            if (rho_cp[lev]) {
                charge_buf[lev].reset( new MultiFab(amrex::convert(cba,IntVect::TheUnitVector()),dm,2*ncomps,ngRho));
            }
            current_buffer_masks[lev].reset( new iMultiFab(ba, dm, ncomps, 1) );
            // Current buffer masks have 1 ghost cell, because of the fact
            // that particles may move by more than one cell when using subcycling.
        }
    }

    if (load_balance_int > 0) {
        if (WarpX::load_balance_costs_update_algo == LoadBalanceCostsUpdateAlgo::Timers) {
            costs[lev].reset(new MultiFab(ba, dm, 1, 0));
        } else if (WarpX::load_balance_costs_update_algo == LoadBalanceCostsUpdateAlgo::Heuristic) {
            costs_heuristic[lev].reset(new amrex::Vector<Real>);
            const int nboxes = Efield_fp[lev][0].get()->size();
            costs_heuristic[lev]->resize(nboxes);
        }
    }
}

std::array<Real,3>
WarpX::CellSize (int lev)
{
    const auto& gm = GetInstance().Geom(lev);
    const Real* dx = gm.CellSize();
#if (AMREX_SPACEDIM == 3)
    return { dx[0], dx[1], dx[2] };
#elif (AMREX_SPACEDIM == 2)
    return { dx[0], 1.0, dx[1] };
#else
    static_assert(AMREX_SPACEDIM != 1, "1D is not supported");
#endif
}

amrex::RealBox
WarpX::getRealBox(const Box& bx, int lev)
{
    const auto& gm = GetInstance().Geom(lev);
    const RealBox grid_box{bx, gm.CellSize(), gm.ProbLo()};
    return( grid_box );
}

std::array<Real,3>
WarpX::LowerCorner(const Box& bx, std::array<amrex::Real,3> galilean_shift, int lev)
{
    RealBox grid_box = getRealBox( bx, lev );

    const Real* xyzmin = grid_box.lo();

#if (AMREX_SPACEDIM == 3)
    return { xyzmin[0] + galilean_shift[0], xyzmin[1] + galilean_shift[1], xyzmin[2] + galilean_shift[2] };

#elif (AMREX_SPACEDIM == 2)
    return { xyzmin[0] + galilean_shift[0], std::numeric_limits<Real>::lowest(), xyzmin[1] + galilean_shift[2] };
#endif
}

std::array<Real,3>
WarpX::UpperCorner(const Box& bx, int lev)
{
    const RealBox grid_box = getRealBox( bx, lev );
    const Real* xyzmax = grid_box.hi();
#if (AMREX_SPACEDIM == 3)
    return { xyzmax[0], xyzmax[1], xyzmax[2] };
#elif (AMREX_SPACEDIM == 2)
    return { xyzmax[0], std::numeric_limits<Real>::max(), xyzmax[1] };
#endif
}

IntVect
WarpX::RefRatio (int lev)
{
    return GetInstance().refRatio(lev);
}

void
WarpX::ComputeDivB (amrex::MultiFab& divB, int dcomp,
                    const std::array<const amrex::MultiFab*, 3>& B,
                    const std::array<amrex::Real,3>& dx)
{
    Real dxinv = 1./dx[0], dyinv = 1./dx[1], dzinv = 1./dx[2];

#ifdef WARPX_DIM_RZ
    const Real rmin = GetInstance().Geom(0).ProbLo(0);
#endif

#ifdef _OPENMP
#pragma omp parallel if (Gpu::notInLaunchRegion())
#endif
    for (MFIter mfi(divB, TilingIfNotGPU()); mfi.isValid(); ++mfi)
    {
        const Box& bx = mfi.tilebox();
        auto const& Bxfab = B[0]->array(mfi);
        auto const& Byfab = B[1]->array(mfi);
        auto const& Bzfab = B[2]->array(mfi);
        auto const& divBfab = divB.array(mfi);

        ParallelFor(bx,
        [=] AMREX_GPU_DEVICE(int i, int j, int k) noexcept
        {
            warpx_computedivb(i, j, k, dcomp, divBfab, Bxfab, Byfab, Bzfab, dxinv, dyinv, dzinv
#ifdef WARPX_DIM_RZ
                              ,rmin
#endif
                              );
        });
    }
}

void
WarpX::ComputeDivB (amrex::MultiFab& divB, int dcomp,
                    const std::array<const amrex::MultiFab*, 3>& B,
                    const std::array<amrex::Real,3>& dx, int ngrow)
{
    Real dxinv = 1./dx[0], dyinv = 1./dx[1], dzinv = 1./dx[2];

#ifdef WARPX_DIM_RZ
    const Real rmin = GetInstance().Geom(0).ProbLo(0);
#endif

#ifdef _OPENMP
#pragma omp parallel if (Gpu::notInLaunchRegion())
#endif
    for (MFIter mfi(divB, TilingIfNotGPU()); mfi.isValid(); ++mfi)
    {
        Box bx = mfi.growntilebox(ngrow);
        auto const& Bxfab = B[0]->array(mfi);
        auto const& Byfab = B[1]->array(mfi);
        auto const& Bzfab = B[2]->array(mfi);
        auto const& divBfab = divB.array(mfi);

        ParallelFor(bx,
        [=] AMREX_GPU_DEVICE(int i, int j, int k) noexcept
        {
            warpx_computedivb(i, j, k, dcomp, divBfab, Bxfab, Byfab, Bzfab, dxinv, dyinv, dzinv
#ifdef WARPX_DIM_RZ
                              ,rmin
#endif
                              );
        });
    }
}

void
WarpX::ComputeDivE (amrex::MultiFab& divE, int dcomp,
                    const std::array<const amrex::MultiFab*, 3>& E,
                    const std::array<amrex::Real,3>& dx)
{
    Real dxinv = 1./dx[0], dyinv = 1./dx[1], dzinv = 1./dx[2];

#ifdef WARPX_DIM_RZ
    const Real rmin = GetInstance().Geom(0).ProbLo(0);
#endif

#ifdef _OPENMP
#pragma omp parallel if (Gpu::notInLaunchRegion())
#endif
    for (MFIter mfi(divE, TilingIfNotGPU()); mfi.isValid(); ++mfi)
    {
        const Box& bx = mfi.tilebox();
        auto const& Exfab = E[0]->array(mfi);
        auto const& Eyfab = E[1]->array(mfi);
        auto const& Ezfab = E[2]->array(mfi);
        auto const& divEfab = divE.array(mfi);

        ParallelFor(bx,
        [=] AMREX_GPU_DEVICE(int i, int j, int k) noexcept
        {
            warpx_computedive(i, j, k, dcomp, divEfab, Exfab, Eyfab, Ezfab, dxinv, dyinv, dzinv
#ifdef WARPX_DIM_RZ
                              ,rmin
#endif
                              );
        });
    }
}

void
WarpX::ComputeDivE (amrex::MultiFab& divE, int dcomp,
                    const std::array<const amrex::MultiFab*, 3>& E,
                    const std::array<amrex::Real,3>& dx, int ngrow)
{
    Real dxinv = 1./dx[0], dyinv = 1./dx[1], dzinv = 1./dx[2];

#ifdef WARPX_DIM_RZ
    const Real rmin = GetInstance().Geom(0).ProbLo(0);
#endif

#ifdef _OPENMP
#pragma omp parallel if (Gpu::notInLaunchRegion())
#endif
    for (MFIter mfi(divE, TilingIfNotGPU()); mfi.isValid(); ++mfi)
    {
        Box bx = mfi.growntilebox(ngrow);
        auto const& Exfab = E[0]->array(mfi);
        auto const& Eyfab = E[1]->array(mfi);
        auto const& Ezfab = E[2]->array(mfi);
        auto const& divEfab = divE.array(mfi);

        ParallelFor(bx,
        [=] AMREX_GPU_DEVICE(int i, int j, int k) noexcept
        {
            warpx_computedive(i, j, k, dcomp, divEfab, Exfab, Eyfab, Ezfab, dxinv, dyinv, dzinv
#ifdef WARPX_DIM_RZ
                              ,rmin
#endif
                              );
        });
    }
}

PML*
WarpX::GetPML (int lev)
{
    if (do_pml) {
        // This should check if pml was initialized
        return pml[lev].get();
    } else {
        return nullptr;
    }
}

std::vector< bool >
WarpX::getPMLdirections() const
{
    std::vector< bool > dirsWithPML( 6, false );
#if AMREX_SPACEDIM!=3
    dirsWithPML.resize( 4 );
#endif
    if( do_pml )
    {
        for( auto i = 0u; i < dirsWithPML.size() / 2u; ++i )
        {
            dirsWithPML.at( 2u*i      ) = bool(do_pml_Lo[i]);
            dirsWithPML.at( 2u*i + 1u ) = bool(do_pml_Hi[i]);
        }
    }
    return dirsWithPML;
}

void
WarpX::BuildBufferMasks ()
{
    for (int lev = 1; lev <= maxLevel(); ++lev)
    {
        for (int ipass = 0; ipass < 2; ++ipass)
        {
            int ngbuffer = (ipass == 0) ? n_current_deposition_buffer : n_field_gather_buffer;
            iMultiFab* bmasks = (ipass == 0) ? current_buffer_masks[lev].get() : gather_buffer_masks[lev].get();
            if (bmasks)
            {
                const int ngtmp = ngbuffer + bmasks->nGrow();
                iMultiFab tmp(bmasks->boxArray(), bmasks->DistributionMap(), 1, ngtmp);
                const int covered = 1;
                const int notcovered = 0;
                const int physbnd = 1;
                const int interior = 1;
                const Box& dom = Geom(lev).Domain();
                const auto& period = Geom(lev).periodicity();
                tmp.BuildMask(dom, period, covered, notcovered, physbnd, interior);
#ifdef _OPENMP
#pragma omp parallel
#endif
                for (MFIter mfi(*bmasks, true); mfi.isValid(); ++mfi)
                {
                    const Box tbx = mfi.growntilebox();
                    BuildBufferMasksInBox( tbx, (*bmasks)[mfi], tmp[mfi], ngbuffer );
                }
            }
        }
    }
}

/**
 * \brief Build buffer mask within given FArrayBox
 *
 * \param tbx         Current FArrayBox
 * \param buffer_mask Buffer mask to be set
 * \param guard_mask  Guard mask used to set buffer_mask
 * \param ng          Number of guard cells
 */
void
WarpX::BuildBufferMasksInBox ( const amrex::Box tbx, amrex::IArrayBox &buffer_mask,
                               const amrex::IArrayBox &guard_mask, const int ng )
{
    bool setnull;
    const auto lo = amrex::lbound( tbx );
    const auto hi = amrex::ubound( tbx );
    Array4<int> msk = buffer_mask.array();
    Array4<int const> gmsk = guard_mask.array();
#if (AMREX_SPACEDIM == 2)
    int k = lo.z;
    for     (int j = lo.y; j <= hi.y; ++j) {
        for (int i = lo.x; i <= hi.x; ++i) {
            setnull = false;
            // If gmsk=0 for any neighbor within ng cells, current cell is in the buffer region
            for     (int jj = j-ng; jj <= j+ng; ++jj) {
                for (int ii = i-ng; ii <= i+ng; ++ii) {
                    if ( gmsk(ii,jj,k) == 0 ) setnull = true;
                }
            }
            if ( setnull ) msk(i,j,k) = 0;
            else           msk(i,j,k) = 1;
        }
    }
#elif (AMREX_SPACEDIM == 3)
    for         (int k = lo.z; k <= hi.z; ++k) {
        for     (int j = lo.y; j <= hi.y; ++j) {
            for (int i = lo.x; i <= hi.x; ++i) {
                setnull = false;
                // If gmsk=0 for any neighbor within ng cells, current cell is in the buffer region
                for         (int kk = k-ng; kk <= k+ng; ++kk) {
                    for     (int jj = j-ng; jj <= j+ng; ++jj) {
                        for (int ii = i-ng; ii <= i+ng; ++ii) {
                            if ( gmsk(ii,jj,kk) == 0 ) setnull = true;
                        }
                    }
                }
                if ( setnull ) msk(i,j,k) = 0;
                else           msk(i,j,k) = 1;
            }
        }
    }
#endif
}

const iMultiFab*
WarpX::CurrentBufferMasks (int lev)
{
    return GetInstance().getCurrentBufferMasks(lev);
}

const iMultiFab*
WarpX::GatherBufferMasks (int lev)
{
    return GetInstance().getGatherBufferMasks(lev);
}

void
WarpX::StoreCurrent (int lev)
{
    for (int idim = 0; idim < 3; ++idim) {
        if (current_store[lev][idim]) {
            MultiFab::Copy(*current_store[lev][idim], *current_fp[lev][idim],
                           0, 0, 1, current_store[lev][idim]->nGrowVect());
        }
    }
}

void
WarpX::RestoreCurrent (int lev)
{
    for (int idim = 0; idim < 3; ++idim) {
        if (current_store[lev][idim]) {
            std::swap(current_fp[lev][idim], current_store[lev][idim]);
        }
    }
}

std::string
WarpX::Version ()
{
#ifdef WARPX_GIT_VERSION
    return std::string(WARPX_GIT_VERSION);
#else
    return std::string("Unknown");
#endif
}

std::string
WarpX::PicsarVersion ()
{
#ifdef PICSAR_GIT_VERSION
    return std::string(PICSAR_GIT_VERSION);
#else
    return std::string("Unknown");
#endif
}<|MERGE_RESOLUTION|>--- conflicted
+++ resolved
@@ -244,14 +244,6 @@
 
     pml.resize(nlevs_max);
 
-<<<<<<< HEAD
-    costs.resize(nlevs_max);
-=======
-#ifdef WARPX_DO_ELECTROSTATIC
-    masks.resize(nlevs_max);
-    gather_masks.resize(nlevs_max);
-#endif // WARPX_DO_ELECTROSTATIC
-
     switch (WarpX::load_balance_costs_update_algo)
     {
         case LoadBalanceCostsUpdateAlgo::Timers: costs.resize(nlevs_max);
@@ -260,7 +252,6 @@
             break;
         default: amrex::Abort("unknown load balance type");
     }
->>>>>>> 1d1f06c9
 
     // Allocate field solver objects
 #ifdef WARPX_USE_PSATD
