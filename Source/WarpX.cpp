/* Copyright 2016-2020 Andrew Myers, Ann Almgren, Aurore Blelly
 * Axel Huebl, Burlen Loring, David Grote
 * Glenn Richardson, Jean-Luc Vay, Junmin Gu
 * Mathieu Lobet, Maxence Thevenet, Michael Rowan
 * Remi Lehe, Revathi Jambunathan, Weiqun Zhang
 * Yinjian Zhao, levinem
 *
 * This file is part of WarpX.
 *
 * License: BSD-3-Clause-LBNL
 */
#include "WarpX.H"

#include "BoundaryConditions/PML.H"
#include "Diagnostics/BackTransformedDiagnostic.H"
#include "Diagnostics/MultiDiagnostics.H"
#include "Diagnostics/ReducedDiags/MultiReducedDiags.H"
#include "FieldSolver/FiniteDifferenceSolver/FiniteDifferenceSolver.H"
#include "FieldSolver/FiniteDifferenceSolver/MacroscopicProperties/MacroscopicProperties.H"
#ifdef WARPX_USE_PSATD
#   include "FieldSolver/SpectralSolver/SpectralKSpace.H"
#   ifdef WARPX_DIM_RZ
#       include "FieldSolver/SpectralSolver/SpectralSolverRZ.H"
#   else
#       include "FieldSolver/SpectralSolver/SpectralSolver.H"
#   endif // RZ ifdef
#endif // use PSATD ifdef
#include "FieldSolver/WarpX_FDTD.H"
#include "Filter/NCIGodfreyFilter.H"
#include "Particles/MultiParticleContainer.H"
#include "Python/WarpXWrappers.h"
#include "Utils/WarpXAlgorithmSelection.H"
#include "Utils/WarpXConst.H"
#include "Utils/WarpXUtil.H"

#ifdef BL_USE_SENSEI_INSITU
#   include <AMReX_AmrMeshInSituBridge.H>
#endif
#include <AMReX_Array4.H>
#include <AMReX_BLassert.H>
#include <AMReX_Box.H>
#include <AMReX_BoxArray.H>
#include <AMReX_Dim3.H>
#ifdef AMREX_USE_EB
#   include <AMReX_EBFabFactory.H>
#   include <AMReX_EBSupport.H>
#endif
#include <AMReX_FArrayBox.H>
#include <AMReX_FabArray.H>
#include <AMReX_FabFactory.H>
#include <AMReX_Geometry.H>
#include <AMReX_GpuControl.H>
#include <AMReX_GpuDevice.H>
#include <AMReX_GpuLaunch.H>
#include <AMReX_GpuQualifiers.H>
#include <AMReX_IArrayBox.H>
#include <AMReX_LayoutData.H>
#include <AMReX_MFIter.H>
#include <AMReX_MakeType.H>
#include <AMReX_MultiFab.H>
#include <AMReX_ParallelDescriptor.H>
#include <AMReX_ParmParse.H>
#include <AMReX_Print.H>
#include <AMReX_Random.H>
#include <AMReX_SPACE.H>
#include <AMReX_iMultiFab.H>

#include <algorithm>
#include <cmath>
#include <limits>
#include <random>
#include <string>
#include <utility>

using namespace amrex;

Vector<Real> WarpX::E_external_grid(3, 0.0);
Vector<Real> WarpX::B_external_grid(3, 0.0);

std::string WarpX::authors = "";
std::string WarpX::B_ext_grid_s = "default";
std::string WarpX::E_ext_grid_s = "default";

// Parser for B_external on the grid
std::string WarpX::str_Bx_ext_grid_function;
std::string WarpX::str_By_ext_grid_function;
std::string WarpX::str_Bz_ext_grid_function;
// Parser for E_external on the grid
std::string WarpX::str_Ex_ext_grid_function;
std::string WarpX::str_Ey_ext_grid_function;
std::string WarpX::str_Ez_ext_grid_function;

int WarpX::do_moving_window = 0;
int WarpX::start_moving_window_step = 0;
int WarpX::end_moving_window_step = -1;
int WarpX::moving_window_dir = -1;
Real WarpX::moving_window_v = std::numeric_limits<amrex::Real>::max();

bool WarpX::fft_do_time_averaging = false;

amrex::IntVect WarpX::fill_guards = amrex::IntVect(0);

Real WarpX::quantum_xi_c2 = PhysConst::xi_c2;
Real WarpX::gamma_boost = 1._rt;
Real WarpX::beta_boost = 0._rt;
Vector<int> WarpX::boost_direction = {0,0,0};
int WarpX::do_compute_max_step_from_zmax = 0;
Real WarpX::zmax_plasma_to_compute_max_step = 0._rt;

long WarpX::current_deposition_algo;
long WarpX::charge_deposition_algo;
long WarpX::field_gathering_algo;
long WarpX::particle_pusher_algo;
int WarpX::maxwell_solver_id;
long WarpX::load_balance_costs_update_algo;
bool WarpX::do_dive_cleaning = 0;
bool WarpX::do_divb_cleaning = 0;
int WarpX::em_solver_medium;
int WarpX::macroscopic_solver_algo;
amrex::Vector<int> WarpX::field_boundary_lo(AMREX_SPACEDIM,0);
amrex::Vector<int> WarpX::field_boundary_hi(AMREX_SPACEDIM,0);
amrex::Vector<ParticleBoundaryType> WarpX::particle_boundary_lo(AMREX_SPACEDIM,ParticleBoundaryType::Absorbing);
amrex::Vector<ParticleBoundaryType> WarpX::particle_boundary_hi(AMREX_SPACEDIM,ParticleBoundaryType::Absorbing);

bool WarpX::do_current_centering = false;

int WarpX::n_rz_azimuthal_modes = 1;
int WarpX::ncomps = 1;

// This will be overwritten by setting nox = noy = noz = algo.particle_shape
int WarpX::nox = 0;
int WarpX::noy = 0;
int WarpX::noz = 0;

// Order of finite-order centering of fields (staggered to nodal)
int WarpX::field_centering_nox = 2;
int WarpX::field_centering_noy = 2;
int WarpX::field_centering_noz = 2;

// Order of finite-order centering of currents (nodal to staggered)
int WarpX::current_centering_nox = 2;
int WarpX::current_centering_noy = 2;
int WarpX::current_centering_noz = 2;

bool WarpX::use_fdtd_nci_corr = false;
bool WarpX::galerkin_interpolation = true;

bool WarpX::use_filter = true;
bool WarpX::use_kspace_filter       = true;
bool WarpX::use_filter_compensation = false;

bool WarpX::serialize_ics     = false;
bool WarpX::refine_plasma     = false;

int WarpX::num_mirrors = 0;

IntervalsParser WarpX::sort_intervals;
amrex::IntVect WarpX::sort_bin_size(AMREX_D_DECL(1,1,1));

bool WarpX::do_back_transformed_diagnostics = false;
std::string WarpX::lab_data_directory = "lab_frame_data";
int  WarpX::num_snapshots_lab = std::numeric_limits<int>::lowest();
Real WarpX::dt_snapshots_lab  = std::numeric_limits<Real>::lowest();
bool WarpX::do_back_transformed_fields = true;
bool WarpX::do_back_transformed_particles = true;

int  WarpX::num_slice_snapshots_lab = 0;
Real WarpX::dt_slice_snapshots_lab;
Real WarpX::particle_slice_width_lab = 0.0_rt;

bool WarpX::do_dynamic_scheduling = true;

int WarpX::do_electrostatic;
Real WarpX::self_fields_required_precision = 1.e-11_rt;
int WarpX::self_fields_max_iters = 200;
int WarpX::self_fields_verbosity = 2;

int WarpX::do_subcycling = 0;
int WarpX::do_multi_J = 0;
int WarpX::do_multi_J_n_depositions;
int WarpX::J_linear_in_time = 0;
bool WarpX::safe_guard_cells = 0;

IntVect WarpX::filter_npass_each_dir(1);

int WarpX::n_field_gather_buffer = -1;
int WarpX::n_current_deposition_buffer = -1;

int WarpX::do_nodal = false;

#ifdef AMREX_USE_GPU
bool WarpX::do_device_synchronize_before_profile = true;
#else
bool WarpX::do_device_synchronize_before_profile = false;
#endif

WarpX* WarpX::m_instance = nullptr;

WarpX&
WarpX::GetInstance ()
{
    if (!m_instance) {
        m_instance = new WarpX();
    }
    return *m_instance;
}

void
WarpX::ResetInstance ()
{
    delete m_instance;
    m_instance = nullptr;
}

WarpX::WarpX ()
{
    m_instance = this;
    ReadParameters();

    BackwardCompatibility();

    InitEB();

    // Geometry on all levels has been defined already.
    // No valid BoxArray and DistributionMapping have been defined.
    // But the arrays for them have been resized.

    const int nlevs_max = maxLevel() + 1;

    istep.resize(nlevs_max, 0);
    nsubsteps.resize(nlevs_max, 1);
#if 0
    // no subcycling yet
    for (int lev = 1; lev < nlevs_max; ++lev) {
        nsubsteps[lev] = MaxRefRatio(lev-1);
    }
#endif

    t_new.resize(nlevs_max, 0.0);
    t_old.resize(nlevs_max, std::numeric_limits<Real>::lowest());
    dt.resize(nlevs_max, std::numeric_limits<Real>::max());

    // Particle Container
    mypc = std::make_unique<MultiParticleContainer>(this);
    warpx_do_continuous_injection = mypc->doContinuousInjection();
    if (warpx_do_continuous_injection){
        if (moving_window_v >= 0){
            // Inject particles continuously from the right end of the box
            current_injection_position = geom[0].ProbHi(moving_window_dir);
        } else {
            // Inject particles continuously from the left end of the box
            current_injection_position = geom[0].ProbLo(moving_window_dir);
        }
    }
    do_back_transformed_particles = mypc->doBackTransformedDiagnostics();

    // Diagnostics
    multi_diags = std::make_unique<MultiDiagnostics>();

    /** create object for reduced diagnostics */
    reduced_diags = new MultiReducedDiags();

    Efield_aux.resize(nlevs_max);
    Bfield_aux.resize(nlevs_max);

    F_fp.resize(nlevs_max);
    G_fp.resize(nlevs_max);
    rho_fp.resize(nlevs_max);
    phi_fp.resize(nlevs_max);
    current_fp.resize(nlevs_max);
    Efield_fp.resize(nlevs_max);
    Bfield_fp.resize(nlevs_max);
    Efield_avg_fp.resize(nlevs_max);
    Bfield_avg_fp.resize(nlevs_max);

    m_edge_lengths.resize(nlevs_max);
    m_face_areas.resize(nlevs_max);
    m_distance_to_eb.resize(nlevs_max);

    current_store.resize(nlevs_max);

    if (do_current_centering)
    {
        current_fp_nodal.resize(nlevs_max);
    }

    F_cp.resize(nlevs_max);
    G_cp.resize(nlevs_max);
    rho_cp.resize(nlevs_max);
    current_cp.resize(nlevs_max);
    Efield_cp.resize(nlevs_max);
    Bfield_cp.resize(nlevs_max);
    Efield_avg_cp.resize(nlevs_max);
    Bfield_avg_cp.resize(nlevs_max);

    Efield_cax.resize(nlevs_max);
    Bfield_cax.resize(nlevs_max);
    current_buffer_masks.resize(nlevs_max);
    gather_buffer_masks.resize(nlevs_max);
    current_buf.resize(nlevs_max);
    charge_buf.resize(nlevs_max);

    pml.resize(nlevs_max);
    costs.resize(nlevs_max);
    load_balance_efficiency.resize(nlevs_max);

    m_field_factory.resize(nlevs_max);

    if (em_solver_medium == MediumForEM::Macroscopic) {
        // create object for macroscopic solver
        m_macroscopic_properties = std::make_unique<MacroscopicProperties>();
    }


    // Set default values for particle and cell weights for costs update;
    // Default values listed here for the case AMREX_USE_GPU are determined
    // from single-GPU tests on Summit.
    if (costs_heuristic_cells_wt<0. && costs_heuristic_particles_wt<0.
        && WarpX::load_balance_costs_update_algo==LoadBalanceCostsUpdateAlgo::Heuristic)
    {
#ifdef AMREX_USE_GPU
        if (WarpX::maxwell_solver_id == MaxwellSolverAlgo::PSATD) {
            switch (WarpX::nox)
            {
                case 1:
                    costs_heuristic_cells_wt = 0.575_rt;
                    costs_heuristic_particles_wt = 0.425_rt;
                    break;
                case 2:
                    costs_heuristic_cells_wt = 0.405_rt;
                    costs_heuristic_particles_wt = 0.595_rt;
                    break;
                case 3:
                    costs_heuristic_cells_wt = 0.250_rt;
                    costs_heuristic_particles_wt = 0.750_rt;
                    break;
            }
        } else { // FDTD
            switch (WarpX::nox)
            {
                case 1:
                    costs_heuristic_cells_wt = 0.401_rt;
                    costs_heuristic_particles_wt = 0.599_rt;
                    break;
                case 2:
                    costs_heuristic_cells_wt = 0.268_rt;
                    costs_heuristic_particles_wt = 0.732_rt;
                    break;
                case 3:
                    costs_heuristic_cells_wt = 0.145_rt;
                    costs_heuristic_particles_wt = 0.855_rt;
                    break;
            }
        }
#else // CPU
        costs_heuristic_cells_wt = 0.1_rt;
        costs_heuristic_particles_wt = 0.9_rt;
#endif // AMREX_USE_GPU
    }

    // Allocate field solver objects
#ifdef WARPX_USE_PSATD
    if (WarpX::maxwell_solver_id == MaxwellSolverAlgo::PSATD) {
        spectral_solver_fp.resize(nlevs_max);
        spectral_solver_cp.resize(nlevs_max);
    }
#endif
    if (WarpX::maxwell_solver_id != MaxwellSolverAlgo::PSATD) {
        m_fdtd_solver_fp.resize(nlevs_max);
        m_fdtd_solver_cp.resize(nlevs_max);
    }

    // NCI Godfrey filters can have different stencils
    // at different levels (the stencil depends on c*dt/dz)
    nci_godfrey_filter_exeybz.resize(nlevs_max);
    nci_godfrey_filter_bxbyez.resize(nlevs_max);

    // Sanity checks. Must be done after calling the MultiParticleContainer
    // constructor, as it reads additional parameters
    // (e.g., use_fdtd_nci_corr)
    if (WarpX::maxwell_solver_id == MaxwellSolverAlgo::PSATD) {
        AMREX_ALWAYS_ASSERT(use_fdtd_nci_corr == 0);
        AMREX_ALWAYS_ASSERT(do_subcycling == 0);
    }

    if (WarpX::current_deposition_algo != CurrentDepositionAlgo::Esirkepov) {
        AMREX_ALWAYS_ASSERT_WITH_MESSAGE(
            use_fdtd_nci_corr == 0,
            "The NCI corrector should only be used with Esirkepov deposition");
    }
}

WarpX::~WarpX ()
{
    const int nlevs_max = maxLevel() +1;
    for (int lev = 0; lev < nlevs_max; ++lev) {
        ClearLevel(lev);
    }

    delete reduced_diags;
}

void
WarpX::ReadParameters ()
{
    {
        ParmParse pp;// Traditionally, max_step and stop_time do not have prefix.
        pp.query("max_step", max_step);
        queryWithParser(pp, "stop_time", stop_time);
        pp.query("authors", authors);
    }

    {
        ParmParse pp_amr("amr");

        pp_amr.query("restart", restart_chkfile);
    }

    {
        ParmParse pp_algo("algo");
        maxwell_solver_id = GetAlgorithmInteger(pp_algo, "maxwell_solver");
    }

    {
        ParmParse pp_warpx("warpx");

        std::vector<int> numprocs_in;
        queryArrWithParser(pp_warpx, "numprocs", numprocs_in, 0, AMREX_SPACEDIM);
        if (not numprocs_in.empty()) {
            AMREX_ALWAYS_ASSERT_WITH_MESSAGE
                (numprocs_in.size() == AMREX_SPACEDIM,
                 "warpx.numprocs, if specified, must have AMREX_SPACEDIM numbers");
            AMREX_ALWAYS_ASSERT_WITH_MESSAGE
                (ParallelDescriptor::NProcs() == AMREX_D_TERM(numprocs_in[0],
                                                             *numprocs_in[1],
                                                             *numprocs_in[2]),
                 "warpx.numprocs, if specified, its product must be equal to the number of processes");
            for (int idim = 0; idim < AMREX_SPACEDIM; ++idim) {
                numprocs[idim] = numprocs_in[idim];
            }
        }

        // set random seed
        std::string random_seed = "default";
        pp_warpx.query("random_seed", random_seed);
        if ( random_seed != "default" ) {
            unsigned long myproc_1 = ParallelDescriptor::MyProc() + 1;
            if ( random_seed == "random" ) {
                std::random_device rd;
                std::uniform_int_distribution<int> dist(2, INT_MAX);
                unsigned long seed = myproc_1 * dist(rd);
                ResetRandomSeed(seed);
            } else if ( std::stoi(random_seed) > 0 ) {
                unsigned long seed = myproc_1 * std::stoul(random_seed);
                ResetRandomSeed(seed);
            } else {
                Abort("warpx.random_seed must be \"default\", \"random\" or an integer > 0.");
            }
        }

        queryWithParser(pp_warpx, "cfl", cfl);
        pp_warpx.query("verbose", verbose);
        pp_warpx.query("regrid_int", regrid_int);
        pp_warpx.query("do_subcycling", do_subcycling);
        pp_warpx.query("do_multi_J", do_multi_J);
        if (do_multi_J)
        {
            pp_warpx.get("do_multi_J_n_depositions", do_multi_J_n_depositions);
        }
        pp_warpx.query("use_hybrid_QED", use_hybrid_QED);
        pp_warpx.query("safe_guard_cells", safe_guard_cells);
        std::vector<std::string> override_sync_intervals_string_vec = {"1"};
        pp_warpx.queryarr("override_sync_intervals", override_sync_intervals_string_vec);
        override_sync_intervals = IntervalsParser(override_sync_intervals_string_vec);

        AMREX_ALWAYS_ASSERT_WITH_MESSAGE(do_subcycling != 1 || max_level <= 1,
                                         "Subcycling method 1 only works for 2 levels.");

        ReadBoostedFrameParameters(gamma_boost, beta_boost, boost_direction);

        pp_warpx.query("do_device_synchronize_before_profile", do_device_synchronize_before_profile);

        // pp.query returns 1 if argument zmax_plasma_to_compute_max_step is
        // specified by the user, 0 otherwise.
        do_compute_max_step_from_zmax =
            queryWithParser(pp_warpx, "zmax_plasma_to_compute_max_step",
                      zmax_plasma_to_compute_max_step);

        pp_warpx.query("do_moving_window", do_moving_window);
        if (do_moving_window)
        {
            queryWithParser(pp_warpx, "start_moving_window_step", start_moving_window_step);
            queryWithParser(pp_warpx, "end_moving_window_step", end_moving_window_step);
            std::string s;
            pp_warpx.get("moving_window_dir", s);
            if (s == "x" || s == "X") {
                moving_window_dir = 0;
            }
#if (AMREX_SPACEDIM == 3)
            else if (s == "y" || s == "Y") {
                moving_window_dir = 1;
            }
#endif
            else if (s == "z" || s == "Z") {
                moving_window_dir = AMREX_SPACEDIM-1;
            }
            else {
                const std::string msg = "Unknown moving_window_dir: "+s;
                amrex::Abort(msg.c_str());
            }

            AMREX_ALWAYS_ASSERT_WITH_MESSAGE(Geom(0).isPeriodic(moving_window_dir) == 0,
                       "The problem must be non-periodic in the moving window direction");

            moving_window_x = geom[0].ProbLo(moving_window_dir);

            pp_warpx.get("moving_window_v", moving_window_v);
            moving_window_v *= PhysConst::c;
        }

        pp_warpx.query("do_back_transformed_diagnostics", do_back_transformed_diagnostics);
        if (do_back_transformed_diagnostics) {

            AMREX_ALWAYS_ASSERT_WITH_MESSAGE(gamma_boost > 1.0,
                   "gamma_boost must be > 1 to use the boosted frame diagnostic.");

            pp_warpx.query("lab_data_directory", lab_data_directory);

            std::string s;
            pp_warpx.get("boost_direction", s);
            AMREX_ALWAYS_ASSERT_WITH_MESSAGE( (s == "z" || s == "Z"),
                   "The boosted frame diagnostic currently only works if the boost is in the z direction.");

            queryWithParser(pp_warpx, "num_snapshots_lab", num_snapshots_lab);

            // Read either dz_snapshots_lab or dt_snapshots_lab
            bool snapshot_interval_is_specified = 0;
            Real dz_snapshots_lab = 0;
            snapshot_interval_is_specified += queryWithParser(pp_warpx, "dt_snapshots_lab", dt_snapshots_lab);
            if ( queryWithParser(pp_warpx, "dz_snapshots_lab", dz_snapshots_lab) ){
                dt_snapshots_lab = dz_snapshots_lab/PhysConst::c;
                snapshot_interval_is_specified = 1;
            }
            AMREX_ALWAYS_ASSERT_WITH_MESSAGE(
                snapshot_interval_is_specified,
                "When using back-transformed diagnostics, user should specify either dz_snapshots_lab or dt_snapshots_lab.");

            getWithParser(pp_warpx, "gamma_boost", gamma_boost);

            pp_warpx.query("do_back_transformed_fields", do_back_transformed_fields);

            AMREX_ALWAYS_ASSERT_WITH_MESSAGE(do_moving_window,
                   "The moving window should be on if using the boosted frame diagnostic.");

            pp_warpx.get("moving_window_dir", s);
            AMREX_ALWAYS_ASSERT_WITH_MESSAGE( (s == "z" || s == "Z"),
                   "The boosted frame diagnostic currently only works if the moving window is in the z direction.");
        }

        do_electrostatic = GetAlgorithmInteger(pp_warpx, "do_electrostatic");

        if (do_electrostatic == ElectrostaticSolverAlgo::LabFrame) {
            queryWithParser(pp_warpx, "self_fields_required_precision", self_fields_required_precision);
            queryWithParser(pp_warpx, "self_fields_max_iters", self_fields_max_iters);
            pp_warpx.query("self_fields_verbosity", self_fields_verbosity);
            // Note that with the relativistic version, these parameters would be
            // input for each species.
        }

        queryWithParser(pp_warpx, "const_dt", const_dt);

        // Filter currently not working with FDTD solver in RZ geometry: turn OFF by default
        // (see https://github.com/ECP-WarpX/WarpX/issues/1943)
#ifdef WARPX_DIM_RZ
        if (WarpX::maxwell_solver_id != MaxwellSolverAlgo::PSATD) WarpX::use_filter = false;
#endif

        // Read filter and fill IntVect filter_npass_each_dir with
        // proper size for AMREX_SPACEDIM
        pp_warpx.query("use_filter", use_filter);
        pp_warpx.query("use_filter_compensation", use_filter_compensation);
        Vector<int> parse_filter_npass_each_dir(AMREX_SPACEDIM,1);
        queryArrWithParser(pp_warpx, "filter_npass_each_dir", parse_filter_npass_each_dir, 0, AMREX_SPACEDIM);
        filter_npass_each_dir[0] = parse_filter_npass_each_dir[0];
        filter_npass_each_dir[1] = parse_filter_npass_each_dir[1];
#if (AMREX_SPACEDIM == 3)
        filter_npass_each_dir[2] = parse_filter_npass_each_dir[2];
#endif

        // TODO When k-space filtering will be implemented also for Cartesian geometries,
        // this code block will have to be applied in all cases (remove #ifdef condition)
#ifdef WARPX_DIM_RZ
        if (WarpX::maxwell_solver_id == MaxwellSolverAlgo::PSATD) {
            // With RZ spectral, only use k-space filtering
            use_kspace_filter = use_filter;
            use_filter = false;
        }
        else // FDTD
        {
            // Filter currently not working with FDTD solver in RZ geometry
            // (see https://github.com/ECP-WarpX/WarpX/issues/1943)
            if (use_filter)
            {
                amrex::Print() << "\nWARNING:"
                               << "\nFilter currently not working with FDTD solver in RZ geometry:"
                               << "\nwe recommend setting warpx.use_filter = 0 in the input file.\n"
                               << std::endl;
            }
        }
#endif

        pp_warpx.query("num_mirrors", num_mirrors);
        if (num_mirrors>0){
            mirror_z.resize(num_mirrors);
            getArrWithParser(pp_warpx, "mirror_z", mirror_z, 0, num_mirrors);
            mirror_z_width.resize(num_mirrors);
            getArrWithParser(pp_warpx, "mirror_z_width", mirror_z_width, 0, num_mirrors);
            mirror_z_npoints.resize(num_mirrors);
            pp_warpx.getarr("mirror_z_npoints", mirror_z_npoints, 0, num_mirrors);
        }

        pp_warpx.query("serialize_ics", serialize_ics);
        pp_warpx.query("refine_plasma", refine_plasma);
        pp_warpx.query("do_dive_cleaning", do_dive_cleaning);
        pp_warpx.query("do_divb_cleaning", do_divb_cleaning);
        queryWithParser(pp_warpx, "n_field_gather_buffer", n_field_gather_buffer);
        queryWithParser(pp_warpx, "n_current_deposition_buffer", n_current_deposition_buffer);
#ifdef AMREX_USE_GPU
        std::vector<std::string>sort_intervals_string_vec = {"4"};
#else
        std::vector<std::string> sort_intervals_string_vec = {"-1"};
#endif
        pp_warpx.queryarr("sort_intervals", sort_intervals_string_vec);
        sort_intervals = IntervalsParser(sort_intervals_string_vec);

        Vector<int> vect_sort_bin_size(AMREX_SPACEDIM,1);
        bool sort_bin_size_is_specified = queryArrWithParser(pp_warpx, "sort_bin_size", vect_sort_bin_size, 0, AMREX_SPACEDIM);
        if (sort_bin_size_is_specified){
            for (int i=0; i<AMREX_SPACEDIM; i++)
                sort_bin_size[i] = vect_sort_bin_size[i];
        }

        amrex::Real quantum_xi_tmp;
        int quantum_xi_is_specified = queryWithParser(pp_warpx, "quantum_xi", quantum_xi_tmp);
        if (quantum_xi_is_specified) {
            double const quantum_xi = quantum_xi_tmp;
            quantum_xi_c2 = static_cast<amrex::Real>(quantum_xi * PhysConst::c * PhysConst::c);
        }

        for (int idim = 0; idim < AMREX_SPACEDIM; ++idim) {
            if ( ( WarpX::field_boundary_lo[idim] == FieldBoundaryType::PML &&
                   WarpX::field_boundary_lo[idim] == FieldBoundaryType::Absorbing_SilverMueller ) ||
                 ( WarpX::field_boundary_hi[idim] == FieldBoundaryType::PML &&
                   WarpX::field_boundary_hi[idim] == FieldBoundaryType::Absorbing_SilverMueller ) )
            {
                amrex::Abort("PML and Silver-Mueller boundary conditions cannot be activated at the same time.");
            }

            if (WarpX::field_boundary_lo[idim] == FieldBoundaryType::Absorbing_SilverMueller ||
                WarpX::field_boundary_hi[idim] == FieldBoundaryType::Absorbing_SilverMueller)
            {
                // SilverMueller is implemented for Yee
                if (maxwell_solver_id != MaxwellSolverAlgo::Yee) {
                    amrex::Abort("The Silver-Mueller boundary condition can only be used with the Yee solver.");
                }
            }
        }

<<<<<<< HEAD
        pp_warpx.query("do_pml", do_pml);
        queryWithParser(pp_warpx, "pml_ncell", pml_ncell);
=======
        pp_warpx.query("pml_ncell", pml_ncell);
>>>>>>> 7abef41c
        pp_warpx.query("pml_delta", pml_delta);
        pp_warpx.query("pml_has_particles", pml_has_particles);
        pp_warpx.query("do_pml_j_damping", do_pml_j_damping);
        pp_warpx.query("do_pml_in_domain", do_pml_in_domain);

        if (do_multi_J && isAnyBoundaryPML())
        {
            amrex::Abort("Multi-J algorithm not implemented with PMLs");
        }

        // div(E) cleaning not implemented for PSATD solver
        if (maxwell_solver_id == MaxwellSolverAlgo::PSATD)
        {
            if (do_multi_J == 0 && do_dive_cleaning == 1)
            {
                amrex::Abort("warpx.do_dive_cleaning = 1 not implemented for PSATD solver");
            }
        }

        // Default values of WarpX::do_pml_dive_cleaning and WarpX::do_pml_divb_cleaning:
        // false for FDTD solver, true for PSATD solver.
        if (maxwell_solver_id != MaxwellSolverAlgo::PSATD)
        {
            do_pml_dive_cleaning = 0;
            do_pml_divb_cleaning = 0;
        }
        else
        {
            do_pml_dive_cleaning = 1;
            do_pml_divb_cleaning = 1;
        }

        // If WarpX::do_dive_cleaning = 1, set also WarpX::do_pml_dive_cleaning = 1
        // (possibly overwritten by users in the input file, see query below)
        if (do_dive_cleaning)
        {
            do_pml_dive_cleaning = 1;
        }

        // Query input parameters to use div(E) and div(B) cleaning in PMLs
        pp_warpx.query("do_pml_dive_cleaning", do_pml_dive_cleaning);
        pp_warpx.query("do_pml_divb_cleaning", do_pml_divb_cleaning);

        // div(B) cleaning in PMLs not implemented for FDTD solver
        if (maxwell_solver_id != MaxwellSolverAlgo::PSATD)
        {
            AMREX_ALWAYS_ASSERT_WITH_MESSAGE(
                do_pml_divb_cleaning == 0,
                "warpx.do_pml_divb_cleaning = 1 not implemented for FDTD solver");
        }

        // Divergence cleaning in PMLs for PSATD solver implemented only
        // for both div(E) and div(B) cleaning
        if (maxwell_solver_id == MaxwellSolverAlgo::PSATD)
        {
            if (do_pml_dive_cleaning != do_pml_divb_cleaning)
            {
                std::stringstream ss;
                ss << "\nwarpx.do_pml_dive_cleaning = "
                   << do_pml_dive_cleaning
                   << " and warpx.do_pml_divb_cleaning = "
                   << do_pml_divb_cleaning
                   << ":\nthis case is not implemented yet,"
                   << " please set both parameters to the same value";
                amrex::Abort(ss.str());
            }
        }

#ifdef WARPX_DIM_RZ
        AMREX_ALWAYS_ASSERT_WITH_MESSAGE( isAnyBoundaryPML() == false,
            "PML are not implemented in RZ geometry; please set a different boundary condition using boundary.field_lo and boundary.field_hi.");
#endif

        if ( (do_pml_j_damping==1)&&(do_pml_in_domain==0) ){
            amrex::Abort("J-damping can only be done when PML are inside simulation domain (do_pml_in_domain=1)");
        }

        {
            // Parameters below control all plotfile diagnostics
            bool plotfile_min_max = true;
            pp_warpx.query("plotfile_min_max", plotfile_min_max);
            if (plotfile_min_max) {
                plotfile_headerversion = amrex::VisMF::Header::Version_v1;
            } else {
                plotfile_headerversion = amrex::VisMF::Header::NoFabHeader_v1;
            }
            pp_warpx.query("usesingleread", use_single_read);
            pp_warpx.query("usesinglewrite", use_single_write);
            ParmParse pp_vismf("vismf");
            pp_vismf.add("usesingleread", use_single_read);
            pp_vismf.add("usesinglewrite", use_single_write);
            queryWithParser(pp_warpx, "mffile_nstreams", mffile_nstreams);
            VisMF::SetMFFileInStreams(mffile_nstreams);
            queryWithParser(pp_warpx, "field_io_nfiles", field_io_nfiles);
            VisMF::SetNOutFiles(field_io_nfiles);
            queryWithParser(pp_warpx, "particle_io_nfiles", particle_io_nfiles);
            ParmParse pp_particles("particles");
            pp_particles.add("particles_nfiles", particle_io_nfiles);
        }

        if (maxLevel() > 0) {
            Vector<Real> lo, hi;
            getArrWithParser(pp_warpx, "fine_tag_lo", lo);
            getArrWithParser(pp_warpx, "fine_tag_hi", hi);
            fine_tag_lo = RealVect{lo};
            fine_tag_hi = RealVect{hi};
        }

        pp_warpx.query("do_dynamic_scheduling", do_dynamic_scheduling);

        pp_warpx.query("do_nodal", do_nodal);
        // Use same shape factors in all directions, for gathering
        if (do_nodal) galerkin_interpolation = false;

        // Only needs to be set with WARPX_DIM_RZ, otherwise defaults to 1
        queryWithParser(pp_warpx, "n_rz_azimuthal_modes", n_rz_azimuthal_modes);

        // If true, the current is deposited on a nodal grid and then interpolated onto a Yee grid
        pp_warpx.query("do_current_centering", do_current_centering);

        // If do_nodal = 1, Maxwell's equations are solved on a nodal grid and
        // the current should not be centered
        if (do_nodal)
        {
            do_current_centering = false;
        }

        if ((maxLevel() > 0) && do_current_centering)
        {
            amrex::Abort("\nFinite-order centering of currents is not implemented with mesh refinement");
        }
    }

    {
        ParmParse pp_algo("algo");
#ifdef WARPX_DIM_RZ
        if (maxwell_solver_id == MaxwellSolverAlgo::CKC) {
            AMREX_ALWAYS_ASSERT_WITH_MESSAGE( false,
                "algo.maxwell_solver = ckc is not (yet) available for RZ geometry");
        }
#endif
#ifndef WARPX_USE_PSATD
        if (maxwell_solver_id == MaxwellSolverAlgo::PSATD) {
            AMREX_ALWAYS_ASSERT_WITH_MESSAGE( false,
                                              "algo.maxwell_solver = psatd is not supported because WarpX was built without spectral solvers");
        }
#endif

#ifdef WARPX_DIM_RZ
        AMREX_ALWAYS_ASSERT_WITH_MESSAGE(Geom(0).isPeriodic(0) == 0,
            "The problem must not be periodic in the radial direction");

        if (maxwell_solver_id == MaxwellSolverAlgo::PSATD) {
            // Force do_nodal=true (that is, not staggered) and
            // use same shape factors in all directions, for gathering
            do_nodal = true;
            galerkin_interpolation = false;
        }
#endif

        // note: current_deposition must be set after maxwell_solver is already determined,
        //       because its default depends on the solver selection
        current_deposition_algo = GetAlgorithmInteger(pp_algo, "current_deposition");
        charge_deposition_algo = GetAlgorithmInteger(pp_algo, "charge_deposition");
        particle_pusher_algo = GetAlgorithmInteger(pp_algo, "particle_pusher");

        field_gathering_algo = GetAlgorithmInteger(pp_algo, "field_gathering");
        if (field_gathering_algo == GatheringAlgo::MomentumConserving) {
            // Use same shape factors in all directions, for gathering
            galerkin_interpolation = false;
        }

        em_solver_medium = GetAlgorithmInteger(pp_algo, "em_solver_medium");
        if (em_solver_medium == MediumForEM::Macroscopic ) {
            macroscopic_solver_algo = GetAlgorithmInteger(pp_algo,"macroscopic_sigma_method");
        }

        // Load balancing parameters
        std::vector<std::string> load_balance_intervals_string_vec = {"0"};
        pp_algo.queryarr("load_balance_intervals", load_balance_intervals_string_vec);
        load_balance_intervals = IntervalsParser(load_balance_intervals_string_vec);
        pp_algo.query("load_balance_with_sfc", load_balance_with_sfc);
        pp_algo.query("load_balance_knapsack_factor", load_balance_knapsack_factor);
        queryWithParser(pp_algo, "load_balance_efficiency_ratio_threshold",
                        load_balance_efficiency_ratio_threshold);
        load_balance_costs_update_algo = GetAlgorithmInteger(pp_algo, "load_balance_costs_update");
        queryWithParser(pp_algo, "costs_heuristic_cells_wt", costs_heuristic_cells_wt);
        queryWithParser(pp_algo, "costs_heuristic_particles_wt", costs_heuristic_particles_wt);

        // Parse algo.particle_shape and check that input is acceptable
        // (do this only if there is at least one particle or laser species)
        ParmParse pp_particles("particles");
        std::vector<std::string> species_names;
        pp_particles.queryarr("species_names", species_names);

        ParmParse pp_lasers("lasers");
        std::vector<std::string> lasers_names;
        pp_lasers.queryarr("names", lasers_names);

        if (!species_names.empty() || !lasers_names.empty()) {
            int particle_shape;
            if (pp_algo.query("particle_shape", particle_shape) == false)
            {
                amrex::Abort("\nalgo.particle_shape must be set in the input file:"
                             "\nplease set algo.particle_shape to 1, 2, or 3");
            }
            else
            {
                if (particle_shape < 1 || particle_shape > 3)
                {
                    amrex::Abort("\nalgo.particle_shape can be only 1, 2, or 3");
                }
                else
                {
                    nox = particle_shape;
                    noy = particle_shape;
                    noz = particle_shape;
                }
            }

            if ((maxLevel() > 0) && (particle_shape > 1) && (do_pml_j_damping == 1))
            {
                amrex::Warning("\nWARNING: When algo.particle_shape > 1,"
                               " some numerical artifact will be present at the interface between coarse and fine patch."
                               "\nWe recommend setting algo.particle_shape = 1 in order to avoid this issue");
            }
        }
    }

    {
        ParmParse pp_interpolation("interpolation");

        pp_interpolation.query("galerkin_scheme",galerkin_interpolation);

#ifdef WARPX_USE_PSATD

        if (WarpX::maxwell_solver_id == MaxwellSolverAlgo::PSATD) {

            // For momentum-conserving field gathering, read from input the order of
            // interpolation from the staggered positions to the grid nodes
            if (WarpX::field_gathering_algo == GatheringAlgo::MomentumConserving) {
                queryWithParser(pp_interpolation, "field_centering_nox", field_centering_nox);
                queryWithParser(pp_interpolation, "field_centering_noy", field_centering_noy);
                queryWithParser(pp_interpolation, "field_centering_noz", field_centering_noz);
            }

            // Read order of finite-order centering of currents (nodal to staggered)
            if (WarpX::do_current_centering) {
                queryWithParser(pp_interpolation, "current_centering_nox", current_centering_nox);
                queryWithParser(pp_interpolation, "current_centering_noy", current_centering_noy);
                queryWithParser(pp_interpolation, "current_centering_noz", current_centering_noz);
            }

            if (maxLevel() > 0)
            {
                AMREX_ALWAYS_ASSERT_WITH_MESSAGE(
                    field_centering_nox == 2 && field_centering_noy == 2 && field_centering_noz == 2,
                    "High-order centering of fields (order > 2) is not implemented with mesh refinement");
            }

            if (WarpX::field_gathering_algo == GatheringAlgo::MomentumConserving)
            {
                AllocateCenteringCoefficients(device_field_centering_stencil_coeffs_x,
                                              device_field_centering_stencil_coeffs_y,
                                              device_field_centering_stencil_coeffs_z,
                                              field_centering_nox,
                                              field_centering_noy,
                                              field_centering_noz);
            }

            if (WarpX::do_current_centering)
            {
                AllocateCenteringCoefficients(device_current_centering_stencil_coeffs_x,
                                              device_current_centering_stencil_coeffs_y,
                                              device_current_centering_stencil_coeffs_z,
                                              current_centering_nox,
                                              current_centering_noy,
                                              current_centering_noz);
            }
        }
#endif
    }

    if (maxwell_solver_id == MaxwellSolverAlgo::PSATD)
    {
        ParmParse pp_psatd("psatd");
        pp_psatd.query("periodic_single_box_fft", fft_periodic_single_box);
        pp_psatd.query("fftw_plan_measure", fftw_plan_measure);

        std::string nox_str;
        std::string noy_str;
        std::string noz_str;

        pp_psatd.query("nox", nox_str);
        pp_psatd.query("noy", noy_str);
        pp_psatd.query("noz", noz_str);

        if(nox_str == "inf"){
            nox_fft = -1;
        } else{
            pp_psatd.query("nox", nox_fft);
        }
        if(noy_str == "inf"){
            noy_fft = -1;
        } else{
            pp_psatd.query("noy", noy_fft);
        }
        if(noz_str == "inf"){
            noz_fft = -1;
        } else{
            pp_psatd.query("noz", noz_fft);
        }


        if (!fft_periodic_single_box) {
            AMREX_ALWAYS_ASSERT_WITH_MESSAGE(nox_fft > 0, "PSATD order must be finite unless psatd.periodic_single_box_fft is used");
            AMREX_ALWAYS_ASSERT_WITH_MESSAGE(noy_fft > 0, "PSATD order must be finite unless psatd.periodic_single_box_fft is used");
            AMREX_ALWAYS_ASSERT_WITH_MESSAGE(noz_fft > 0, "PSATD order must be finite unless psatd.periodic_single_box_fft is used");
        }

        pp_psatd.query("current_correction", current_correction);
        pp_psatd.query("v_comoving", m_v_comoving);
        pp_psatd.query("do_time_averaging", fft_do_time_averaging);
        pp_psatd.query("J_linear_in_time", J_linear_in_time);

        if (!fft_periodic_single_box && current_correction)
            amrex::Abort(
                    "\nCurrent correction does not guarantee charge conservation with local FFTs over guard cells:\n"
                    "set psatd.periodic_single_box_fft=1 too, in order to guarantee charge conservation");
        if (!fft_periodic_single_box && (WarpX::current_deposition_algo == CurrentDepositionAlgo::Vay))
            amrex::Abort(
                    "\nVay current deposition does not guarantee charge conservation with local FFTs over guard cells:\n"
                    "set psatd.periodic_single_box_fft=1 too, in order to guarantee charge conservation");

        // Check whether the default Galilean velocity should be used
        bool use_default_v_galilean = false;
        pp_psatd.query("use_default_v_galilean", use_default_v_galilean);
        if (use_default_v_galilean) {
            m_v_galilean[2] = -std::sqrt(1._rt - 1._rt / (gamma_boost * gamma_boost));
        } else {
            pp_psatd.query("v_galilean", m_v_galilean);
        }
        // Scale the Galilean/comoving velocity by the speed of light
        for (int i=0; i<3; i++) m_v_galilean[i] *= PhysConst::c;
        for (int i=0; i<3; i++) m_v_comoving[i] *= PhysConst::c;

        // The comoving PSATD algorithm is not implemented nor tested with Esirkepov current deposition
        if (current_deposition_algo == CurrentDepositionAlgo::Esirkepov) {
            if (m_v_comoving[0] != 0. || m_v_comoving[1] != 0. || m_v_comoving[2] != 0.) {
                amrex::Abort("Esirkepov current deposition cannot be used with the comoving PSATD algorithm");
            }
        }

        if (current_deposition_algo == CurrentDepositionAlgo::Vay) {
            if (m_v_galilean[0] != 0. || m_v_galilean[1] != 0. || m_v_galilean[2] != 0.) {
                amrex::Abort("Vay current deposition not implemented for Galilean algorithms");
            }
        }

        if (current_correction) {
            if (m_v_galilean[0] != 0. || m_v_galilean[1] != 0. || m_v_galilean[2] != 0.) {
                if (fft_do_time_averaging) {
                    amrex::Abort("Current correction not implemented for averaged Galilean algorithm");
                }
            }
        }

#   ifdef WARPX_DIM_RZ
        update_with_rho = true;  // Must be true for RZ PSATD
#   else
        if (m_v_galilean[0] == 0. && m_v_galilean[1] == 0. && m_v_galilean[2] == 0. &&
            m_v_comoving[0] == 0. && m_v_comoving[1] == 0. && m_v_comoving[2] == 0.) {
            update_with_rho = false; // standard PSATD
        }
        else {
            update_with_rho = true;  // Galilean PSATD or comoving PSATD
        }
#   endif

        // Overwrite update_with_rho with value set in input file
        pp_psatd.query("update_with_rho", update_with_rho);

        if (m_v_comoving[0] != 0. || m_v_comoving[1] != 0. || m_v_comoving[2] != 0.) {
            AMREX_ALWAYS_ASSERT_WITH_MESSAGE(update_with_rho,
                "psatd.update_with_rho must be equal to 1 for comoving PSATD");
        }

        if (do_multi_J)
        {
            if (m_v_galilean[0] != 0. || m_v_galilean[1] != 0. || m_v_galilean[2] != 0.)
            {
                amrex::Abort("Multi-J algorithm not implemented with Galilean PSATD");
            }
        }

        if (J_linear_in_time)
        {
            AMREX_ALWAYS_ASSERT_WITH_MESSAGE(update_with_rho,
                "psatd.update_with_rho must be set to 1 when psatd.J_linear_in_time = 1");
        }

        constexpr int zdir = AMREX_SPACEDIM - 1;
        if (WarpX::field_boundary_lo[zdir] == FieldBoundaryType::Damped ||
            WarpX::field_boundary_hi[zdir] == FieldBoundaryType::Damped ) {
            AMREX_ALWAYS_ASSERT_WITH_MESSAGE(
                WarpX::field_boundary_lo[zdir] == WarpX::field_boundary_hi[zdir],
                "field boundary in both lo and hi must be set to Damped for PSATD"
            );
        }

        // Whether to fill the guard cells with inverse FFTs:
        // WarpX::fill_guards = amrex::IntVect(0) by default,
        // except for non-periodic directions with damping.
        for (int dir = 0; dir < AMREX_SPACEDIM; dir++)
        {
            if (WarpX::field_boundary_lo[dir] == FieldBoundaryType::Damped ||
                WarpX::field_boundary_hi[dir] == FieldBoundaryType::Damped)
            {
                WarpX::fill_guards[dir] = 1;
            }
        }
    }

    if (maxwell_solver_id != MaxwellSolverAlgo::PSATD ) {
        for (int idim = 0; idim < AMREX_SPACEDIM; ++idim) {
            if (WarpX::field_boundary_lo[idim] == FieldBoundaryType::Damped ||
                WarpX::field_boundary_hi[idim] == FieldBoundaryType::Damped ) {
                    amrex::Abort("FieldBoundaryType::Damped is only supported for PSATD");
            }
        }
    }

    // for slice generation //
    {
       ParmParse pp_slice("slice");
       amrex::Vector<Real> slice_lo(AMREX_SPACEDIM);
       amrex::Vector<Real> slice_hi(AMREX_SPACEDIM);
       Vector<int> slice_crse_ratio(AMREX_SPACEDIM);
       // set default slice_crse_ratio //
       for (int idim=0; idim < AMREX_SPACEDIM; ++idim )
       {
          slice_crse_ratio[idim] = 1;
       }
       queryArrWithParser(pp_slice, "dom_lo", slice_lo, 0, AMREX_SPACEDIM);
       queryArrWithParser(pp_slice, "dom_hi", slice_hi, 0, AMREX_SPACEDIM);
       queryArrWithParser(pp_slice, "coarsening_ratio",slice_crse_ratio,0,AMREX_SPACEDIM);
       queryWithParser(pp_slice, "plot_int",slice_plot_int);
       slice_realbox.setLo(slice_lo);
       slice_realbox.setHi(slice_hi);
       slice_cr_ratio = IntVect(AMREX_D_DECL(1,1,1));
       for (int idim = 0; idim < AMREX_SPACEDIM; ++idim)
       {
          if (slice_crse_ratio[idim] > 1 ) {
             slice_cr_ratio[idim] = slice_crse_ratio[idim];
          }
       }

       if (do_back_transformed_diagnostics) {
          AMREX_ALWAYS_ASSERT_WITH_MESSAGE(gamma_boost > 1.0,
                 "gamma_boost must be > 1 to use the boost frame diagnostic");
          queryWithParser(pp_slice, "num_slice_snapshots_lab", num_slice_snapshots_lab);
          if (num_slice_snapshots_lab > 0) {
             getWithParser(pp_slice, "dt_slice_snapshots_lab", dt_slice_snapshots_lab );
             getWithParser(pp_slice, "particle_slice_width_lab",particle_slice_width_lab);
          }
       }

    }
}

void
WarpX::BackwardCompatibility ()
{
    ParmParse pp_amr("amr");
    int backward_int;
    if (pp_amr.query("plot_int", backward_int)){
        amrex::Abort("amr.plot_int is not supported anymore. Please use the new syntax for diagnostics:\n"
            "diagnostics.diags_names = my_diag\n"
            "my_diag.intervals = 10\n"
            "for output every 10 iterations. See documentation for more information");
    }

    std::string backward_str;
    if (pp_amr.query("plot_file", backward_str)){
        amrex::Abort("amr.plot_file is not supported anymore. "
                     "Please use the new syntax for diagnostics, see documentation.");
    }

    ParmParse pp_warpx("warpx");
    std::vector<std::string> backward_strings;
    if (pp_warpx.queryarr("fields_to_plot", backward_strings)){
        amrex::Abort("warpx.fields_to_plot is not supported anymore. "
                     "Please use the new syntax for diagnostics, see documentation.");
    }
    if (pp_warpx.query("plot_finepatch", backward_int)){
        amrex::Abort("warpx.plot_finepatch is not supported anymore. "
                     "Please use the new syntax for diagnostics, see documentation.");
    }
    if (pp_warpx.query("plot_crsepatch", backward_int)){
        amrex::Abort("warpx.plot_crsepatch is not supported anymore. "
                     "Please use the new syntax for diagnostics, see documentation.");
    }
    if (pp_warpx.queryarr("load_balance_int", backward_strings)){
        amrex::Abort("warpx.load_balance_int is no longer a valid option. "
                     "Please use the renamed option algo.load_balance_intervals instead.");
    }
    if (pp_warpx.queryarr("load_balance_intervals", backward_strings)){
        amrex::Abort("warpx.load_balance_intervals is no longer a valid option. "
                     "Please use the renamed option algo.load_balance_intervals instead.");
    }

    amrex::Real backward_Real;
    if (pp_warpx.query("load_balance_efficiency_ratio_threshold", backward_Real)){
        amrex::Abort("warpx.load_balance_efficiency_ratio_threshold is not supported anymore. "
                     "Please use the renamed option algo.load_balance_efficiency_ratio_threshold.");
    }
    if (pp_warpx.query("load_balance_with_sfc", backward_int)){
        amrex::Abort("warpx.load_balance_with_sfc is not supported anymore. "
                     "Please use the renamed option algo.load_balance_with_sfc.");
    }
    if (pp_warpx.query("load_balance_knapsack_factor", backward_Real)){
        amrex::Abort("warpx.load_balance_knapsack_factor is not supported anymore. "
                     "Please use the renamed option algo.load_balance_knapsack_factor.");
    }
    if (pp_warpx.queryarr("override_sync_int", backward_strings)){
        amrex::Abort("warpx.override_sync_int is no longer a valid option. "
                     "Please use the renamed option warpx.override_sync_intervals instead.");
    }
    if (pp_warpx.queryarr("sort_int", backward_strings)){
        amrex::Abort("warpx.sort_int is no longer a valid option. "
                     "Please use the renamed option warpx.sort_intervals instead.");
    }
    if (pp_warpx.query("use_kspace_filter", backward_int)){
        amrex::Abort("warpx.use_kspace_filter is not supported anymore. "
                     "Please use the flag use_filter, see documentation.");
    }
    if ( pp_warpx.query("do_pml", backward_int) ) {
        amrex::Abort( "do_pml is not supported anymore. Please use boundary.field_lo and boundary.field_hi to set the boundary conditions.");
    }
    ParmParse pp_interpolation("interpolation");
    if (pp_interpolation.query("nox", backward_int) ||
        pp_interpolation.query("noy", backward_int) ||
        pp_interpolation.query("noz", backward_int))
    {
        amrex::Abort("\ninterpolation.nox (as well as .noy, .noz) are not supported anymore:"
                     "\nplease use the new syntax algo.particle_shape instead");
    }

    ParmParse pp_algo("algo");
    int backward_mw_solver;
    if (pp_algo.query("maxwell_fdtd_solver", backward_mw_solver)){
        amrex::Abort("algo.maxwell_fdtd_solver is not supported anymore. "
                     "Please use the renamed option algo.maxwell_solver");
    }

    ParmParse pp_particles("particles");
    int nspecies;
    if (pp_particles.query("nspecies", nspecies)){
        amrex::Print()<<"particles.nspecies is ignored. Just use particles.species_names please.\n";
    }
    ParmParse pp_collisions("collisions");
    int ncollisions;
    if (pp_collisions.query("ncollisions", ncollisions)){
        amrex::Print()<<"collisions.ncollisions is ignored. Just use particles.collision_names please.\n";
    }
    ParmParse pp_lasers("lasers");
    int nlasers;
    if (pp_lasers.query("nlasers", nlasers)){
        amrex::Print()<<"lasers.nlasers is ignored. Just use lasers.names please.\n";
    }
}

// This is a virtual function.
void
WarpX::MakeNewLevelFromScratch (int lev, Real time, const BoxArray& new_grids,
                                const DistributionMapping& new_dmap)
{
    AllocLevelData(lev, new_grids, new_dmap);
    InitLevelData(lev, time);
}

void
WarpX::ClearLevel (int lev)
{
    for (int i = 0; i < 3; ++i) {
        Efield_aux[lev][i].reset();
        Bfield_aux[lev][i].reset();

        current_fp[lev][i].reset();
        Efield_fp [lev][i].reset();
        Bfield_fp [lev][i].reset();

        current_store[lev][i].reset();

        if (do_current_centering)
        {
            current_fp_nodal[lev][i].reset();
        }

        current_cp[lev][i].reset();
        Efield_cp [lev][i].reset();
        Bfield_cp [lev][i].reset();

        Efield_cax[lev][i].reset();
        Bfield_cax[lev][i].reset();
        current_buf[lev][i].reset();
    }

    charge_buf[lev].reset();

    current_buffer_masks[lev].reset();
    gather_buffer_masks[lev].reset();

    F_fp  [lev].reset();
    G_fp  [lev].reset();
    rho_fp[lev].reset();
    phi_fp[lev].reset();
    F_cp  [lev].reset();
    G_cp  [lev].reset();
    rho_cp[lev].reset();

#ifdef WARPX_USE_PSATD
    if (WarpX::maxwell_solver_id == MaxwellSolverAlgo::PSATD) {
        spectral_solver_fp[lev].reset();
        spectral_solver_cp[lev].reset();
    }
#endif

    costs[lev].reset();
    load_balance_efficiency[lev] = -1;
}

void
WarpX::AllocLevelData (int lev, const BoxArray& ba, const DistributionMapping& dm)
{
#ifdef AMREX_USE_EB
    m_field_factory[lev] = amrex::makeEBFabFactory(Geom(lev), ba, dm,
                                             {1,1,1}, // Not clear how many ghost cells we need yet
                                             amrex::EBSupport::full);
#else
    m_field_factory[lev] = std::make_unique<FArrayBoxFactory>();
#endif

    bool aux_is_nodal = (field_gathering_algo == GatheringAlgo::MomentumConserving);

#if   (AMREX_SPACEDIM == 2)
    amrex::RealVect dx = {WarpX::CellSize(lev)[0], WarpX::CellSize(lev)[2]};
#elif (AMREX_SPACEDIM == 3)
    amrex::RealVect dx = {WarpX::CellSize(lev)[0], WarpX::CellSize(lev)[1], WarpX::CellSize(lev)[2]};
#endif

    guard_cells.Init(
        dt[lev],
        dx,
        do_subcycling,
        WarpX::use_fdtd_nci_corr,
        do_nodal,
        do_moving_window,
        moving_window_dir,
        WarpX::nox,
        nox_fft, noy_fft, noz_fft,
        NCIGodfreyFilter::m_stencil_width,
        maxwell_solver_id,
        maxLevel(),
        WarpX::m_v_galilean,
        WarpX::m_v_comoving,
        safe_guard_cells,
        WarpX::do_electrostatic);

    if (mypc->nSpeciesDepositOnMainGrid() && n_current_deposition_buffer == 0) {
        n_current_deposition_buffer = 1;
        // This forces the allocation of buffers and allows the code associated
        // with buffers to run. But the buffer size of `1` is in fact not used,
        // `deposit_on_main_grid` forces all particles (whether or not they
        // are in buffers) to deposition on the main grid.
    }

    if (n_current_deposition_buffer < 0) {
        n_current_deposition_buffer = guard_cells.ng_alloc_J.max();
    }
    if (n_field_gather_buffer < 0) {
        // Field gather buffer should be larger than current deposition buffers
        n_field_gather_buffer = n_current_deposition_buffer + 1;
    }

    AllocLevelMFs(lev, ba, dm, guard_cells.ng_alloc_EB, guard_cells.ng_alloc_J,
                  guard_cells.ng_alloc_Rho, guard_cells.ng_alloc_F, guard_cells.ng_alloc_G, aux_is_nodal);
}

void
WarpX::AllocLevelMFs (int lev, const BoxArray& ba, const DistributionMapping& dm,
                      const IntVect& ngE, const IntVect& ngJ, const IntVect& ngRho,
                      const IntVect& ngF, const IntVect& ngG, const bool aux_is_nodal)
{
    // Declare nodal flags
    IntVect Ex_nodal_flag, Ey_nodal_flag, Ez_nodal_flag;
    IntVect Bx_nodal_flag, By_nodal_flag, Bz_nodal_flag;
    IntVect jx_nodal_flag, jy_nodal_flag, jz_nodal_flag;
    IntVect rho_nodal_flag;
    IntVect phi_nodal_flag;
    amrex::IntVect F_nodal_flag, G_nodal_flag;

    // Set nodal flags
#if   (AMREX_SPACEDIM == 2)
    // AMReX convention: x = first dimension, y = missing dimension, z = second dimension
    Ex_nodal_flag = IntVect(0,1);
    Ey_nodal_flag = IntVect(1,1);
    Ez_nodal_flag = IntVect(1,0);
    Bx_nodal_flag = IntVect(1,0);
    By_nodal_flag = IntVect(0,0);
    Bz_nodal_flag = IntVect(0,1);
    jx_nodal_flag = IntVect(0,1);
    jy_nodal_flag = IntVect(1,1);
    jz_nodal_flag = IntVect(1,0);
#elif (AMREX_SPACEDIM == 3)
    Ex_nodal_flag = IntVect(0,1,1);
    Ey_nodal_flag = IntVect(1,0,1);
    Ez_nodal_flag = IntVect(1,1,0);
    Bx_nodal_flag = IntVect(1,0,0);
    By_nodal_flag = IntVect(0,1,0);
    Bz_nodal_flag = IntVect(0,0,1);
    jx_nodal_flag = IntVect(0,1,1);
    jy_nodal_flag = IntVect(1,0,1);
    jz_nodal_flag = IntVect(1,1,0);
#endif
    rho_nodal_flag = IntVect( AMREX_D_DECL(1,1,1) );
    phi_nodal_flag = IntVect::TheNodeVector();
    F_nodal_flag = amrex::IntVect::TheNodeVector();
    G_nodal_flag = amrex::IntVect::TheCellVector();

    // Overwrite nodal flags if necessary
    if (do_nodal) {
        Ex_nodal_flag  = IntVect::TheNodeVector();
        Ey_nodal_flag  = IntVect::TheNodeVector();
        Ez_nodal_flag  = IntVect::TheNodeVector();
        Bx_nodal_flag  = IntVect::TheNodeVector();
        By_nodal_flag  = IntVect::TheNodeVector();
        Bz_nodal_flag  = IntVect::TheNodeVector();
        jx_nodal_flag  = IntVect::TheNodeVector();
        jy_nodal_flag  = IntVect::TheNodeVector();
        jz_nodal_flag  = IntVect::TheNodeVector();
        rho_nodal_flag = IntVect::TheNodeVector();
        G_nodal_flag = amrex::IntVect::TheNodeVector();
    }
#ifdef WARPX_DIM_RZ
    if (WarpX::maxwell_solver_id == MaxwellSolverAlgo::PSATD) {
        // Force cell-centered IndexType in r and z
        Ex_nodal_flag  = IntVect::TheCellVector();
        Ey_nodal_flag  = IntVect::TheCellVector();
        Ez_nodal_flag  = IntVect::TheCellVector();
        Bx_nodal_flag  = IntVect::TheCellVector();
        By_nodal_flag  = IntVect::TheCellVector();
        Bz_nodal_flag  = IntVect::TheCellVector();
        jx_nodal_flag  = IntVect::TheCellVector();
        jy_nodal_flag  = IntVect::TheCellVector();
        jz_nodal_flag  = IntVect::TheCellVector();
        rho_nodal_flag = IntVect::TheCellVector();
        F_nodal_flag = IntVect::TheCellVector();
        G_nodal_flag = IntVect::TheCellVector();
    }

    // With RZ multimode, there is a real and imaginary component
    // for each mode, except mode 0 which is purely real
    // Component 0 is mode 0.
    // Odd components are the real parts.
    // Even components are the imaginary parts.
    ncomps = n_rz_azimuthal_modes*2 - 1;
#endif

    // set human-readable tag for each MultiFab
    auto const tag = [lev]( std::string tagname ) {
        tagname.append("[l=").append(std::to_string(lev)).append("]");
        return MFInfo().SetTag(std::move(tagname));
    };

    //
    // The fine patch
    //
    std::array<Real,3> dx = CellSize(lev);

    Bfield_fp[lev][0] = std::make_unique<MultiFab>(amrex::convert(ba,Bx_nodal_flag),dm,ncomps,ngE,tag("Bfield_fp[x]"));
    Bfield_fp[lev][1] = std::make_unique<MultiFab>(amrex::convert(ba,By_nodal_flag),dm,ncomps,ngE,tag("Bfield_fp[y]"));
    Bfield_fp[lev][2] = std::make_unique<MultiFab>(amrex::convert(ba,Bz_nodal_flag),dm,ncomps,ngE,tag("Bfield_fp[z]"));

    Efield_fp[lev][0] = std::make_unique<MultiFab>(amrex::convert(ba,Ex_nodal_flag),dm,ncomps,ngE,tag("Efield_fp[x]"));
    Efield_fp[lev][1] = std::make_unique<MultiFab>(amrex::convert(ba,Ey_nodal_flag),dm,ncomps,ngE,tag("Efield_fp[y]"));
    Efield_fp[lev][2] = std::make_unique<MultiFab>(amrex::convert(ba,Ez_nodal_flag),dm,ncomps,ngE,tag("Efield_fp[z]"));

    current_fp[lev][0] = std::make_unique<MultiFab>(amrex::convert(ba,jx_nodal_flag),dm,ncomps,ngJ,tag("current_fp[x]"));
    current_fp[lev][1] = std::make_unique<MultiFab>(amrex::convert(ba,jy_nodal_flag),dm,ncomps,ngJ,tag("current_fp[y]"));
    current_fp[lev][2] = std::make_unique<MultiFab>(amrex::convert(ba,jz_nodal_flag),dm,ncomps,ngJ,tag("current_fp[z]"));

    if (do_current_centering)
    {
        amrex::BoxArray const& nodal_ba = amrex::convert(ba, amrex::IntVect::TheNodeVector());
        current_fp_nodal[lev][0] = std::make_unique<MultiFab>(nodal_ba, dm, ncomps, ngJ);
        current_fp_nodal[lev][1] = std::make_unique<MultiFab>(nodal_ba, dm, ncomps, ngJ);
        current_fp_nodal[lev][2] = std::make_unique<MultiFab>(nodal_ba, dm, ncomps, ngJ);
    }

    Bfield_avg_fp[lev][0] = std::make_unique<MultiFab>(amrex::convert(ba,Bx_nodal_flag),dm,ncomps,ngE,tag("Bfield_avg_fp[x]"));
    Bfield_avg_fp[lev][1] = std::make_unique<MultiFab>(amrex::convert(ba,By_nodal_flag),dm,ncomps,ngE,tag("Bfield_avg_fp[y]"));
    Bfield_avg_fp[lev][2] = std::make_unique<MultiFab>(amrex::convert(ba,Bz_nodal_flag),dm,ncomps,ngE,tag("Bfield_avg_fp[z]"));

    Efield_avg_fp[lev][0] = std::make_unique<MultiFab>(amrex::convert(ba,Ex_nodal_flag),dm,ncomps,ngE,tag("Efield_avg_fp[x]"));
    Efield_avg_fp[lev][1] = std::make_unique<MultiFab>(amrex::convert(ba,Ey_nodal_flag),dm,ncomps,ngE,tag("Efield_avg_fp[y]"));
    Efield_avg_fp[lev][2] = std::make_unique<MultiFab>(amrex::convert(ba,Ez_nodal_flag),dm,ncomps,ngE,tag("Efield_avg_fp[z]"));

#ifdef AMREX_USE_EB
    // EB info are needed only at the finest level
    if (lev == maxLevel())
    {
      m_edge_lengths[lev][0] = std::make_unique<MultiFab>(amrex::convert(ba, Ex_nodal_flag), dm, ncomps, ngE, tag("m_edge_lengths[x]"));
      m_edge_lengths[lev][1] = std::make_unique<MultiFab>(amrex::convert(ba, Ey_nodal_flag), dm, ncomps, ngE, tag("m_edge_lengths[y]"));
      m_edge_lengths[lev][2] = std::make_unique<MultiFab>(amrex::convert(ba, Ez_nodal_flag), dm, ncomps, ngE, tag("m_edge_lengths[z]"));
      m_face_areas[lev][0] = std::make_unique<MultiFab>(amrex::convert(ba, Bx_nodal_flag), dm, ncomps, ngE, tag("m_face_areas[x]"));
      m_face_areas[lev][1] = std::make_unique<MultiFab>(amrex::convert(ba, By_nodal_flag), dm, ncomps, ngE, tag("m_face_areas[y]"));
      m_face_areas[lev][2] = std::make_unique<MultiFab>(amrex::convert(ba, Bz_nodal_flag), dm, ncomps, ngE, tag("m_face_areas[z]"));
      constexpr int nc_ls = 1;
      constexpr int ng_ls = 2;
      m_distance_to_eb[lev] = std::make_unique<MultiFab>(amrex::convert(ba, IntVect::TheNodeVector()), dm, nc_ls, ng_ls, tag("m_distance_to_eb"));
    }
#endif

    bool deposit_charge = do_dive_cleaning || (plot_rho && do_back_transformed_diagnostics);
    if (WarpX::maxwell_solver_id == MaxwellSolverAlgo::PSATD) {
        deposit_charge = do_dive_cleaning || (plot_rho && do_back_transformed_diagnostics)
                         || update_with_rho || current_correction;
    }
    if (deposit_charge)
    {
        rho_fp[lev] = std::make_unique<MultiFab>(amrex::convert(ba,rho_nodal_flag),dm,2*ncomps,ngRho,tag("rho_fp"));
    }

    if (do_electrostatic == ElectrostaticSolverAlgo::LabFrame)
    {
        IntVect ngPhi = IntVect( AMREX_D_DECL(1,1,1) );
        phi_fp[lev] = std::make_unique<MultiFab>(amrex::convert(ba,phi_nodal_flag),dm,ncomps,ngPhi,tag("phi_fp"));
        phi_fp[lev]->setVal(0.);
    }

    if (do_subcycling == 1 && lev == 0)
    {
        current_store[lev][0] = std::make_unique<MultiFab>(amrex::convert(ba,jx_nodal_flag),dm,ncomps,ngJ,tag("current_store[x]"));
        current_store[lev][1] = std::make_unique<MultiFab>(amrex::convert(ba,jy_nodal_flag),dm,ncomps,ngJ,tag("current_store[y]"));
        current_store[lev][2] = std::make_unique<MultiFab>(amrex::convert(ba,jz_nodal_flag),dm,ncomps,ngJ,tag("current_store[z]"));
    }

    if (do_dive_cleaning)
    {
        F_fp[lev] = std::make_unique<MultiFab>(amrex::convert(ba, F_nodal_flag), dm, ncomps, ngF.max(), tag("F_fp"));
    }

    if (do_divb_cleaning)
    {
        G_fp[lev] = std::make_unique<MultiFab>(amrex::convert(ba, G_nodal_flag), dm, ncomps, ngG.max(), tag("G_fp"));
    }

    if (WarpX::maxwell_solver_id == MaxwellSolverAlgo::PSATD)
    {
        // Allocate and initialize the spectral solver
#ifndef WARPX_USE_PSATD
        AMREX_ALWAYS_ASSERT_WITH_MESSAGE( false,
            "WarpX::AllocLevelMFs: PSATD solver requires WarpX build with spectral solver support.");
#else

        // Check whether the option periodic, single box is valid here
        if (fft_periodic_single_box) {
#   ifdef WARPX_DIM_RZ
            AMREX_ALWAYS_ASSERT_WITH_MESSAGE(
                geom[0].isPeriodic(1)          // domain is periodic in z
                && ba.size() == 1 && lev == 0, // domain is decomposed in a single box
                "The option `psatd.periodic_single_box_fft` can only be used for a periodic domain, decomposed in a single box");
#   else
            AMREX_ALWAYS_ASSERT_WITH_MESSAGE(
                geom[0].isAllPeriodic()        // domain is periodic in all directions
                && ba.size() == 1 && lev == 0, // domain is decomposed in a single box
                "The option `psatd.periodic_single_box_fft` can only be used for a periodic domain, decomposed in a single box");
#   endif
        }
        // Get the cell-centered box
        BoxArray realspace_ba = ba;  // Copy box
        realspace_ba.enclosedCells(); // Make it cell-centered
        // Define spectral solver
#   ifdef WARPX_DIM_RZ
        if ( fft_periodic_single_box == false ) {
            realspace_ba.grow(1, ngE[1]); // add guard cells only in z
        }
        AllocLevelSpectralSolverRZ(spectral_solver_fp,
                                   lev,
                                   realspace_ba,
                                   dm,
                                   dx);
#   else
        if ( fft_periodic_single_box == false ) {
            realspace_ba.grow(ngE);   // add guard cells
        }
        bool const pml_flag_false = false;
        AllocLevelSpectralSolver(spectral_solver_fp,
                                 lev,
                                 realspace_ba,
                                 dm,
                                 dx,
                                 pml_flag_false);
#   endif
#endif
    } // MaxwellSolverAlgo::PSATD
    else {
        m_fdtd_solver_fp[lev] = std::make_unique<FiniteDifferenceSolver>(maxwell_solver_id, dx, do_nodal);
    }

    //
    // The Aux patch (i.e., the full solution)
    //
    if (aux_is_nodal and !do_nodal)
    {
        // Create aux multifabs on Nodal Box Array
        BoxArray const nba = amrex::convert(ba,IntVect::TheNodeVector());

        Bfield_aux[lev][0] = std::make_unique<MultiFab>(nba,dm,ncomps,ngE,tag("Bfield_aux[x]"));
        Bfield_aux[lev][1] = std::make_unique<MultiFab>(nba,dm,ncomps,ngE,tag("Bfield_aux[y]"));
        Bfield_aux[lev][2] = std::make_unique<MultiFab>(nba,dm,ncomps,ngE,tag("Bfield_aux[z]"));

        Efield_aux[lev][0] = std::make_unique<MultiFab>(nba,dm,ncomps,ngE,tag("Efield_aux[x]"));
        Efield_aux[lev][1] = std::make_unique<MultiFab>(nba,dm,ncomps,ngE,tag("Efield_aux[y]"));
        Efield_aux[lev][2] = std::make_unique<MultiFab>(nba,dm,ncomps,ngE,tag("Efield_aux[z]"));
    } else if (lev == 0) {
        if (!WarpX::fft_do_time_averaging) {
            // In this case, the aux grid is simply an alias of the fp grid
            Efield_aux[lev][0] = std::make_unique<MultiFab>(*Efield_fp[lev][0], amrex::make_alias, 0, ncomps);
            Efield_aux[lev][1] = std::make_unique<MultiFab>(*Efield_fp[lev][1], amrex::make_alias, 0, ncomps);
            Efield_aux[lev][2] = std::make_unique<MultiFab>(*Efield_fp[lev][2], amrex::make_alias, 0, ncomps);

            Bfield_aux[lev][0] = std::make_unique<MultiFab>(*Bfield_fp[lev][0], amrex::make_alias, 0, ncomps);
            Bfield_aux[lev][1] = std::make_unique<MultiFab>(*Bfield_fp[lev][1], amrex::make_alias, 0, ncomps);
            Bfield_aux[lev][2] = std::make_unique<MultiFab>(*Bfield_fp[lev][2], amrex::make_alias, 0, ncomps);
        } else {
            Efield_aux[lev][0] = std::make_unique<MultiFab>(*Efield_avg_fp[lev][0], amrex::make_alias, 0, ncomps);
            Efield_aux[lev][1] = std::make_unique<MultiFab>(*Efield_avg_fp[lev][1], amrex::make_alias, 0, ncomps);
            Efield_aux[lev][2] = std::make_unique<MultiFab>(*Efield_avg_fp[lev][2], amrex::make_alias, 0, ncomps);

            Bfield_aux[lev][0] = std::make_unique<MultiFab>(*Bfield_avg_fp[lev][0], amrex::make_alias, 0, ncomps);
            Bfield_aux[lev][1] = std::make_unique<MultiFab>(*Bfield_avg_fp[lev][1], amrex::make_alias, 0, ncomps);
            Bfield_aux[lev][2] = std::make_unique<MultiFab>(*Bfield_avg_fp[lev][2], amrex::make_alias, 0, ncomps);
        }
    } else {
        Bfield_aux[lev][0] = std::make_unique<MultiFab>(amrex::convert(ba,Bx_nodal_flag),dm,ncomps,ngE,tag("Bfield_aux[x]"));
        Bfield_aux[lev][1] = std::make_unique<MultiFab>(amrex::convert(ba,By_nodal_flag),dm,ncomps,ngE,tag("Bfield_aux[y]"));
        Bfield_aux[lev][2] = std::make_unique<MultiFab>(amrex::convert(ba,Bz_nodal_flag),dm,ncomps,ngE,tag("Bfield_aux[z]"));

        Efield_aux[lev][0] = std::make_unique<MultiFab>(amrex::convert(ba,Ex_nodal_flag),dm,ncomps,ngE,tag("Efield_aux[x]"));
        Efield_aux[lev][1] = std::make_unique<MultiFab>(amrex::convert(ba,Ey_nodal_flag),dm,ncomps,ngE,tag("Efield_aux[y]"));
        Efield_aux[lev][2] = std::make_unique<MultiFab>(amrex::convert(ba,Ez_nodal_flag),dm,ncomps,ngE,tag("Efield_aux[z]"));
    }

    //
    // The coarse patch
    //
    if (lev > 0)
    {
        BoxArray cba = ba;
        cba.coarsen(refRatio(lev-1));
        std::array<Real,3> cdx = CellSize(lev-1);

        // Create the MultiFabs for B
        Bfield_cp[lev][0] = std::make_unique<MultiFab>(amrex::convert(cba,Bx_nodal_flag),dm,ncomps,ngE,tag("Bfield_cp[x]"));
        Bfield_cp[lev][1] = std::make_unique<MultiFab>(amrex::convert(cba,By_nodal_flag),dm,ncomps,ngE,tag("Bfield_cp[y]"));
        Bfield_cp[lev][2] = std::make_unique<MultiFab>(amrex::convert(cba,Bz_nodal_flag),dm,ncomps,ngE,tag("Bfield_cp[z]"));

        // Create the MultiFabs for E
        Efield_cp[lev][0] = std::make_unique<MultiFab>(amrex::convert(cba,Ex_nodal_flag),dm,ncomps,ngE,tag("Efield_cp[x]"));
        Efield_cp[lev][1] = std::make_unique<MultiFab>(amrex::convert(cba,Ey_nodal_flag),dm,ncomps,ngE,tag("Efield_cp[y]"));
        Efield_cp[lev][2] = std::make_unique<MultiFab>(amrex::convert(cba,Ez_nodal_flag),dm,ncomps,ngE,tag("Efield_cp[z]"));

        // Create the MultiFabs for B_avg
        Bfield_avg_cp[lev][0] = std::make_unique<MultiFab>(amrex::convert(cba,Bx_nodal_flag),dm,ncomps,ngE,tag("Bfield_avg_cp[x]"));
        Bfield_avg_cp[lev][1] = std::make_unique<MultiFab>(amrex::convert(cba,By_nodal_flag),dm,ncomps,ngE,tag("Bfield_avg_cp[y]"));
        Bfield_avg_cp[lev][2] = std::make_unique<MultiFab>(amrex::convert(cba,Bz_nodal_flag),dm,ncomps,ngE,tag("Bfield_avg_cp[z]"));

        // Create the MultiFabs for E_avg
        Efield_avg_cp[lev][0] = std::make_unique<MultiFab>(amrex::convert(cba,Ex_nodal_flag),dm,ncomps,ngE,tag("Efield_avg_cp[x]"));
        Efield_avg_cp[lev][1] = std::make_unique<MultiFab>(amrex::convert(cba,Ey_nodal_flag),dm,ncomps,ngE,tag("Efield_avg_cp[y]"));
        Efield_avg_cp[lev][2] = std::make_unique<MultiFab>(amrex::convert(cba,Ez_nodal_flag),dm,ncomps,ngE,tag("Efield_avg_cp[z]"));

        // Create the MultiFabs for the current
        current_cp[lev][0] = std::make_unique<MultiFab>(amrex::convert(cba,jx_nodal_flag),dm,ncomps,ngJ,tag("current_cp[x]"));
        current_cp[lev][1] = std::make_unique<MultiFab>(amrex::convert(cba,jy_nodal_flag),dm,ncomps,ngJ,tag("current_cp[y]"));
        current_cp[lev][2] = std::make_unique<MultiFab>(amrex::convert(cba,jz_nodal_flag),dm,ncomps,ngJ,tag("current_cp[z]"));

        if (do_dive_cleaning || (plot_rho && do_back_transformed_diagnostics)) {
            rho_cp[lev] = std::make_unique<MultiFab>(amrex::convert(cba,rho_nodal_flag),dm,2*ncomps,ngRho,tag("rho_cp"));
        }

        if (do_dive_cleaning)
        {
            F_cp[lev] = std::make_unique<MultiFab>(amrex::convert(cba,IntVect::TheUnitVector()),dm,ncomps, ngF.max(),tag("F_cp"));
        }

        if (do_divb_cleaning)
        {
            if (do_nodal)
            {
                G_cp[lev] = std::make_unique<MultiFab>(amrex::convert(cba, IntVect::TheUnitVector()),
                                                       dm, ncomps, ngG.max(), tag("G_cp"));
            }
            else // do_nodal = 0
            {
                G_cp[lev] = std::make_unique<MultiFab>(amrex::convert(cba, IntVect::TheZeroVector()),
                                                       dm, ncomps, ngG.max(), tag("G_cp"));
            }
        }

        if (WarpX::maxwell_solver_id == MaxwellSolverAlgo::PSATD)
        {
            // Allocate and initialize the spectral solver
#ifndef WARPX_USE_PSATD
            AMREX_ALWAYS_ASSERT_WITH_MESSAGE( false,
                "WarpX::AllocLevelMFs: PSATD solver requires WarpX build with spectral solver support.");
#else

            // Get the cell-centered box, with guard cells
            BoxArray c_realspace_ba = cba;// Copy box
            c_realspace_ba.enclosedCells(); // Make it cell-centered
            // Define spectral solver
#ifdef WARPX_DIM_RZ
            c_realspace_ba.grow(1, ngE[1]); // add guard cells only in z
            AllocLevelSpectralSolverRZ(spectral_solver_cp,
                                       lev,
                                       c_realspace_ba,
                                       dm,
                                       cdx);
#   else
            c_realspace_ba.grow(ngE);
            bool const pml_flag_false = false;
            AllocLevelSpectralSolver(spectral_solver_cp,
                                     lev,
                                     c_realspace_ba,
                                     dm,
                                     cdx,
                                     pml_flag_false);
#   endif
#endif
        } // MaxwellSolverAlgo::PSATD
        else {
            m_fdtd_solver_cp[lev] = std::make_unique<FiniteDifferenceSolver>(maxwell_solver_id, cdx,
                                                                             do_nodal);
        }
    }

    //
    // Copy of the coarse aux
    //
    if (lev > 0 && (n_field_gather_buffer > 0 || n_current_deposition_buffer > 0 ||
                    mypc->nSpeciesGatherFromMainGrid() > 0))
    {
        BoxArray cba = ba;
        cba.coarsen(refRatio(lev-1));

        if (n_field_gather_buffer > 0 || mypc->nSpeciesGatherFromMainGrid() > 0) {
            if (aux_is_nodal) {
                BoxArray const& cnba = amrex::convert(cba,IntVect::TheNodeVector());
                Bfield_cax[lev][0] = std::make_unique<MultiFab>(cnba,dm,ncomps,ngE,tag("Bfield_cax[x]"));
                Bfield_cax[lev][1] = std::make_unique<MultiFab>(cnba,dm,ncomps,ngE,tag("Bfield_cax[y]"));
                Bfield_cax[lev][2] = std::make_unique<MultiFab>(cnba,dm,ncomps,ngE,tag("Bfield_cax[z]"));
                Efield_cax[lev][0] = std::make_unique<MultiFab>(cnba,dm,ncomps,ngE,tag("Efield_cax[x]"));
                Efield_cax[lev][1] = std::make_unique<MultiFab>(cnba,dm,ncomps,ngE,tag("Efield_cax[y]"));
                Efield_cax[lev][2] = std::make_unique<MultiFab>(cnba,dm,ncomps,ngE,tag("Efield_cax[z]"));
            } else {
                // Create the MultiFabs for B
                Bfield_cax[lev][0] = std::make_unique<MultiFab>(amrex::convert(cba,Bx_nodal_flag),dm,ncomps,ngE,tag("Bfield_cax[x]"));
                Bfield_cax[lev][1] = std::make_unique<MultiFab>(amrex::convert(cba,By_nodal_flag),dm,ncomps,ngE,tag("Bfield_cax[y]"));
                Bfield_cax[lev][2] = std::make_unique<MultiFab>(amrex::convert(cba,Bz_nodal_flag),dm,ncomps,ngE,tag("Bfield_cax[z]"));

                // Create the MultiFabs for E
                Efield_cax[lev][0] = std::make_unique<MultiFab>(amrex::convert(cba,Ex_nodal_flag),dm,ncomps,ngE,tag("Efield_cax[x]"));
                Efield_cax[lev][1] = std::make_unique<MultiFab>(amrex::convert(cba,Ey_nodal_flag),dm,ncomps,ngE,tag("Efield_cax[y]"));
                Efield_cax[lev][2] = std::make_unique<MultiFab>(amrex::convert(cba,Ez_nodal_flag),dm,ncomps,ngE,tag("Efield_cax[z]"));
            }

            gather_buffer_masks[lev] = std::make_unique<iMultiFab>(ba, dm, ncomps, 1 );
            // Gather buffer masks have 1 ghost cell, because of the fact
            // that particles may move by more than one cell when using subcycling.
        }

        if (n_current_deposition_buffer > 0) {
            current_buf[lev][0] = std::make_unique<MultiFab>(amrex::convert(cba,jx_nodal_flag),dm,ncomps,ngJ,tag("current_buf[x]"));
            current_buf[lev][1] = std::make_unique<MultiFab>(amrex::convert(cba,jy_nodal_flag),dm,ncomps,ngJ,tag("current_buf[y]"));
            current_buf[lev][2] = std::make_unique<MultiFab>(amrex::convert(cba,jz_nodal_flag),dm,ncomps,ngJ,tag("current_buf[z]"));
            if (rho_cp[lev]) {
                charge_buf[lev] = std::make_unique<MultiFab>(amrex::convert(cba,rho_nodal_flag),dm,2*ncomps,ngRho,tag("charge_buf"));
            }
            current_buffer_masks[lev] = std::make_unique<iMultiFab>(ba, dm, ncomps, 1);
            // Current buffer masks have 1 ghost cell, because of the fact
            // that particles may move by more than one cell when using subcycling.
        }
    }

    if (load_balance_intervals.isActivated())
    {
        costs[lev] = std::make_unique<LayoutData<Real>>(ba, dm);
        load_balance_efficiency[lev] = -1;
    }
}

#ifdef WARPX_USE_PSATD
#   ifdef WARPX_DIM_RZ
/* \brief Allocate spectral Maxwell solver (RZ dimensions) at a level
 *
 * \param[in, out] spectral_solver Vector of pointer to SpectralSolver, to point to allocated spectral Maxwell
 *                                 solver at a given level
 * \param[in] lev                  Level at which to allocate spectral Maxwell solver
 * \param[in] realspace_ba         Box array that corresponds to the decomposition of the fields in real space
 *                                 (cell-centered; includes guard cells)
 * \param[in] dm                   Indicates which MPI proc owns which box, in realspace_ba
 * \param[in] dx                   Cell size along each dimension
 */
void WarpX::AllocLevelSpectralSolverRZ (amrex::Vector<std::unique_ptr<SpectralSolverRZ>>& spectral_solver,
                                        const int lev,
                                        const amrex::BoxArray& realspace_ba,
                                        const amrex::DistributionMapping& dm,
                                        const std::array<Real,3>& dx)
{
#if (AMREX_SPACEDIM == 3)
    RealVect dx_vect(dx[0], dx[1], dx[2]);
#elif (AMREX_SPACEDIM == 2)
    RealVect dx_vect(dx[0], dx[2]);
#endif

    amrex::Real solver_dt = dt[lev];
    if (WarpX::do_multi_J) solver_dt /= static_cast<amrex::Real>(WarpX::do_multi_J_n_depositions);

    auto pss = std::make_unique<SpectralSolverRZ>(lev,
                                                  realspace_ba,
                                                  dm,
                                                  n_rz_azimuthal_modes,
                                                  noz_fft,
                                                  do_nodal,
                                                  m_v_galilean,
                                                  dx_vect,
                                                  solver_dt,
                                                  update_with_rho,
                                                  fft_do_time_averaging,
                                                  J_linear_in_time,
                                                  do_dive_cleaning,
                                                  do_divb_cleaning);
    spectral_solver[lev] = std::move(pss);

    if (use_kspace_filter) {
        spectral_solver[lev]->InitFilter(filter_npass_each_dir,
                                         use_filter_compensation);
    }
}
#   else
/* \brief Allocate spectral Maxwell solver at a level
 *
 * \param[in, out] spectral_solver  Vector of pointer to SpectralSolver, to point to allocated spectral Maxwell
 *                                  solver at a given level
 * \param[in] lev                   Level at which to allocate spectral Maxwell solver
 * \param[in] realspace_ba          Box array that corresponds to the decomposition of the fields in real space
 *                                  (cell-centered; includes guard cells)
 * \param[in] dm                    Indicates which MPI proc owns which box, in realspace_ba
 * \param[in] dx                    Cell size along each dimension
 * \param[in] pml_flag              Whether the boxes in which the solver is applied are PML boxes
 */
void WarpX::AllocLevelSpectralSolver (amrex::Vector<std::unique_ptr<SpectralSolver>>& spectral_solver,
                                      const int lev,
                                      const amrex::BoxArray& realspace_ba,
                                      const amrex::DistributionMapping& dm,
                                      const std::array<Real,3>& dx,
                                      const bool pml_flag)
{
#if (AMREX_SPACEDIM == 3)
    RealVect dx_vect(dx[0], dx[1], dx[2]);
#elif (AMREX_SPACEDIM == 2)
    RealVect dx_vect(dx[0], dx[2]);
#endif

    amrex::Real solver_dt = dt[lev];
    if (WarpX::do_multi_J) solver_dt /= static_cast<amrex::Real>(WarpX::do_multi_J_n_depositions);

    auto pss = std::make_unique<SpectralSolver>(lev,
                                                realspace_ba,
                                                dm,
                                                nox_fft,
                                                noy_fft,
                                                noz_fft,
                                                do_nodal,
                                                WarpX::fill_guards,
                                                m_v_galilean,
                                                m_v_comoving,
                                                dx_vect,
                                                solver_dt,
                                                pml_flag,
                                                fft_periodic_single_box,
                                                update_with_rho,
                                                fft_do_time_averaging,
                                                J_linear_in_time,
                                                do_dive_cleaning,
                                                do_divb_cleaning);
    spectral_solver[lev] = std::move(pss);
}
#   endif
#endif

std::array<Real,3>
WarpX::CellSize (int lev)
{
    const auto& gm = GetInstance().Geom(lev);
    const Real* dx = gm.CellSize();
#if (AMREX_SPACEDIM == 3)
    return { dx[0], dx[1], dx[2] };
#elif (AMREX_SPACEDIM == 2)
    return { dx[0], 1.0, dx[1] };
#else
    static_assert(AMREX_SPACEDIM != 1, "1D is not supported");
#endif
}

amrex::RealBox
WarpX::getRealBox(const Box& bx, int lev)
{
    const auto& gm = GetInstance().Geom(lev);
    const RealBox grid_box{bx, gm.CellSize(), gm.ProbLo()};
    return( grid_box );
}

std::array<Real,3>
WarpX::LowerCorner(const Box& bx, std::array<amrex::Real,3> galilean_shift, int lev)
{
    RealBox grid_box = getRealBox( bx, lev );

    const Real* xyzmin = grid_box.lo();

#if (AMREX_SPACEDIM == 3)
    return { xyzmin[0] + galilean_shift[0], xyzmin[1] + galilean_shift[1], xyzmin[2] + galilean_shift[2] };

#elif (AMREX_SPACEDIM == 2)
    return { xyzmin[0] + galilean_shift[0], std::numeric_limits<Real>::lowest(), xyzmin[1] + galilean_shift[2] };
#endif
}

std::array<Real,3>
WarpX::UpperCorner(const Box& bx, int lev)
{
    const RealBox grid_box = getRealBox( bx, lev );
    const Real* xyzmax = grid_box.hi();
#if (AMREX_SPACEDIM == 3)
    return { xyzmax[0], xyzmax[1], xyzmax[2] };
#elif (AMREX_SPACEDIM == 2)
    return { xyzmax[0], std::numeric_limits<Real>::max(), xyzmax[1] };
#endif
}

std::array<Real,3>
WarpX::LowerCornerWithGalilean (const Box& bx, const amrex::Array<amrex::Real,3>& v_galilean, int lev)
{
    amrex::Real cur_time = gett_new(lev);
    amrex::Real time_shift = (cur_time - time_of_last_gal_shift);
    amrex::Array<amrex::Real,3> galilean_shift = { v_galilean[0]*time_shift, v_galilean[1]*time_shift, v_galilean[2]*time_shift };
    return WarpX::LowerCorner(bx, galilean_shift, lev);
}

IntVect
WarpX::RefRatio (int lev)
{
    return GetInstance().refRatio(lev);
}

void
WarpX::ComputeDivB (amrex::MultiFab& divB, int const dcomp,
                    const std::array<const amrex::MultiFab* const, 3>& B,
                    const std::array<amrex::Real,3>& dx)
{
    AMREX_ALWAYS_ASSERT_WITH_MESSAGE(!do_nodal,
        "ComputeDivB not implemented with do_nodal."
        "Shouldn't be too hard to make it general with class FiniteDifferenceSolver");

    Real dxinv = 1._rt/dx[0], dyinv = 1._rt/dx[1], dzinv = 1._rt/dx[2];

#ifdef WARPX_DIM_RZ
    const Real rmin = GetInstance().Geom(0).ProbLo(0);
#endif

#ifdef AMREX_USE_OMP
#pragma omp parallel if (Gpu::notInLaunchRegion())
#endif
    for (MFIter mfi(divB, TilingIfNotGPU()); mfi.isValid(); ++mfi)
    {
        const Box& bx = mfi.tilebox();
        auto const& Bxfab = B[0]->array(mfi);
        auto const& Byfab = B[1]->array(mfi);
        auto const& Bzfab = B[2]->array(mfi);
        auto const& divBfab = divB.array(mfi);

        ParallelFor(bx,
        [=] AMREX_GPU_DEVICE(int i, int j, int k) noexcept
        {
            warpx_computedivb(i, j, k, dcomp, divBfab, Bxfab, Byfab, Bzfab, dxinv, dyinv, dzinv
#ifdef WARPX_DIM_RZ
                              ,rmin
#endif
                              );
        });
    }
}

void
WarpX::ComputeDivB (amrex::MultiFab& divB, int const dcomp,
                    const std::array<const amrex::MultiFab* const, 3>& B,
                    const std::array<amrex::Real,3>& dx, IntVect const ngrow)
{
    AMREX_ALWAYS_ASSERT_WITH_MESSAGE(!do_nodal,
        "ComputeDivB not implemented with do_nodal."
        "Shouldn't be too hard to make it general with class FiniteDifferenceSolver");

    Real dxinv = 1._rt/dx[0], dyinv = 1._rt/dx[1], dzinv = 1._rt/dx[2];

#ifdef WARPX_DIM_RZ
    const Real rmin = GetInstance().Geom(0).ProbLo(0);
#endif

#ifdef AMREX_USE_OMP
#pragma omp parallel if (Gpu::notInLaunchRegion())
#endif
    for (MFIter mfi(divB, TilingIfNotGPU()); mfi.isValid(); ++mfi)
    {
        Box bx = mfi.growntilebox(ngrow);
        auto const& Bxfab = B[0]->array(mfi);
        auto const& Byfab = B[1]->array(mfi);
        auto const& Bzfab = B[2]->array(mfi);
        auto const& divBfab = divB.array(mfi);

        ParallelFor(bx,
        [=] AMREX_GPU_DEVICE(int i, int j, int k) noexcept
        {
            warpx_computedivb(i, j, k, dcomp, divBfab, Bxfab, Byfab, Bzfab, dxinv, dyinv, dzinv
#ifdef WARPX_DIM_RZ
                              ,rmin
#endif
                              );
        });
    }
}

void
WarpX::ComputeDivE(amrex::MultiFab& divE, const int lev)
{
    if ( WarpX::maxwell_solver_id == MaxwellSolverAlgo::PSATD ) {
#ifdef WARPX_USE_PSATD
        spectral_solver_fp[lev]->ComputeSpectralDivE( lev, Efield_aux[lev], divE );
#else
        amrex::Abort("ComputeDivE: PSATD requested but not compiled");
#endif
    } else {
        m_fdtd_solver_fp[lev]->ComputeDivE( Efield_aux[lev], divE );
    }
}

PML*
WarpX::GetPML (int lev)
{
    if (do_pml) {
        // This should check if pml was initialized
        return pml[lev].get();
    } else {
        return nullptr;
    }
}

std::vector< bool >
WarpX::getPMLdirections() const
{
    std::vector< bool > dirsWithPML( 6, false );
#if AMREX_SPACEDIM!=3
    dirsWithPML.resize( 4 );
#endif
    if( do_pml )
    {
        for( auto i = 0u; i < dirsWithPML.size() / 2u; ++i )
        {
            dirsWithPML.at( 2u*i      ) = bool(do_pml_Lo[i]);
            dirsWithPML.at( 2u*i + 1u ) = bool(do_pml_Hi[i]);
        }
    }
    return dirsWithPML;
}

amrex::LayoutData<amrex::Real>*
WarpX::getCosts (int lev)
{
    if (m_instance)
    {
        return m_instance->costs[lev].get();
    } else
    {
        return nullptr;
    }
}

void
WarpX::BuildBufferMasks ()
{
    for (int lev = 1; lev <= maxLevel(); ++lev)
    {
        for (int ipass = 0; ipass < 2; ++ipass)
        {
            int ngbuffer = (ipass == 0) ? n_current_deposition_buffer : n_field_gather_buffer;
            iMultiFab* bmasks = (ipass == 0) ? current_buffer_masks[lev].get() : gather_buffer_masks[lev].get();
            if (bmasks)
            {
                const IntVect ngtmp = ngbuffer + bmasks->nGrowVect();
                iMultiFab tmp(bmasks->boxArray(), bmasks->DistributionMap(), 1, ngtmp);
                const int covered = 1;
                const int notcovered = 0;
                const int physbnd = 1;
                const int interior = 1;
                const Box& dom = Geom(lev).Domain();
                const auto& period = Geom(lev).periodicity();
                tmp.BuildMask(dom, period, covered, notcovered, physbnd, interior);
#ifdef AMREX_USE_OMP
#pragma omp parallel if (amrex::Gpu::notInLaunchRegion())
#endif
                for (MFIter mfi(*bmasks, true); mfi.isValid(); ++mfi)
                {
                    const Box tbx = mfi.growntilebox();
                    BuildBufferMasksInBox( tbx, (*bmasks)[mfi], tmp[mfi], ngbuffer );
                }
            }
        }
    }
}

/**
 * \brief Build buffer mask within given FArrayBox
 *
 * \param tbx         Current FArrayBox
 * \param buffer_mask Buffer mask to be set
 * \param guard_mask  Guard mask used to set buffer_mask
 * \param ng          Number of guard cells
 */
void
WarpX::BuildBufferMasksInBox ( const amrex::Box tbx, amrex::IArrayBox &buffer_mask,
                               const amrex::IArrayBox &guard_mask, const int ng )
{
    bool setnull;
    const auto lo = amrex::lbound( tbx );
    const auto hi = amrex::ubound( tbx );
    Array4<int> msk = buffer_mask.array();
    Array4<int const> gmsk = guard_mask.array();
#if (AMREX_SPACEDIM == 2)
    int k = lo.z;
    for     (int j = lo.y; j <= hi.y; ++j) {
        for (int i = lo.x; i <= hi.x; ++i) {
            setnull = false;
            // If gmsk=0 for any neighbor within ng cells, current cell is in the buffer region
            for     (int jj = j-ng; jj <= j+ng; ++jj) {
                for (int ii = i-ng; ii <= i+ng; ++ii) {
                    if ( gmsk(ii,jj,k) == 0 ) setnull = true;
                }
            }
            if ( setnull ) msk(i,j,k) = 0;
            else           msk(i,j,k) = 1;
        }
    }
#elif (AMREX_SPACEDIM == 3)
    for         (int k = lo.z; k <= hi.z; ++k) {
        for     (int j = lo.y; j <= hi.y; ++j) {
            for (int i = lo.x; i <= hi.x; ++i) {
                setnull = false;
                // If gmsk=0 for any neighbor within ng cells, current cell is in the buffer region
                for         (int kk = k-ng; kk <= k+ng; ++kk) {
                    for     (int jj = j-ng; jj <= j+ng; ++jj) {
                        for (int ii = i-ng; ii <= i+ng; ++ii) {
                            if ( gmsk(ii,jj,kk) == 0 ) setnull = true;
                        }
                    }
                }
                if ( setnull ) msk(i,j,k) = 0;
                else           msk(i,j,k) = 1;
            }
        }
    }
#endif
}

#ifdef WARPX_USE_PSATD
void WarpX::ReorderFornbergCoefficients (amrex::Vector<amrex::Real>& ordered_coeffs,
                                         amrex::Vector<amrex::Real>& unordered_coeffs,
                                         const int order)
{
    const int n = order / 2;
    for (int i = 0; i < n; i++) {
        ordered_coeffs[i] = unordered_coeffs[n-1-i];
    }
    for (int i = n; i < order; i++) {
        ordered_coeffs[i] = unordered_coeffs[i-n];
    }
}

void WarpX::AllocateCenteringCoefficients (amrex::Gpu::DeviceVector<amrex::Real>& device_centering_stencil_coeffs_x,
                                           amrex::Gpu::DeviceVector<amrex::Real>& device_centering_stencil_coeffs_y,
                                           amrex::Gpu::DeviceVector<amrex::Real>& device_centering_stencil_coeffs_z,
                                           const int centering_nox,
                                           const int centering_noy,
                                           const int centering_noz)
{
    // Vectors of Fornberg stencil coefficients
    amrex::Vector<amrex::Real> Fornberg_stencil_coeffs_x;
    amrex::Vector<amrex::Real> Fornberg_stencil_coeffs_y;
    amrex::Vector<amrex::Real> Fornberg_stencil_coeffs_z;

    // Host vectors of stencil coefficients used for finite-order centering
    amrex::Vector<amrex::Real> host_centering_stencil_coeffs_x;
    amrex::Vector<amrex::Real> host_centering_stencil_coeffs_y;
    amrex::Vector<amrex::Real> host_centering_stencil_coeffs_z;

    Fornberg_stencil_coeffs_x = getFornbergStencilCoefficients(centering_nox, false);
    Fornberg_stencil_coeffs_y = getFornbergStencilCoefficients(centering_noy, false);
    Fornberg_stencil_coeffs_z = getFornbergStencilCoefficients(centering_noz, false);

    host_centering_stencil_coeffs_x.resize(centering_nox);
    host_centering_stencil_coeffs_y.resize(centering_noy);
    host_centering_stencil_coeffs_z.resize(centering_noz);

    // Re-order Fornberg stencil coefficients:
    // example for order 6: (c_0,c_1,c_2) becomes (c_2,c_1,c_0,c_0,c_1,c_2)
    ReorderFornbergCoefficients(host_centering_stencil_coeffs_x,
                                Fornberg_stencil_coeffs_x, centering_nox);
    ReorderFornbergCoefficients(host_centering_stencil_coeffs_y,
                                Fornberg_stencil_coeffs_y, centering_noy);
    ReorderFornbergCoefficients(host_centering_stencil_coeffs_z,
                                Fornberg_stencil_coeffs_z, centering_noz);

    // Device vectors of stencil coefficients used for finite-order centering

    device_centering_stencil_coeffs_x.resize(host_centering_stencil_coeffs_x.size());
    amrex::Gpu::copyAsync(amrex::Gpu::hostToDevice,
                          host_centering_stencil_coeffs_x.begin(),
                          host_centering_stencil_coeffs_x.end(),
                          device_centering_stencil_coeffs_x.begin());

    device_centering_stencil_coeffs_y.resize(host_centering_stencil_coeffs_y.size());
    amrex::Gpu::copyAsync(amrex::Gpu::hostToDevice,
                          host_centering_stencil_coeffs_y.begin(),
                          host_centering_stencil_coeffs_y.end(),
                          device_centering_stencil_coeffs_y.begin());

    device_centering_stencil_coeffs_z.resize(host_centering_stencil_coeffs_z.size());
    amrex::Gpu::copyAsync(amrex::Gpu::hostToDevice,
                          host_centering_stencil_coeffs_z.begin(),
                          host_centering_stencil_coeffs_z.end(),
                          device_centering_stencil_coeffs_z.begin());

    amrex::Gpu::synchronize();
}
#endif

const iMultiFab*
WarpX::CurrentBufferMasks (int lev)
{
    return GetInstance().getCurrentBufferMasks(lev);
}

const iMultiFab*
WarpX::GatherBufferMasks (int lev)
{
    return GetInstance().getGatherBufferMasks(lev);
}

void
WarpX::StoreCurrent (int lev)
{
    for (int idim = 0; idim < 3; ++idim) {
        if (current_store[lev][idim]) {
            MultiFab::Copy(*current_store[lev][idim], *current_fp[lev][idim],
                           0, 0, 1, current_store[lev][idim]->nGrowVect());
        }
    }
}

void
WarpX::RestoreCurrent (int lev)
{
    for (int idim = 0; idim < 3; ++idim) {
        if (current_store[lev][idim]) {
            std::swap(current_fp[lev][idim], current_store[lev][idim]);
        }
    }
}

std::string
WarpX::Version ()
{
    std::string version;
#ifdef WARPX_GIT_VERSION
    version = std::string(WARPX_GIT_VERSION);
#endif
    if( version.empty() )
        return std::string("Unknown");
    else
        return version;
}

std::string
WarpX::PicsarVersion ()
{
    std::string version;
#ifdef PICSAR_GIT_VERSION
    version = std::string(PICSAR_GIT_VERSION);
#endif
    if( version.empty() )
        return std::string("Unknown");
    else
        return version;
}

bool
WarpX::isAnyBoundaryPML()
{
    for (int idim = 0; idim < AMREX_SPACEDIM; ++idim) {
        if ( WarpX::field_boundary_lo[idim] == FieldBoundaryType::PML) return true;
        if ( WarpX::field_boundary_hi[idim] == FieldBoundaryType::PML) return true;
    }
    return false;
}<|MERGE_RESOLUTION|>--- conflicted
+++ resolved
@@ -666,12 +666,7 @@
             }
         }
 
-<<<<<<< HEAD
-        pp_warpx.query("do_pml", do_pml);
         queryWithParser(pp_warpx, "pml_ncell", pml_ncell);
-=======
-        pp_warpx.query("pml_ncell", pml_ncell);
->>>>>>> 7abef41c
         pp_warpx.query("pml_delta", pml_delta);
         pp_warpx.query("pml_has_particles", pml_has_particles);
         pp_warpx.query("do_pml_j_damping", do_pml_j_damping);
