--- conflicted
+++ resolved
@@ -1213,12 +1213,6 @@
         pp_psatd.query("current_correction", current_correction);
         pp_psatd.query("do_time_averaging", fft_do_time_averaging);
 
-<<<<<<< HEAD
-        if (!fft_periodic_single_box && current_correction)
-            amrex::Abort(
-                    "\nCurrent correction does not guarantee charge conservation with local FFTs over guard cells:\n"
-                    "set psatd.periodic_single_box_fft=1 too, in order to guarantee charge conservation");
-=======
         if (WarpX::current_correction == true)
         {
             WARPX_ALWAYS_ASSERT_WITH_MESSAGE(
@@ -1232,7 +1226,6 @@
                 fft_periodic_single_box == false,
                 "Option algo.current_deposition=vay must be used with psatd.periodic_single_box_fft=0.");
         }
->>>>>>> d3a63bfa
 
         // Auxiliary: boosted_frame = true if warpx.gamma_boost is set in the inputs
         amrex::ParmParse pp_warpx("warpx");
