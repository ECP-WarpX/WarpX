/* Copyright 2019-2022 Axel Huebl, Remi Lehe
 *
 * This file is part of WarpX.
 *
 * License: BSD-3-Clause-LBNL
 */
#ifndef ABLASTR_POISSON_SOLVER_H
#define ABLASTR_POISSON_SOLVER_H

#include <ablastr/constant.H>
#include <ablastr/utils/Communication.H>
#include <ablastr/utils/TextMsg.H>
#include <ablastr/warn_manager/WarnManager.H>
<<<<<<< HEAD
#include <ablastr/math/fft/AnyFFT.H>
=======
#include <ablastr/fields/Interpolate.H>
>>>>>>> 0c6c452f

#if defined(WARPX_USE_PSATD)  && defined(WARPX_DIM_3D)
#include <ablastr/fields/IntegratedGreenFunctionSolver.H>
#endif

#include <AMReX_Array.H>
#include <AMReX_Array4.H>
#include <AMReX_BLassert.H>
#include <AMReX_Box.H>
#include <AMReX_BoxArray.H>
#include <AMReX_Config.H>
#include <AMReX_DistributionMapping.H>
#include <AMReX_FArrayBox.H>
#include <AMReX_FabArray.H>
#include <AMReX_Geometry.H>
#include <AMReX_GpuControl.H>
#include <AMReX_GpuLaunch.H>
#include <AMReX_GpuQualifiers.H>
#include <AMReX_IndexType.H>
#include <AMReX_IntVect.H>
#include <AMReX_LO_BCTYPES.H>
#include <AMReX_MFIter.H>
#include <AMReX_MFInterp_C.H>
#include <AMReX_MLMG.H>
#include <AMReX_MLLinOp.H>
#include <AMReX_MLNodeTensorLaplacian.H>
#include <AMReX_MultiFab.H>
#include <AMReX_Parser.H>
#include <AMReX_REAL.H>
#include <AMReX_SPACE.H>
#include <AMReX_Vector.H>
#if defined(AMREX_USE_EB) || defined(WARPX_DIM_RZ)
#   include <AMReX_MLEBNodeFDLaplacian.H>
#endif
#ifdef AMREX_USE_EB
#   include <AMReX_EBFabFactory.H>
#endif

#include <array>
#include <optional>

namespace ablastr::fields {

/** Compute the potential `phi` by solving the Poisson equation
 *
 * Uses `rho` as a source, assuming that the source moves at a
 * constant speed \f$\vec{\beta}\f$. This uses the AMReX solver.
 *
 * More specifically, this solves the equation
 * \f[
 *   \vec{\nabla}^2 r \phi - (\vec{\beta}\cdot\vec{\nabla})^2 r \phi = -\frac{r \rho}{\epsilon_0}
 * \f]
 *
 * \tparam T_BoundaryHandler handler for boundary conditions, for example @see ElectrostaticSolver::PoissonBoundaryHandler
 * \tparam T_PostPhiCalculationFunctor a calculation per level directly after phi was calculated
 * \tparam T_FArrayBoxFactory usually nothing or an amrex::EBFArrayBoxFactory (EB ONLY)
 * \param[in] rho The charge density a given species
 * \param[out] phi The potential to be computed by this function
 * \param[in] beta Represents the velocity of the source of `phi`
 * \param[in] relative_tolerance The relative convergence threshold for the MLMG solver
 * \param[in] absolute_tolerance The absolute convergence threshold for the MLMG solver
 * \param[in] max_iters The maximum number of iterations allowed for the MLMG solver
 * \param[in] verbosity The verbosity setting for the MLMG solver
 * \param[in] geom the geometry per level (e.g., from AmrMesh)
 * \param[in] dmap the distribution mapping per level (e.g., from AmrMesh)
 * \param[in] grids the grids per level (e.g., from AmrMesh)
 * \param[in] boundary_handler a handler for boundary conditions, for example @see ElectrostaticSolver::PoissonBoundaryHandler
 * \param[in] do_single_precision_comms perform communications in single precision
 * \param[in] rel_ref_ratio mesh refinement ratio between levels (default: 1)
 * \param[in] post_phi_calculation perform a calculation per level directly after phi was calculated; required for embedded boundaries (default: none)
 * \param[in] current_time the current time; required for embedded boundaries (default: none)
 * \param[in] eb_farray_box_factory a factory for field data, @see amrex::EBFArrayBoxFactory; required for embedded boundaries (default: none)
 */
template<
    typename T_BoundaryHandler,
    typename T_PostPhiCalculationFunctor = std::nullopt_t,
    typename T_FArrayBoxFactory = void
>
void
computePhi (amrex::Vector<amrex::MultiFab*> const & rho,
            amrex::Vector<amrex::MultiFab*> & phi,
            std::array<amrex::Real, 3> const beta,
            amrex::Real const relative_tolerance,
            amrex::Real absolute_tolerance,
            int const max_iters,
            int const verbosity,
            amrex::Vector<amrex::Geometry> const geom,
            amrex::Vector<amrex::DistributionMapping> const dmap,
            amrex::Vector<amrex::BoxArray> const grids,
            T_BoundaryHandler const boundary_handler,
            bool const do_single_precision_comms = false,
            std::optional<amrex::Vector<amrex::IntVect> > rel_ref_ratio = std::nullopt,
            [[maybe_unused]] T_PostPhiCalculationFunctor post_phi_calculation = std::nullopt,
            [[maybe_unused]] std::optional<amrex::Real const> current_time = std::nullopt, // only used for EB
            [[maybe_unused]] std::optional<amrex::Vector<T_FArrayBoxFactory const *> > eb_farray_box_factory = std::nullopt // only used for EB
)
{
    using namespace amrex::literals;

    WARPX_PROFILE("computePhi");

    if (!rel_ref_ratio.has_value()) {
        ABLASTR_ALWAYS_ASSERT_WITH_MESSAGE(rho.size() == 1u,
                                           "rel_ref_ratio must be set if mesh-refinement is used");
        rel_ref_ratio = amrex::Vector<amrex::IntVect>{{amrex::IntVect(AMREX_D_DECL(1, 1, 1))}};
    }

    auto const finest_level = static_cast<int>(rho.size() - 1);

    // scale rho appropriately; also determine if rho is zero everywhere
    amrex::Real max_norm_b = 0.0;
    for (int lev=0; lev<=finest_level; lev++) {
        using namespace ablastr::constant::SI;
        // HACK FOR IGF SOLVER: REMOVE RHO MULTIPLIER THAT WAS HERE FOR AMREX MULTIGRID SOLVERS
        rho[lev]->mult(-1._rt/PhysConst::ep0);  // TODO: when do we "un-multiply" this? We need to document this side-effect!
        max_norm_b = amrex::max(max_norm_b, rho[lev]->norm0());
    }
    amrex::ParallelDescriptor::ReduceRealMax(max_norm_b);

    const bool always_use_bnorm = (max_norm_b > 0);
    if (!always_use_bnorm) {
        if (absolute_tolerance == 0.0) { absolute_tolerance = amrex::Real(1e-6); }
        ablastr::warn_manager::WMRecordWarning(
                "ElectrostaticSolver",
                "Max norm of rho is 0",
                ablastr::warn_manager::WarnPriority::low
        );
    }

#if !(defined(AMREX_USE_EB) || defined(WARPX_DIM_RZ))
    amrex::LPInfo info;
#else
    const amrex::LPInfo info;
#endif

    for (int lev=0; lev<=finest_level; lev++) {

        // Set the value of beta
        amrex::Array<amrex::Real,AMREX_SPACEDIM> beta_solver =
#if defined(WARPX_DIM_1D_Z)
                {{ beta[2] }};  // beta_x and beta_z
#elif defined(WARPX_DIM_XZ) || defined(WARPX_DIM_RZ)
                {{ beta[0], beta[2] }};  // beta_x and beta_z
#else
                {{ beta[0], beta[1], beta[2] }};
#endif

#if (defined(WARPX_USE_PSATD)  && defined(WARPX_DIM_3D))
        if(WarpX::poisson_solver_id==PoissonSolverAlgo::IntegratedGreenFunction && lev==0){
        // IGF SOLVER
        rho[lev]->mult(-PhysConst::ep0);
        amrex::Array<amrex::Real,AMREX_SPACEDIM> dx_igf
                {AMREX_D_DECL(geom[lev].CellSize(0)/std::sqrt(1._rt-beta_solver[0]*beta_solver[0]),
                              geom[lev].CellSize(1)/std::sqrt(1._rt-beta_solver[1]*beta_solver[1]),
                              geom[lev].CellSize(2)/std::sqrt(1._rt-beta_solver[2]*beta_solver[2]))};
        if ( max_norm_b == 0 ) {
            phi[lev]->setVal(0);
        } else {
            computePhiIGF( *rho[lev], *phi[lev], dx_igf, grids[lev] );
        }
        continue;
        }
#endif

#if !(defined(AMREX_USE_EB) || defined(WARPX_DIM_RZ))
        // Determine whether to use semi-coarsening
        amrex::Array<amrex::Real,AMREX_SPACEDIM> dx_scaled
                {AMREX_D_DECL(geom[lev].CellSize(0)/std::sqrt(1._rt-beta_solver[0]*beta_solver[0]),
                              geom[lev].CellSize(1)/std::sqrt(1._rt-beta_solver[1]*beta_solver[1]),
                              geom[lev].CellSize(2)/std::sqrt(1._rt-beta_solver[2]*beta_solver[2]))};
        int max_semicoarsening_level = 0;
        int semicoarsening_direction = -1;
        const auto min_dir = static_cast<int>(std::distance(dx_scaled.begin(),
                                    std::min_element(dx_scaled.begin(),dx_scaled.end())));
        const auto max_dir = static_cast<int>(std::distance(dx_scaled.begin(),
                                    std::max_element(dx_scaled.begin(),dx_scaled.end())));
        if (dx_scaled[max_dir] > dx_scaled[min_dir]) {
            semicoarsening_direction = max_dir;
            max_semicoarsening_level = static_cast<int>
            (std::log2(dx_scaled[max_dir]/dx_scaled[min_dir]));
        }
        if (max_semicoarsening_level > 0) {
            info.setSemicoarsening(true);
            info.setMaxSemicoarseningLevel(max_semicoarsening_level);
            info.setSemicoarseningDirection(semicoarsening_direction);
        }
#endif

#if defined(AMREX_USE_EB) || defined(WARPX_DIM_RZ)
        // In the presence of EB or RZ: the solver assumes that the beam is
        // propagating along  one of the axes of the grid, i.e. that only *one*
        // of the components of `beta` is non-negligible.
        amrex::MLEBNodeFDLaplacian linop( {geom[lev]}, {grids[lev]}, {dmap[lev]}, info
#if defined(AMREX_USE_EB)
            , {eb_farray_box_factory.value()[lev]}
#endif
        );

        // Note: this assumes that the beam is propagating along
        // one of the axes of the grid, i.e. that only *one* of the
        // components of `beta` is non-negligible. // we use this
#if defined(WARPX_DIM_RZ)
        linop.setSigma({0._rt, 1._rt-beta_solver[1]*beta_solver[1]});
#else
        linop.setSigma({AMREX_D_DECL(
            1._rt-beta_solver[0]*beta_solver[0],
            1._rt-beta_solver[1]*beta_solver[1],
            1._rt-beta_solver[2]*beta_solver[2])});
#endif

#if defined(AMREX_USE_EB)
        // if the EB potential only depends on time, the potential can be passed
        // as a float instead of a callable
        if (boundary_handler.phi_EB_only_t) {
            linop.setEBDirichlet(boundary_handler.potential_eb_t(current_time.value()));
        }
        else
            linop.setEBDirichlet(boundary_handler.getPhiEB(current_time.value()));
#endif
#else
        // In the absence of EB and RZ: use a more generic solver
        // that can handle beams propagating in any direction
        amrex::MLNodeTensorLaplacian linop( {geom[lev]}, {grids[lev]},
                                     {dmap[lev]}, info );
        linop.setBeta( beta_solver ); // for the non-axis-aligned solver
#endif

        // Solve the Poisson equation
        linop.setDomainBC( boundary_handler.lobc, boundary_handler.hibc );
#ifdef WARPX_DIM_RZ
        linop.setRZ(true);
#endif
        amrex::MLMG mlmg(linop); // actual solver defined here
        mlmg.setVerbose(verbosity);
        mlmg.setMaxIter(max_iters);
        mlmg.setAlwaysUseBNorm(always_use_bnorm);

        // Solve Poisson equation at lev
        mlmg.solve( {phi[lev]}, {rho[lev]},
                    relative_tolerance, absolute_tolerance );

        // needed for solving the levels by levels:
        // - coarser level is initial guess for finer level
        // - coarser level provides boundary values for finer level patch
        // Interpolation from phi[lev] to phi[lev+1]
        // (This provides both the boundary conditions and initial guess for phi[lev+1])
        if (lev < finest_level) {

            // Allocate phi_cp for lev+1
            amrex::BoxArray ba = phi[lev+1]->boxArray();
            const amrex::IntVect& refratio = rel_ref_ratio.value()[lev];
            ba.coarsen(refratio);
            const int ncomp = linop.getNComp();
            amrex::MultiFab phi_cp(ba, phi[lev+1]->DistributionMap(), ncomp, 1);

            // Copy from phi[lev] to phi_cp (in parallel)
            const amrex::IntVect& ng = amrex::IntVect::TheUnitVector();
            const amrex::Periodicity& crse_period = geom[lev].periodicity();

            ablastr::utils::communication::ParallelCopy(
                phi_cp,
                *phi[lev],
                0,
                0,
                1,
                ng,
                ng,
                do_single_precision_comms,
                crse_period
            );

            // Local interpolation from phi_cp to phi[lev+1]
#ifdef AMREX_USE_OMP
#pragma omp parallel if (amrex::Gpu::notInLaunchRegion())
#endif
            for (amrex::MFIter mfi(*phi[lev + 1], amrex::TilingIfNotGPU()); mfi.isValid(); ++mfi) {
                amrex::Array4<amrex::Real> const phi_fp_arr = phi[lev + 1]->array(mfi);
                amrex::Array4<amrex::Real const> const phi_cp_arr = phi_cp.array(mfi);

                details::PoissonInterpCPtoFP const interp(phi_fp_arr, phi_cp_arr, refratio);

                amrex::Box const b = mfi.tilebox(phi[lev + 1]->ixType().toIntVect());
                amrex::ParallelFor(b, interp);
            }

        }

        // Run additional operations, such as calculation of the E field for embedded boundaries
        if constexpr (!std::is_same<T_PostPhiCalculationFunctor, std::nullopt_t>::value) {
            if (post_phi_calculation.has_value()) {
                post_phi_calculation.value()(mlmg, lev);
            }
        }
    } // loop over lev(els)

}

} // namespace ablastr::fields

#endif // ABLASTR_POISSON_SOLVER_H<|MERGE_RESOLUTION|>--- conflicted
+++ resolved
@@ -11,11 +11,8 @@
 #include <ablastr/utils/Communication.H>
 #include <ablastr/utils/TextMsg.H>
 #include <ablastr/warn_manager/WarnManager.H>
-<<<<<<< HEAD
 #include <ablastr/math/fft/AnyFFT.H>
-=======
 #include <ablastr/fields/Interpolate.H>
->>>>>>> 0c6c452f
 
 #if defined(WARPX_USE_PSATD)  && defined(WARPX_DIM_3D)
 #include <ablastr/fields/IntegratedGreenFunctionSolver.H>
@@ -56,6 +53,7 @@
 
 #include <array>
 #include <optional>
+
 
 namespace ablastr::fields {
 
@@ -129,7 +127,7 @@
     amrex::Real max_norm_b = 0.0;
     for (int lev=0; lev<=finest_level; lev++) {
         using namespace ablastr::constant::SI;
-        // HACK FOR IGF SOLVER: REMOVE RHO MULTIPLIER THAT WAS HERE FOR AMREX MULTIGRID SOLVERS
+
         rho[lev]->mult(-1._rt/PhysConst::ep0);  // TODO: when do we "un-multiply" this? We need to document this side-effect!
         max_norm_b = amrex::max(max_norm_b, rho[lev]->norm0());
     }
@@ -152,7 +150,6 @@
 #endif
 
     for (int lev=0; lev<=finest_level; lev++) {
-
         // Set the value of beta
         amrex::Array<amrex::Real,AMREX_SPACEDIM> beta_solver =
 #if defined(WARPX_DIM_1D_Z)
@@ -309,8 +306,8 @@
                 post_phi_calculation.value()(mlmg, lev);
             }
         }
+
     } // loop over lev(els)
-
 }
 
 } // namespace ablastr::fields
