/* Copyright 2019-2022 Axel Huebl, Remi Lehe
 *
 * This file is part of WarpX.
 *
 * License: BSD-3-Clause-LBNL
 */
#ifndef ABLASTR_POISSON_SOLVER_H
#define ABLASTR_POISSON_SOLVER_H

#include <ablastr/constant.H>
#include <ablastr/utils/Communication.H>
#include <ablastr/utils/Enums.H>
#include <ablastr/utils/TextMsg.H>
#include <ablastr/warn_manager/WarnManager.H>
#include <ablastr/math/fft/AnyFFT.H>
#include <ablastr/fields/Interpolate.H>
#include <ablastr/fields/MultiFabRegister.H>
#include <ablastr/profiler/ProfilerWrapper.H>

#if defined(ABLASTR_USE_FFT) && defined(WARPX_DIM_3D)
#include <ablastr/fields/IntegratedGreenFunctionSolver.H>
#endif

#include <AMReX_Array.H>
#include <AMReX_Array4.H>
#include <AMReX_BLassert.H>
#include <AMReX_Box.H>
#include <AMReX_BoxArray.H>
#include <AMReX_Config.H>
#include <AMReX_DistributionMapping.H>
#include <AMReX_FArrayBox.H>
#include <AMReX_FabArray.H>
#include <AMReX_Geometry.H>
#include <AMReX_GpuControl.H>
#include <AMReX_GpuLaunch.H>
#include <AMReX_GpuQualifiers.H>
#include <AMReX_IndexType.H>
#include <AMReX_IntVect.H>
#include <AMReX_LO_BCTYPES.H>
#include <AMReX_MFIter.H>
#include <AMReX_MFInterp_C.H>
#include <AMReX_MLMG.H>
#include <AMReX_MLLinOp.H>
#include <AMReX_MLNodeTensorLaplacian.H>
#include <AMReX_MultiFab.H>
#include <AMReX_Parser.H>
#include <AMReX_REAL.H>
#include <AMReX_SPACE.H>
#include <AMReX_Vector.H>
#include <AMReX_MLEBNodeFDLaplacian.H>
#ifdef AMREX_USE_EB
#   include <AMReX_EBFabFactory.H>
#endif

#include <array>
#include <optional>
#include <stdexcept>


namespace ablastr::fields {

/** Compute the L-infinity norm of the charge density `rho` across all MR levels
 * to determine if `rho` is zero everywhere
 *
 * \param[in] rho The charge density a given species
 * \param[in] finest_level The most refined mesh refinement level
 * \param[in] absolute_tolerance The absolute convergence threshold for the MLMG solver
 * \param[out] max_norm_rho The maximum L-infinity norm of `rho` across all levels
 */
inline amrex::Real getMaxNormRho (
    ablastr::fields::ConstMultiLevelScalarField const& rho,
    int finest_level,
    amrex::Real & absolute_tolerance)
{
    amrex::Real max_norm_rho = 0.0;
    for (int lev=0; lev<=finest_level; lev++) {
        max_norm_rho = amrex::max(max_norm_rho, rho[lev]->norm0());
    }
    amrex::ParallelDescriptor::ReduceRealMax(max_norm_rho);

    if (max_norm_rho == 0) {
        if (absolute_tolerance == 0.0) { absolute_tolerance = amrex::Real(1e-6); }
        ablastr::warn_manager::WMRecordWarning(
                "ElectrostaticSolver",
                "Max norm of rho is 0",
                ablastr::warn_manager::WarnPriority::low
        );
    }
    return max_norm_rho;
}

/** Interpolate the potential `phi` from level `lev` to `lev+1`
 *
 * Needed to solve Poisson equation on `lev+1`
 * The coarser level `lev` provides both
 * the boundary values and initial guess for `phi`
 * on the finer level `lev+1`
 *
 * \param[in] phi_lev  The potential on a given mesh refinement level `lev`
 * \param[in] phi_lev_plus_one The potential on the next level `lev+1`
 * \param[in] geom_lev The geometry of level `lev`
 * \param[in] do_single_precision_comms perform communications in single precision
 * \param[in] refratio mesh refinement ratio between level `lev` and `lev+1`
 * \param[in] ncomp Number of components of the multifab (1)
 * \param[in] ng Number of ghost cells (1 if collocated, 0 otherwise)
 */
inline void interpolatePhiBetweenLevels (
    amrex::MultiFab const* phi_lev,
    amrex::MultiFab* phi_lev_plus_one,
    amrex::Geometry const & geom_lev,
    bool do_single_precision_comms,
    const amrex::IntVect& refratio,
    const int ncomp,
    const int ng)
{
    using namespace amrex::literals;

    // Allocate phi_cp for lev+1
    amrex::BoxArray ba = phi_lev_plus_one->boxArray();
    ba.coarsen(refratio);
    amrex::MultiFab phi_cp(ba, phi_lev_plus_one->DistributionMap(), ncomp, ng);
    if (ng > 0) {
        // Set all values outside the domain to zero
        phi_cp.setDomainBndry(0.0_rt, geom_lev);
    }

    // Copy from phi[lev] to phi_cp (in parallel)
    const amrex::Periodicity& crse_period = geom_lev.periodicity();

    ablastr::utils::communication::ParallelCopy(
        phi_cp,
        *phi_lev,
        0,
        0,
        1,
        amrex::IntVect(0),
        amrex::IntVect(ng),
        do_single_precision_comms,
        crse_period
    );

    // Local interpolation from phi_cp to phi[lev+1]
#ifdef AMREX_USE_OMP
#pragma omp parallel if (amrex::Gpu::notInLaunchRegion())
#endif
    for (amrex::MFIter mfi(*phi_lev_plus_one, amrex::TilingIfNotGPU()); mfi.isValid(); ++mfi) {
        amrex::Array4<amrex::Real> const phi_fp_arr = phi_lev_plus_one->array(mfi);
        amrex::Array4<amrex::Real const> const phi_cp_arr = phi_cp.array(mfi);

        details::PoissonInterpCPtoFP const interp(phi_fp_arr, phi_cp_arr, refratio);

        amrex::Box const& b = mfi.growntilebox(ng);
        amrex::ParallelFor(b, interp);
    }
}

/** Compute the potential `phi` by solving the Poisson equation
 *
 * Uses `rho` as a source, assuming that the source moves at a
 * constant speed \f$\vec{\beta}\f$. This uses the AMReX solver.
 *
 * More specifically, this solves the equation
 * \f[
 *   \vec{\nabla}^2 r \phi - (\vec{\beta}\cdot\vec{\nabla})^2 r \phi = -\frac{r \rho}{\epsilon_0}
 * \f]
 *
 * \tparam T_PostPhiCalculationFunctor a calculation per level directly after phi was calculated
 * \tparam T_BoundaryHandler handler for boundary conditions, for example @see ElectrostaticSolver::PoissonBoundaryHandler (EB ONLY)
 * \tparam T_FArrayBoxFactory usually nothing or an amrex::EBFArrayBoxFactory (EB ONLY)
 * \param[in] rho The charge density a given species
 * \param[out] phi The potential to be computed by this function
 * \param[in] beta Represents the velocity of the source of `phi`
 * \param[in] relative_tolerance The relative convergence threshold for the MLMG solver
 * \param[in] absolute_tolerance The absolute convergence threshold for the MLMG solver
 * \param[in] max_iters The maximum number of iterations allowed for the MLMG solver
 * \param[in] verbosity The verbosity setting for the MLMG solver
 * \param[in] geom the geometry per level (e.g., from AmrMesh)
 * \param[in] dmap the distribution mapping per level (e.g., from AmrMesh)
 * \param[in] grids the grids per level (e.g., from AmrMesh)
 * \param[in] grid_type Integer that corresponds to the type of grid used in the simulation (collocated, staggered, hybrid)
 * \param[in] boundary_handler a handler for boundary conditions, for example @see ElectrostaticSolver::PoissonBoundaryHandler
 * \param[in] is_solver_igf_on_lev0 boolean to select the Poisson solver: 1 for FFT on level 0 & Multigrid on other levels, 0 for Multigrid on all levels
 * \param[in] eb_enabled solve with embedded boundaries
 * \param[in] do_single_precision_comms perform communications in single precision
 * \param[in] rel_ref_ratio mesh refinement ratio between levels (default: 1)
 * \param[in] post_phi_calculation perform a calculation per level directly after phi was calculated; required for embedded boundaries (default: none)
 * \param[in] current_time the current time; required for embedded boundaries (default: none)
 * \param[in] eb_farray_box_factory a factory for field data, @see amrex::EBFArrayBoxFactory; required for embedded boundaries (default: none)
 */
template<
    typename T_PostPhiCalculationFunctor = std::nullopt_t,
    typename T_BoundaryHandler = std::nullopt_t,
    typename T_FArrayBoxFactory = void
>
void
computePhi (
    ablastr::fields::MultiLevelScalarField const& rho,
    ablastr::fields::MultiLevelScalarField const& phi,
    std::array<amrex::Real, 3> const beta,
    amrex::Real relative_tolerance,
    amrex::Real absolute_tolerance,
    int max_iters,
    int verbosity,
    amrex::Vector<amrex::Geometry> const& geom,
    amrex::Vector<amrex::DistributionMapping> const& dmap,
    amrex::Vector<amrex::BoxArray> const& grids,
    utils::enums::GridType grid_type,
    bool is_solver_igf_on_lev0,
    bool eb_enabled = false,
    bool do_single_precision_comms = false,
    std::optional<amrex::Vector<amrex::IntVect> > rel_ref_ratio = std::nullopt,
    [[maybe_unused]] T_PostPhiCalculationFunctor post_phi_calculation = std::nullopt,
    [[maybe_unused]] T_BoundaryHandler const boundary_handler = std::nullopt, // only used for EB
    [[maybe_unused]] std::optional<amrex::Real const> current_time = std::nullopt, // only used for EB
    [[maybe_unused]] std::optional<amrex::Vector<T_FArrayBoxFactory const *> > eb_farray_box_factory = std::nullopt // only used for EB
)
{
    using namespace amrex::literals;

    ABLASTR_PROFILE("computePhi");

    auto const finest_level = static_cast<int>(rho.size() - 1);

    if (!rel_ref_ratio.has_value()) {
        ABLASTR_ALWAYS_ASSERT_WITH_MESSAGE(finest_level == 0u,
                                           "rel_ref_ratio must be set if mesh-refinement is used");
        rel_ref_ratio = amrex::Vector<amrex::IntVect>{{amrex::IntVect(AMREX_D_DECL(1, 1, 1))}};
    }

<<<<<<< HEAD
    auto const finest_level = static_cast<int>(rho.size() - 1);

    // determine if rho is zero everywhere
    amrex::Real max_norm_b = 0.0;
    for (int lev=0; lev<=finest_level; lev++) {
        max_norm_b = amrex::max(max_norm_b, rho[lev]->norm0());
    }
    amrex::ParallelDescriptor::ReduceRealMax(max_norm_b);

    const bool always_use_bnorm = (max_norm_b > 0);
    if (!always_use_bnorm) {
        if (absolute_tolerance == 0.0) { absolute_tolerance = amrex::Real(1e-6); }
        ablastr::warn_manager::WMRecordWarning(
                "ElectrostaticSolver",
                "Max norm of rho is 0",
                ablastr::warn_manager::WarnPriority::low
        );
    }

#if !(defined(AMREX_USE_EB) || defined(WARPX_DIM_RZ))
    amrex::LPInfo info;
#else
    const amrex::LPInfo info;
#endif

    for (int lev=0; lev<=finest_level; lev++) {
        // Set the value of beta
        amrex::Array<amrex::Real,AMREX_SPACEDIM> beta_solver =
#if defined(WARPX_DIM_1D_Z)
                {{ beta[2] }};  // beta_z
#elif defined(WARPX_DIM_RCYLINDER) || defined(WARPX_DIM_RSPHERE)
                {{ beta[0] }};  // beta_x
#elif defined(WARPX_DIM_XZ) || defined(WARPX_DIM_RZ)
                {{ beta[0], beta[2] }};  // beta_x and beta_z
#else
                {{ beta[0], beta[1], beta[2] }};
=======
#if !defined(AMREX_USE_EB)
    ABLASTR_ALWAYS_ASSERT_WITH_MESSAGE(!eb_enabled,
                                       "Embedded boundary solve requested but not compiled in");
>>>>>>> 2d617203
#endif

#if !defined(ABLASTR_USE_FFT)
        ABLASTR_ALWAYS_ASSERT_WITH_MESSAGE( !is_solver_igf_on_lev0,
        "Must compile with FFT support to use the IGF solver!");
#endif

#if !defined(WARPX_DIM_3D)
        ABLASTR_ALWAYS_ASSERT_WITH_MESSAGE( !is_solver_igf_on_lev0,
        "The FFT Poisson solver is currently only implemented for 3D!");
#endif

    // Set the value of beta
    amrex::Array<amrex::Real, AMREX_SPACEDIM> beta_solver =
#if defined(WARPX_DIM_1D_Z)
            {{ beta[2] }};  // beta_x and beta_z
#elif defined(WARPX_DIM_XZ) || defined(WARPX_DIM_RZ)
            {{ beta[0], beta[2] }};  // beta_x and beta_z
#else
            {{ beta[0], beta[1], beta[2] }};
#endif

    // determine if rho is zero everywhere
    const amrex::Real max_norm_b = getMaxNormRho(
        amrex::GetVecOfConstPtrs(rho), finest_level, absolute_tolerance);

    amrex::LPInfo info;

    for (int lev=0; lev<=finest_level; lev++) {
        amrex::Array<amrex::Real,AMREX_SPACEDIM> const dx_scaled
                {AMREX_D_DECL(geom[lev].CellSize(0)/std::sqrt(1._rt-beta_solver[0]*beta_solver[0]),
                              geom[lev].CellSize(1)/std::sqrt(1._rt-beta_solver[1]*beta_solver[1]),
                              geom[lev].CellSize(2)/std::sqrt(1._rt-beta_solver[2]*beta_solver[2]))};

#if (defined(ABLASTR_USE_FFT) && defined(WARPX_DIM_3D))
        // Use the Integrated Green Function solver (FFT) on the coarsest level if it was selected
        if(is_solver_igf_on_lev0 && lev==0){
            if ( max_norm_b == 0 ) {
                phi[lev]->setVal(0);
            } else {
                computePhiIGF( *rho[lev], *phi[lev], dx_scaled, grids[lev] );
            }
            continue;
        }
#endif
        // Use the Multigrid (MLMG) solver if selected or on refined patches
        // but first scale rho appropriately
        rho[lev]->mult(-1._rt / ablastr::constant::SI::ep0);

#ifdef WARPX_DIM_RZ
        constexpr bool is_rz = true;
#else
        constexpr bool is_rz = false;
#endif

        if (!eb_enabled && !is_rz) {
            // Determine whether to use semi-coarsening
            int max_semicoarsening_level = 0;
            int semicoarsening_direction = -1;
            const auto min_dir = static_cast<int>(std::distance(dx_scaled.begin(),
                                                                std::min_element(dx_scaled.begin(), dx_scaled.end())));
            const auto max_dir = static_cast<int>(std::distance(dx_scaled.begin(),
                                                                std::max_element(dx_scaled.begin(), dx_scaled.end())));
            if (dx_scaled[max_dir] > dx_scaled[min_dir]) {
                semicoarsening_direction = max_dir;
                max_semicoarsening_level = static_cast<int>(std::log2(dx_scaled[max_dir] / dx_scaled[min_dir]));
            }
            if (max_semicoarsening_level > 0) {
                info.setSemicoarsening(true);
                info.setMaxSemicoarseningLevel(max_semicoarsening_level);
                info.setSemicoarseningDirection(semicoarsening_direction);
            }
        }

        std::unique_ptr<amrex::MLNodeLinOp> linop;
        if (eb_enabled || is_rz) {
            // In the presence of EB or RZ: the solver assumes that the beam is
            // propagating along  one of the axes of the grid, i.e. that only *one*
            // of the components of `beta` is non-negligible.
            auto linop_nodelap = std::make_unique<amrex::MLEBNodeFDLaplacian>();
            if (eb_enabled) {
#if defined(AMREX_USE_EB)
                if constexpr(std::is_same_v<void, T_FArrayBoxFactory>) {
                    throw std::runtime_error("EB requested by eb_farray_box_factory not provided!");
                } else {
                    linop_nodelap->define(
                        amrex::Vector<amrex::Geometry>{geom[lev]},
                        amrex::Vector<amrex::BoxArray>{grids[lev]},
                        amrex::Vector<amrex::DistributionMapping>{dmap[lev]},
                        info,
                        amrex::Vector<amrex::EBFArrayBoxFactory const*>{eb_farray_box_factory.value()[lev]}
                    );
                }
#endif
            }
            else {
                // TODO: rather use MLNodeTensorLaplacian (for RZ w/o EB) here? Semi-Coarsening would be nice here
                linop_nodelap->define(
                    amrex::Vector<amrex::Geometry>{geom[lev]},
                    amrex::Vector<amrex::BoxArray>{grids[lev]},
                    amrex::Vector<amrex::DistributionMapping>{dmap[lev]},
                    info
                );
            }

            // Note: this assumes that the beam is propagating along
            // one of the axes of the grid, i.e. that only *one* of the
            // components of `beta` is non-negligible. // we use this
#if defined(WARPX_DIM_RZ)
            linop_nodelap->setRZ(true);
            linop_nodelap->setSigma({0._rt, 1._rt-beta_solver[1]*beta_solver[1]});
#else
            linop_nodelap->setSigma({AMREX_D_DECL(
                1._rt-beta_solver[0]*beta_solver[0],
                1._rt-beta_solver[1]*beta_solver[1],
                1._rt-beta_solver[2]*beta_solver[2])});
#endif
#if defined(AMREX_USE_EB)
            if (eb_enabled) {
                if constexpr (!std::is_same_v<T_BoundaryHandler, std::nullopt_t>) {
                    // if the EB potential only depends on time, the potential can be passed
                    // as a float instead of a callable
                    if (boundary_handler.phi_EB_only_t) {
                        linop_nodelap->setEBDirichlet(boundary_handler.potential_eb_t(current_time.value()));
                    } else {
                        linop_nodelap->setEBDirichlet(boundary_handler.getPhiEB(current_time.value()));
                    }
                } else
                {
                    ABLASTR_ALWAYS_ASSERT_WITH_MESSAGE( !is_solver_igf_on_lev0,
                        "EB Poisson solver enabled but no 'boundary_handler' passed!");
                }
            }
#endif
            linop = std::move(linop_nodelap);
        } else {
            // In the absence of EB and RZ: use a more generic solver
            // that can handle beams propagating in any direction
            auto linop_tenslap = std::make_unique<amrex::MLNodeTensorLaplacian>(
                amrex::Vector<amrex::Geometry>{geom[lev]},
                amrex::Vector<amrex::BoxArray>{grids[lev]},
                amrex::Vector<amrex::DistributionMapping>{dmap[lev]},
                info
            );
            linop_tenslap->setBeta(beta_solver); // for the non-axis-aligned solver
            linop = std::move(linop_tenslap);
        }

        // Level 0 domain boundary
        if constexpr (std::is_same_v<T_BoundaryHandler, std::nullopt_t>) {
            amrex::Array<amrex::LinOpBCType, AMREX_SPACEDIM> const lobc = {AMREX_D_DECL(
                amrex::LinOpBCType::Dirichlet,
                amrex::LinOpBCType::Dirichlet,
                amrex::LinOpBCType::Dirichlet
            )};
            amrex::Array<amrex::LinOpBCType, AMREX_SPACEDIM> const hibc = lobc;
            linop->setDomainBC(lobc, hibc);
        } else {
            linop->setDomainBC(boundary_handler.lobc, boundary_handler.hibc);
        }

        // Solve the Poisson equation
        amrex::MLMG mlmg(*linop); // actual solver defined here
        mlmg.setVerbose(verbosity);
        mlmg.setMaxIter(max_iters);
        mlmg.setAlwaysUseBNorm((max_norm_b > 0));

        const int ng = int(grid_type == utils::enums::GridType::Collocated); // ghost cells
        if (ng) {
            // In this case, computeE needs to use ghost nodes data. So we
            // ask MLMG to fill BC for us after it solves the problem.
            mlmg.setFinalFillBC(true);
        }

        // Solve Poisson equation at lev
        mlmg.solve( {phi[lev]}, {rho[lev]},
                     relative_tolerance, absolute_tolerance );

        const amrex::IntVect& refratio = rel_ref_ratio.value()[lev];
        const int ncomp = linop->getNComp();

        // needed for solving the levels by levels:
        // - coarser level is initial guess for finer level
        // - coarser level provides boundary values for finer level patch
        // Interpolation from phi[lev] to phi[lev+1]
        // (This provides both the boundary conditions and initial guess for phi[lev+1])
        if (lev < finest_level) {
            interpolatePhiBetweenLevels(phi[lev],
                                        phi[lev+1],
                                        geom[lev],
                                        do_single_precision_comms,
                                        refratio,
                                        ncomp,
                                        ng);
        }

        // Run additional operations, such as calculation of the E field for embedded boundaries
        if constexpr (!std::is_same_v<T_PostPhiCalculationFunctor, std::nullopt_t>) {
            if (post_phi_calculation.has_value()) {
                post_phi_calculation.value()(mlmg, lev);
            }
        }
        rho[lev]->mult(-ablastr::constant::SI::ep0);  // Multiply rho by epsilon again

    } // loop over lev(els)
} // computePhi
} // namespace ablastr::fields

#endif // ABLASTR_POISSON_SOLVER_H<|MERGE_RESOLUTION|>--- conflicted
+++ resolved
@@ -227,48 +227,9 @@
         rel_ref_ratio = amrex::Vector<amrex::IntVect>{{amrex::IntVect(AMREX_D_DECL(1, 1, 1))}};
     }
 
-<<<<<<< HEAD
-    auto const finest_level = static_cast<int>(rho.size() - 1);
-
-    // determine if rho is zero everywhere
-    amrex::Real max_norm_b = 0.0;
-    for (int lev=0; lev<=finest_level; lev++) {
-        max_norm_b = amrex::max(max_norm_b, rho[lev]->norm0());
-    }
-    amrex::ParallelDescriptor::ReduceRealMax(max_norm_b);
-
-    const bool always_use_bnorm = (max_norm_b > 0);
-    if (!always_use_bnorm) {
-        if (absolute_tolerance == 0.0) { absolute_tolerance = amrex::Real(1e-6); }
-        ablastr::warn_manager::WMRecordWarning(
-                "ElectrostaticSolver",
-                "Max norm of rho is 0",
-                ablastr::warn_manager::WarnPriority::low
-        );
-    }
-
-#if !(defined(AMREX_USE_EB) || defined(WARPX_DIM_RZ))
-    amrex::LPInfo info;
-#else
-    const amrex::LPInfo info;
-#endif
-
-    for (int lev=0; lev<=finest_level; lev++) {
-        // Set the value of beta
-        amrex::Array<amrex::Real,AMREX_SPACEDIM> beta_solver =
-#if defined(WARPX_DIM_1D_Z)
-                {{ beta[2] }};  // beta_z
-#elif defined(WARPX_DIM_RCYLINDER) || defined(WARPX_DIM_RSPHERE)
-                {{ beta[0] }};  // beta_x
-#elif defined(WARPX_DIM_XZ) || defined(WARPX_DIM_RZ)
-                {{ beta[0], beta[2] }};  // beta_x and beta_z
-#else
-                {{ beta[0], beta[1], beta[2] }};
-=======
 #if !defined(AMREX_USE_EB)
     ABLASTR_ALWAYS_ASSERT_WITH_MESSAGE(!eb_enabled,
                                        "Embedded boundary solve requested but not compiled in");
->>>>>>> 2d617203
 #endif
 
 #if !defined(ABLASTR_USE_FFT)
@@ -287,6 +248,8 @@
             {{ beta[2] }};  // beta_x and beta_z
 #elif defined(WARPX_DIM_XZ) || defined(WARPX_DIM_RZ)
             {{ beta[0], beta[2] }};  // beta_x and beta_z
+#elif defined(WARPX_DIM_RCYLINDER) || defined(WARPX_DIM_RSPHERE)
+            {{ beta[0] }};  // beta_x
 #else
             {{ beta[0], beta[1], beta[2] }};
 #endif
