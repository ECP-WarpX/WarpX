/* Copyright 2019-2024 Arianna Formenti, Remi Lehe
 *
 * This file is part of ABLASTR.
 *
 * License: BSD-3-Clause-LBNL
 */
#include "IntegratedGreenFunctionSolver.H"

#include <ablastr/constant.H>
#include <ablastr/warn_manager/WarnManager.H>
#include <ablastr/math/fft/AnyFFT.H>

#include <AMReX_Array4.H>
#include <AMReX_BaseFab.H>
#include <AMReX_BLassert.H>
#include <AMReX_Box.H>
#include <AMReX_BoxArray.H>
#include <AMReX_Config.H>
#include <AMReX_DistributionMapping.H>
#include <AMReX_FabArray.H>
#include <AMReX_GpuControl.H>
#include <AMReX_GpuLaunch.H>
#include <AMReX_GpuQualifiers.H>
#include <AMReX_IntVect.H>
#include <AMReX_MFIter.H>
#include <AMReX_MLLinOp.H>
#include <AMReX_MultiFab.H>
#include <AMReX_REAL.H>
#include <AMReX_PlotFileUtil.H>

<<<<<<< HEAD
#if defined(ABLASTR_FFT) && defined(ABLASTR_HEFFTE)
=======
#if defined(ABLASTR_USE_FFT) && defined(ABLASTR_USE_HEFFTE)
>>>>>>> 2d077f69
#include <heffte.h>
#endif

#include <array>
#include <fstream>
#include <iomanip>

namespace ablastr::fields {

void
computePhiIGF ( amrex::MultiFab const & rho,
                amrex::MultiFab & phi,
                std::array<amrex::Real, 3> const & cell_size,
                amrex::BoxArray const & ba)
{
    using namespace amrex::literals;

<<<<<<< HEAD
#if defined(ABLASTR_FFT) && defined(ABLASTR_HEFFTE)
=======
    BL_PROFILE_VAR_NS("IGF FFTs", timer_ffts);
    BL_PROFILE_VAR_NS("IGF FFT plans", timer_plans);
    BL_PROFILE_VAR_NS("IGF parallel copies", timer_pcopies);

#if defined(ABLASTR_USE_FFT) && defined(ABLASTR_USE_HEFFTE)
>>>>>>> 2d077f69
    {
    BL_PROFILE("Integrated Green Function Solver");

    // Define box that encompasses the full domain
    amrex::Box domain = ba.minimalBox();
    domain.surroundingNodes(); // get nodal points, since `phi` and `rho` are nodal
    domain.grow( phi.nGrowVect() ); // include guard cells

    int const nx = domain.length(0);
    int const ny = domain.length(1);
    int const nz = domain.length(2);


    int const nprocs = amrex::ParallelDescriptor::NProcs();

    // Allocate 2x wider arrays for the convolution of rho with the Green function
    amrex::Box const realspace_box = amrex::Box(
        {domain.smallEnd(0), domain.smallEnd(1), domain.smallEnd(2)},
        {2*nx-1+domain.smallEnd(0), 2*ny-1+domain.smallEnd(1), 2*nz-1+domain.smallEnd(2)},
        amrex::IntVect::TheNodeVector() );


    amrex::BoxArray realspace_ba;
    amrex::DistributionMapping realspace_dm;
    {
        int realspace_nx = realspace_box.length(0);
        int realspace_ny = realspace_box.length(1);
        int realspace_nz = realspace_box.length(2);
        int minsize_z = realspace_nz / nprocs;
        int nleft_z = realspace_nz - minsize_z*nprocs;


        AMREX_ALWAYS_ASSERT(realspace_nz >= nprocs);
        // We are going to split realspace_box in such a way that the first
        // nleft boxes has minsize_z+1 nodes and the others minsize
        // nodes. We do it this way instead of BoxArray::maxSize to make
        // sure there are exactly nprocs boxes and there are no overlaps.

        amrex::BoxList bl(amrex::IndexType::TheNodeType());
        for (int iproc = 0; iproc < nprocs; ++iproc) {
            int zlo, zhi;
            if (iproc < nleft_z) {
                zlo = iproc*(minsize_z+1);
                zhi = zlo + minsize_z;

            } else {
                zlo = iproc*minsize_z + nleft_z;
                zhi = zlo + minsize_z - 1;

            }
            amrex::Box tbx(amrex::IntVect(0,0,zlo),amrex::IntVect(realspace_nx-1,realspace_ny-1,zhi),amrex::IntVect(1));

            tbx.shift(realspace_box.smallEnd());
            bl.push_back(tbx);


        }

        realspace_ba.define(std::move(bl));
        amrex::Vector<int> pmap(nprocs);
        std::iota(pmap.begin(), pmap.end(), 0);
        realspace_dm.define(std::move(pmap));
}


    // Allocate required arrays
    amrex::MultiFab tmp_rho = amrex::MultiFab(realspace_ba, realspace_dm, 1, 0);
    tmp_rho.setVal(0);
    amrex::MultiFab tmp_G = amrex::MultiFab(realspace_ba, realspace_dm, 1, 0);
    tmp_G.setVal(0);

<<<<<<< HEAD
=======
    BL_PROFILE_VAR_START(timer_pcopies);
>>>>>>> 2d077f69
    // Copy from rho including its ghost cells to tmp_rho
    // w.z.: please check. I think we need to use rho.nGrowVect() otherwise
    // the data outside the ba.minimalBox() will not be copied over.
    tmp_rho.ParallelCopy( rho, 0, 0, 1, rho.nGrowVect(), amrex::IntVect::TheZeroVector() );
<<<<<<< HEAD
=======
    BL_PROFILE_VAR_STOP(timer_pcopies);
>>>>>>> 2d077f69


    // Compute the integrated Green function

#ifdef AMREX_USE_OMP
#pragma omp parallel if (amrex::Gpu::notInLaunchRegion())
#endif
    for (amrex::MFIter mfi(tmp_G,amrex::TilingIfNotGPU()); mfi.isValid(); ++mfi) {

        amrex::Box const bx = mfi.tilebox();

        amrex::IntVect const lo = realspace_box.smallEnd();
        amrex::IntVect const hi = realspace_box.bigEnd();

        // Fill values of the Green function
        amrex::Real const dx = cell_size[0];
        amrex::Real const dy = cell_size[1];
        amrex::Real const dz = cell_size[2];

        amrex::Real x_hi = dx*(hi[0]+2);
        amrex::Real y_hi = dy*(hi[1]+2);
        amrex::Real z_hi = dz*(hi[2]+2);

        amrex::Array4<amrex::Real> const tmp_G_arr = tmp_G.array(mfi);
        amrex::ParallelFor( bx,
            [=] AMREX_GPU_DEVICE(int i, int j, int k) noexcept
            {
                int const i0 = i - lo[0];
                int const j0 = j - lo[1];
                int const k0 = k - lo[2];
                amrex::Real const x = i0*dx;
                amrex::Real const y = j0*dy;
                amrex::Real const z = k0*dz;

                if ((i0< nx)&&(j0< ny)&&(k0< nz)) { tmp_G_arr(i,j,k) = SumOfIntegratedPotential(x     , y     , z     , dx, dy, dz); }
                if ((i0< nx)&&(j0> ny)&&(k0< nz)) { tmp_G_arr(i,j,k) = SumOfIntegratedPotential(x     , y_hi-y, z     , dx, dy, dz); }
                if ((i0< nx)&&(j0< ny)&&(k0> nz)) { tmp_G_arr(i,j,k) = SumOfIntegratedPotential(x     , y     , z_hi-z, dx, dy, dz); }
                if ((i0> nx)&&(j0> ny)&&(k0< nz)) { tmp_G_arr(i,j,k) = SumOfIntegratedPotential(x_hi-x, y_hi-y, z     , dx, dy, dz); }
                if ((i0< nx)&&(j0> ny)&&(k0> nz)) { tmp_G_arr(i,j,k) = SumOfIntegratedPotential(x     , y_hi-y, z_hi-z, dx, dy, dz); }
                if ((i0> nx)&&(j0< ny)&&(k0> nz)) { tmp_G_arr(i,j,k) = SumOfIntegratedPotential(x_hi-x, y     , z_hi-z, dx, dy, dz); }
                if ((i0> nx)&&(j0> ny)&&(k0> nz)) { tmp_G_arr(i,j,k) = SumOfIntegratedPotential(x_hi-x, y_hi-y, z_hi-z, dx, dy, dz); }
                if ((i0> nx)&&(j0< ny)&&(k0< nz)) { tmp_G_arr(i,j,k) = SumOfIntegratedPotential(x_hi-x, y     , z     , dx, dy, dz); }
         }
      );
    }



    // since there is 1 MPI rank per box, here each MPI rank obtains its local box and the associated boxid
    int local_boxid = amrex::ParallelDescriptor::MyProc(); // because of how we made the DistributionMapping
    amrex::Box local_nodal_box = realspace_ba[local_boxid];
    amrex::Box local_box(local_nodal_box.smallEnd(), local_nodal_box.bigEnd());
    local_box.shift(-realspace_box.smallEnd()); // This simplifies the setup because the global lo is zero now

    // Since we the domain decompostion is in the z-direction, setting up
    // c_local_box is simple.
    amrex::Box c_local_box = local_box;
    c_local_box.setBig(0, local_box.length(0)/2+1);

    using SpectralField = amrex::BaseFab< amrex::GpuComplex< amrex::Real > > ;
    SpectralField tmp_rho_fft(c_local_box, 1, amrex::The_Device_Arena());
    SpectralField tmp_G_fft(c_local_box, 1, amrex::The_Device_Arena());
    tmp_rho_fft.shift(realspace_box.smallEnd());
    tmp_G_fft.shift(realspace_box.smallEnd());

<<<<<<< HEAD
#ifdef AMREX_USE_CUDA
    heffte::fft3d_r2c<heffte::backend::cufft> fft
#elif AMREX_USE_HIP
=======
    BL_PROFILE_VAR_START(timer_plans);
#if defined(AMREX_USE_CUDA)
    heffte::fft3d_r2c<heffte::backend::cufft> fft
#elif defined(AMREX_USE_HIP)
>>>>>>> 2d077f69
    heffte::fft3d_r2c<heffte::backend::rocfft> fft
#else
    heffte::fft3d_r2c<heffte::backend::fftw> fft
#endif
        ({{local_box.smallEnd(0),local_box.smallEnd(1), local_box.smallEnd(2)},
          {local_box.bigEnd(0)  ,local_box.bigEnd(1)  , local_box.bigEnd(2)}},
         {{c_local_box.smallEnd(0),c_local_box.smallEnd(1), c_local_box.smallEnd(2)},
          {c_local_box.bigEnd(0)  ,c_local_box.bigEnd(1)  ,c_local_box.bigEnd(2)}},
         0, amrex::ParallelDescriptor::Communicator());
<<<<<<< HEAD
=======
    BL_PROFILE_VAR_STOP(timer_plans);
>>>>>>> 2d077f69

    using heffte_complex = typename heffte::fft_output<amrex::Real>::type;
    heffte_complex* rho_fft_data = (heffte_complex*) tmp_rho_fft.dataPtr();
    heffte_complex* G_fft_data = (heffte_complex*) tmp_G_fft.dataPtr();

<<<<<<< HEAD

    fft.forward(tmp_rho[local_boxid].dataPtr(), rho_fft_data);
    fft.forward(tmp_G[local_boxid].dataPtr(), G_fft_data);
=======
    BL_PROFILE_VAR_START(timer_ffts);
    fft.forward(tmp_rho[local_boxid].dataPtr(), rho_fft_data);
    fft.forward(tmp_G[local_boxid].dataPtr(), G_fft_data);
    BL_PROFILE_VAR_STOP(timer_ffts);
>>>>>>> 2d077f69

    // Multiply tmp_G_fft and tmp_rho_fft in spectral space
    // Store the result in-place in Gtmp_G_fft, to save memory
    //amrex::Multiply( tmp_G_fft, tmp_rho_fft, 0, 0, 1, 0);
    //tmp_G_fft.mult(tmp_rho_fft, 0, 0, 1);
    tmp_G_fft.template mult<amrex::RunOn::Device>(tmp_rho_fft, 0, 0, 1);
    amrex::Gpu::streamSynchronize();

    // PRINT / SAVE G TIMES RHO

<<<<<<< HEAD
    fft.backward(G_fft_data, tmp_G[local_boxid].dataPtr());
=======
    BL_PROFILE_VAR_START(timer_ffts);
    fft.backward(G_fft_data, tmp_G[local_boxid].dataPtr());
    BL_PROFILE_VAR_STOP(timer_ffts);
>>>>>>> 2d077f69

     // Normalize, since (FFT + inverse FFT) results in a factor N
    const amrex::Real normalization = 1._rt / realspace_box.numPts();
    tmp_G.mult( normalization );

<<<<<<< HEAD
    // Copy from tmp_G to phi
    phi.ParallelCopy( tmp_G, 0, 0, 1, amrex::IntVect::TheZeroVector(), phi.nGrowVect());

    }
#elif defined(ABLASTR_FFT)
=======
    BL_PROFILE_VAR_START(timer_pcopies);
    // Copy from tmp_G to phi
    phi.ParallelCopy( tmp_G, 0, 0, 1, amrex::IntVect::TheZeroVector(), phi.nGrowVect());
    BL_PROFILE_VAR_STOP(timer_pcopies);

    }
#elif defined(ABLASTR_USE_FFT) && !defined(ABLASTR_USE_HEFFTE)
>>>>>>> 2d077f69
    {
    BL_PROFILE("Integrated Green Function Solver");

    // Define box that encompasses the full domain
    amrex::Box domain = ba.minimalBox();
    domain.surroundingNodes(); // get nodal points, since `phi` and `rho` are nodal
    domain.grow( phi.nGrowVect() ); // include guard cells

    int const nx = domain.length(0);
    int const ny = domain.length(1);
    int const nz = domain.length(2);

    // Allocate 2x wider arrays for the convolution of rho with the Green function
    // This also defines the box arrays for the global FFT: contains only one box;
    amrex::Box const realspace_box = amrex::Box(
        {domain.smallEnd(0), domain.smallEnd(1), domain.smallEnd(2)},
        {2*nx-1+domain.smallEnd(0), 2*ny-1+domain.smallEnd(1), 2*nz-1+domain.smallEnd(2)},
        amrex::IntVect::TheNodeVector() );
    amrex::BoxArray const realspace_ba = amrex::BoxArray( realspace_box );
    amrex::Box const spectralspace_box = amrex::Box(
        {0,0,0},
        {nx, 2*ny-1, 2*nz-1},
        amrex::IntVect::TheNodeVector() );
    amrex::BoxArray const spectralspace_ba = amrex::BoxArray( spectralspace_box );
    // Define a distribution mapping for the global FFT, with only one box
    amrex::DistributionMapping dm_global_fft;
    dm_global_fft.define( realspace_ba );
    // Allocate required arrays
    amrex::MultiFab tmp_rho = amrex::MultiFab(realspace_ba, dm_global_fft, 1, 0);
    tmp_rho.setVal(0);
    amrex::MultiFab tmp_G = amrex::MultiFab(realspace_ba, dm_global_fft, 1, 0);
    tmp_G.setVal(0);
    // Allocate corresponding arrays in Fourier space
    using SpectralField = amrex::FabArray< amrex::BaseFab< amrex::GpuComplex< amrex::Real > > >;
    SpectralField tmp_rho_fft = SpectralField( spectralspace_ba, dm_global_fft, 1, 0 );
    SpectralField tmp_G_fft = SpectralField( spectralspace_ba, dm_global_fft, 1, 0 );

    BL_PROFILE_VAR_START(timer_pcopies);
    // Copy from rho to tmp_rho
    tmp_rho.ParallelCopy( rho, 0, 0, 1, amrex::IntVect::TheZeroVector(), amrex::IntVect::TheZeroVector() );
    BL_PROFILE_VAR_STOP(timer_pcopies);

    // Compute the integrated Green function
    {
    BL_PROFILE("Initialize Green function");
    amrex::BoxArray const domain_ba = amrex::BoxArray( domain );
#ifdef AMREX_USE_OMP
#pragma omp parallel if (amrex::Gpu::notInLaunchRegion())
#endif
    for (amrex::MFIter mfi(domain_ba, dm_global_fft,amrex::TilingIfNotGPU()); mfi.isValid(); ++mfi) {

        amrex::Box const bx = mfi.tilebox();

        amrex::IntVect const lo = realspace_box.smallEnd();
        amrex::IntVect const hi = realspace_box.bigEnd();

        // Fill values of the Green function
        amrex::Real const dx = cell_size[0];
        amrex::Real const dy = cell_size[1];
        amrex::Real const dz = cell_size[2];
        amrex::Array4<amrex::Real> const tmp_G_arr = tmp_G.array(mfi);
        amrex::ParallelFor( bx,
            [=] AMREX_GPU_DEVICE(int i, int j, int k) noexcept
            {
                int const i0 = i - lo[0];
                int const j0 = j - lo[1];
                int const k0 = k - lo[2];
                amrex::Real const x = i0*dx;
                amrex::Real const y = j0*dy;
                amrex::Real const z = k0*dz;

                amrex::Real const G_value = 1._rt/(4._rt*ablastr::constant::math::pi*ablastr::constant::SI::ep0) * (
                    IntegratedPotential( x+0.5_rt*dx, y+0.5_rt*dy, z+0.5_rt*dz )
                  - IntegratedPotential( x-0.5_rt*dx, y+0.5_rt*dy, z+0.5_rt*dz )
                  - IntegratedPotential( x+0.5_rt*dx, y-0.5_rt*dy, z+0.5_rt*dz )
                  - IntegratedPotential( x+0.5_rt*dx, y+0.5_rt*dy, z-0.5_rt*dz )
                  + IntegratedPotential( x+0.5_rt*dx, y-0.5_rt*dy, z-0.5_rt*dz )
                  + IntegratedPotential( x-0.5_rt*dx, y+0.5_rt*dy, z-0.5_rt*dz )
                  + IntegratedPotential( x-0.5_rt*dx, y-0.5_rt*dy, z+0.5_rt*dz )
                  - IntegratedPotential( x-0.5_rt*dx, y-0.5_rt*dy, z-0.5_rt*dz )
                );

                tmp_G_arr(i,j,k) = G_value;
                // Fill the rest of the array by periodicity
                if (i0>0) {tmp_G_arr(hi[0]+1-i0, j         , k         ) = G_value;}
                if (j0>0) {tmp_G_arr(i         , hi[1]+1-j0, k         ) = G_value;}
                if (k0>0) {tmp_G_arr(i         , j         , hi[2]+1-k0) = G_value;}
                if ((i0>0)&&(j0>0)) {tmp_G_arr(hi[0]+1-i0, hi[1]+1-j0, k         ) = G_value;}
                if ((j0>0)&&(k0>0)) {tmp_G_arr(i         , hi[1]+1-j0, hi[2]+1-k0) = G_value;}
                if ((i0>0)&&(k0>0)) {tmp_G_arr(hi[0]+1-i0, j         , hi[2]+1-k0) = G_value;}
                if ((i0>0)&&(j0>0)&&(k0>0)) {tmp_G_arr(hi[0]+1-i0, hi[1]+1-j0, hi[2]+1-k0) = G_value;}
            }
        );
    }


    }
<<<<<<< HEAD
=======
    BL_PROFILE_VAR_START(timer_plans);
>>>>>>> 2d077f69
    // Perform forward FFTs
    auto forward_plan_rho = ablastr::math::anyfft::FFTplans(spectralspace_ba, dm_global_fft);
    auto forward_plan_G = ablastr::math::anyfft::FFTplans(spectralspace_ba, dm_global_fft);
    BL_PROFILE_VAR_STOP(timer_plans);

    // Loop over boxes perform FFTs
    for ( amrex::MFIter mfi(realspace_ba, dm_global_fft); mfi.isValid(); ++mfi ){

        // Note: the size of the real-space box and spectral-space box
        // differ when using real-to-complex FFT. When initializing
        // the FFT plan, the valid dimensions are those of the real-space box.
        const amrex::IntVect fft_size = realspace_ba[mfi].length();

        // FFT of rho
        BL_PROFILE_VAR_START(timer_plans);
        forward_plan_rho[mfi] = ablastr::math::anyfft::CreatePlan(
            fft_size, tmp_rho[mfi].dataPtr(),
            reinterpret_cast<ablastr::math::anyfft::Complex*>(tmp_rho_fft[mfi].dataPtr()),
            ablastr::math::anyfft::direction::R2C, AMREX_SPACEDIM);
        BL_PROFILE_VAR_STOP(timer_plans);

        BL_PROFILE_VAR_START(timer_ffts);
        ablastr::math::anyfft::Execute(forward_plan_rho[mfi]);
        BL_PROFILE_VAR_STOP(timer_ffts);

        // FFT of G
        BL_PROFILE_VAR_START(timer_plans);
        forward_plan_G[mfi] = ablastr::math::anyfft::CreatePlan(
            fft_size, tmp_G[mfi].dataPtr(),
            reinterpret_cast<ablastr::math::anyfft::Complex*>(tmp_G_fft[mfi].dataPtr()),
            ablastr::math::anyfft::direction::R2C, AMREX_SPACEDIM);
        BL_PROFILE_VAR_STOP(timer_plans);

        BL_PROFILE_VAR_START(timer_ffts);
        ablastr::math::anyfft::Execute(forward_plan_G[mfi]);
        BL_PROFILE_VAR_STOP(timer_ffts);

    }

    // Multiply tmp_G_fft and tmp_rho_fft in spectral space
    // Store the result in-place in Gtmp_G_fft, to save memory
    amrex::Multiply( tmp_G_fft, tmp_rho_fft, 0, 0, 1, 0);

<<<<<<< HEAD

=======
    BL_PROFILE_VAR_START(timer_plans);
>>>>>>> 2d077f69
    // Perform inverse FFT
    auto backward_plan = ablastr::math::anyfft::FFTplans(spectralspace_ba, dm_global_fft);
    BL_PROFILE_VAR_STOP(timer_plans);

    // Loop over boxes perform FFTs
    for ( amrex::MFIter mfi(spectralspace_ba, dm_global_fft); mfi.isValid(); ++mfi ){

        // Note: the size of the real-space box and spectral-space box
        // differ when using real-to-complex FFT. When initializing
        // the FFT plan, the valid dimensions are those of the real-space box.
        const amrex::IntVect fft_size = realspace_ba[mfi].length();

        // Inverse FFT: is done in-place, in the array of G
        BL_PROFILE_VAR_START(timer_plans);
        backward_plan[mfi] = ablastr::math::anyfft::CreatePlan(
            fft_size, tmp_G[mfi].dataPtr(),
            reinterpret_cast<ablastr::math::anyfft::Complex*>( tmp_G_fft[mfi].dataPtr()),
            ablastr::math::anyfft::direction::C2R, AMREX_SPACEDIM);
        BL_PROFILE_VAR_STOP(timer_plans);

        BL_PROFILE_VAR_START(timer_ffts);
        ablastr::math::anyfft::Execute(backward_plan[mfi]);
        BL_PROFILE_VAR_STOP(timer_ffts);
    }
    // Normalize, since (FFT + inverse FFT) results in a factor N
    const amrex::Real normalization = 1._rt / realspace_box.numPts();
    tmp_G.mult( normalization );

    BL_PROFILE_VAR_START(timer_pcopies);
    // Copy from tmp_G to phi
    phi.ParallelCopy( tmp_G, 0, 0, 1, amrex::IntVect::TheZeroVector(), phi.nGrowVect() );
    BL_PROFILE_VAR_STOP(timer_pcopies);

    // Loop to destroy FFT plans
    for ( amrex::MFIter mfi(spectralspace_ba, dm_global_fft); mfi.isValid(); ++mfi ){
        ablastr::math::anyfft::DestroyPlan(forward_plan_G[mfi]);
        ablastr::math::anyfft::DestroyPlan(forward_plan_rho[mfi]);
        ablastr::math::anyfft::DestroyPlan(backward_plan[mfi]);
    }
    }
#endif
}
} // namespace ablastr::fields<|MERGE_RESOLUTION|>--- conflicted
+++ resolved
@@ -28,11 +28,7 @@
 #include <AMReX_REAL.H>
 #include <AMReX_PlotFileUtil.H>
 
-<<<<<<< HEAD
-#if defined(ABLASTR_FFT) && defined(ABLASTR_HEFFTE)
-=======
 #if defined(ABLASTR_USE_FFT) && defined(ABLASTR_USE_HEFFTE)
->>>>>>> 2d077f69
 #include <heffte.h>
 #endif
 
@@ -50,15 +46,11 @@
 {
     using namespace amrex::literals;
 
-<<<<<<< HEAD
-#if defined(ABLASTR_FFT) && defined(ABLASTR_HEFFTE)
-=======
     BL_PROFILE_VAR_NS("IGF FFTs", timer_ffts);
     BL_PROFILE_VAR_NS("IGF FFT plans", timer_plans);
     BL_PROFILE_VAR_NS("IGF parallel copies", timer_pcopies);
 
 #if defined(ABLASTR_USE_FFT) && defined(ABLASTR_USE_HEFFTE)
->>>>>>> 2d077f69
     {
     BL_PROFILE("Integrated Green Function Solver");
 
@@ -130,18 +122,12 @@
     amrex::MultiFab tmp_G = amrex::MultiFab(realspace_ba, realspace_dm, 1, 0);
     tmp_G.setVal(0);
 
-<<<<<<< HEAD
-=======
     BL_PROFILE_VAR_START(timer_pcopies);
->>>>>>> 2d077f69
     // Copy from rho including its ghost cells to tmp_rho
     // w.z.: please check. I think we need to use rho.nGrowVect() otherwise
     // the data outside the ba.minimalBox() will not be copied over.
     tmp_rho.ParallelCopy( rho, 0, 0, 1, rho.nGrowVect(), amrex::IntVect::TheZeroVector() );
-<<<<<<< HEAD
-=======
     BL_PROFILE_VAR_STOP(timer_pcopies);
->>>>>>> 2d077f69
 
 
     // Compute the integrated Green function
@@ -207,16 +193,10 @@
     tmp_rho_fft.shift(realspace_box.smallEnd());
     tmp_G_fft.shift(realspace_box.smallEnd());
 
-<<<<<<< HEAD
-#ifdef AMREX_USE_CUDA
-    heffte::fft3d_r2c<heffte::backend::cufft> fft
-#elif AMREX_USE_HIP
-=======
     BL_PROFILE_VAR_START(timer_plans);
 #if defined(AMREX_USE_CUDA)
     heffte::fft3d_r2c<heffte::backend::cufft> fft
 #elif defined(AMREX_USE_HIP)
->>>>>>> 2d077f69
     heffte::fft3d_r2c<heffte::backend::rocfft> fft
 #else
     heffte::fft3d_r2c<heffte::backend::fftw> fft
@@ -226,25 +206,16 @@
          {{c_local_box.smallEnd(0),c_local_box.smallEnd(1), c_local_box.smallEnd(2)},
           {c_local_box.bigEnd(0)  ,c_local_box.bigEnd(1)  ,c_local_box.bigEnd(2)}},
          0, amrex::ParallelDescriptor::Communicator());
-<<<<<<< HEAD
-=======
     BL_PROFILE_VAR_STOP(timer_plans);
->>>>>>> 2d077f69
 
     using heffte_complex = typename heffte::fft_output<amrex::Real>::type;
     heffte_complex* rho_fft_data = (heffte_complex*) tmp_rho_fft.dataPtr();
     heffte_complex* G_fft_data = (heffte_complex*) tmp_G_fft.dataPtr();
 
-<<<<<<< HEAD
-
-    fft.forward(tmp_rho[local_boxid].dataPtr(), rho_fft_data);
-    fft.forward(tmp_G[local_boxid].dataPtr(), G_fft_data);
-=======
     BL_PROFILE_VAR_START(timer_ffts);
     fft.forward(tmp_rho[local_boxid].dataPtr(), rho_fft_data);
     fft.forward(tmp_G[local_boxid].dataPtr(), G_fft_data);
     BL_PROFILE_VAR_STOP(timer_ffts);
->>>>>>> 2d077f69
 
     // Multiply tmp_G_fft and tmp_rho_fft in spectral space
     // Store the result in-place in Gtmp_G_fft, to save memory
@@ -255,25 +226,14 @@
 
     // PRINT / SAVE G TIMES RHO
 
-<<<<<<< HEAD
-    fft.backward(G_fft_data, tmp_G[local_boxid].dataPtr());
-=======
     BL_PROFILE_VAR_START(timer_ffts);
     fft.backward(G_fft_data, tmp_G[local_boxid].dataPtr());
     BL_PROFILE_VAR_STOP(timer_ffts);
->>>>>>> 2d077f69
 
      // Normalize, since (FFT + inverse FFT) results in a factor N
     const amrex::Real normalization = 1._rt / realspace_box.numPts();
     tmp_G.mult( normalization );
 
-<<<<<<< HEAD
-    // Copy from tmp_G to phi
-    phi.ParallelCopy( tmp_G, 0, 0, 1, amrex::IntVect::TheZeroVector(), phi.nGrowVect());
-
-    }
-#elif defined(ABLASTR_FFT)
-=======
     BL_PROFILE_VAR_START(timer_pcopies);
     // Copy from tmp_G to phi
     phi.ParallelCopy( tmp_G, 0, 0, 1, amrex::IntVect::TheZeroVector(), phi.nGrowVect());
@@ -281,7 +241,6 @@
 
     }
 #elif defined(ABLASTR_USE_FFT) && !defined(ABLASTR_USE_HEFFTE)
->>>>>>> 2d077f69
     {
     BL_PROFILE("Integrated Green Function Solver");
 
@@ -379,10 +338,7 @@
 
 
     }
-<<<<<<< HEAD
-=======
     BL_PROFILE_VAR_START(timer_plans);
->>>>>>> 2d077f69
     // Perform forward FFTs
     auto forward_plan_rho = ablastr::math::anyfft::FFTplans(spectralspace_ba, dm_global_fft);
     auto forward_plan_G = ablastr::math::anyfft::FFTplans(spectralspace_ba, dm_global_fft);
@@ -426,11 +382,7 @@
     // Store the result in-place in Gtmp_G_fft, to save memory
     amrex::Multiply( tmp_G_fft, tmp_rho_fft, 0, 0, 1, 0);
 
-<<<<<<< HEAD
-
-=======
     BL_PROFILE_VAR_START(timer_plans);
->>>>>>> 2d077f69
     // Perform inverse FFT
     auto backward_plan = ablastr::math::anyfft::FFTplans(spectralspace_ba, dm_global_fft);
     BL_PROFILE_VAR_STOP(timer_plans);
