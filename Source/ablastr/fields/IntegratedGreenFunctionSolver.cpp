--- conflicted
+++ resolved
@@ -31,7 +31,9 @@
 #include <heffte.h>
 #endif
 
-#define WRONGs
+
+int is_distributed =0;
+int is_3D = 1; 
 
 namespace ablastr::fields {
 
@@ -42,8 +44,6 @@
                 amrex::BoxArray const & ba)
 {
     using namespace amrex::literals;
-#ifdef WRONG
-// THIS DOES NOT WORK
 
     BL_PROFILE_VAR_NS("ablastr::fields::computePhiIGF: FFTs", timer_ffts);
     BL_PROFILE_VAR_NS("ablastr::fields::computePhiIGF: FFT plans", timer_plans);
@@ -60,217 +60,34 @@
     int const ny = domain.length(1);
     int const nz = domain.length(2);
 
-    // Allocate 2x wider arrays for the convolution of rho with the Green function
+
+    // Allocate 2x wider (_big) arrays for the convolution of rho with the Green function
+    // The arrays are doubled in z only if the solver is 3D
+    int const nx_big = 2*nx-1; 
+    int const ny_big = 2*ny-1; 
+    int nz_big; 
+    if(is_3D) { nz_big = 2*nz-1; } else { nz_big = nz; }
+
     amrex::Box const realspace_box = amrex::Box(
         {domain.smallEnd(0), domain.smallEnd(1), domain.smallEnd(2)},
-        {2*nx-1+domain.smallEnd(0), 2*ny-1+domain.smallEnd(1), nz+domain.smallEnd(2)},
+        {nx_big+domain.smallEnd(0), ny_big+domain.smallEnd(1), nz_big+domain.smallEnd(2)},
         amrex::IntVect::TheNodeVector() );
 
-    int const nprocs = amrex::ParallelDescriptor::NProcs();
-
-    amrex::BoxArray realspace_ba;
+    amrex::BoxArray realspace_ba; 
     amrex::DistributionMapping dm_global_fft;
-    {
-        int realspace_nx = realspace_box.length(0);
-        int realspace_ny = realspace_box.length(1);
-        int realspace_nz = realspace_box.length(2);
-        int minsize_z = realspace_nz / nprocs;
-        int nleft_z = realspace_nz - minsize_z*nprocs;
-
-        AMREX_ALWAYS_ASSERT(realspace_nz >= nprocs);
-        // We are going to split realspace_box in such a way that the first
-        // nleft boxes has minsize_z+1 nodes and the others minsize
-        // nodes. We do it this way instead of BoxArray::maxSize to make
-        // sure there are exactly nprocs boxes and there are no overlaps.
-
-        amrex::BoxList bl(amrex::IndexType::TheNodeType());
-        for (int iproc = 0; iproc < nprocs; ++iproc) {
-            int zlo, zhi;
-            if (iproc < nleft_z) {
-                zlo = iproc*(minsize_z+1);
-                zhi = zlo + minsize_z;
-
-            } else {
-                zlo = iproc*minsize_z + nleft_z;
-                zhi = zlo + minsize_z - 1;
-
-            }
-            amrex::Box tbx(amrex::IntVect(0,0,zlo),amrex::IntVect(realspace_nx-1,realspace_ny-1,zhi),amrex::IntVect(1));
-
-            tbx.shift(realspace_box.smallEnd());
-            bl.push_back(tbx);
-        }
-
-        realspace_ba.define(std::move(bl));
-        amrex::Vector<int> pmap(nprocs);
-        std::iota(pmap.begin(), pmap.end(), 0);
-        dm_global_fft.define(std::move(pmap));
-    }
-
-    // Allocate required arrays
-    amrex::MultiFab tmp_rho = amrex::MultiFab(realspace_ba, dm_global_fft, 1, 0);
-    tmp_rho.setVal(0);
-    amrex::MultiFab tmp_G = amrex::MultiFab(realspace_ba, dm_global_fft, 1, 0);
-    tmp_G.setVal(0);
-
-    // Copy from rho to tmp_rho
-    tmp_rho.ParallelCopy( rho, 0, 0, 1, rho.nGrowVect(), amrex::IntVect::TheZeroVector() );
-
-    amrex::BoxArray const& igf_compute_box = tmp_G.boxArray();
-#ifdef AMREX_USE_OMP
-#pragma omp parallel if (amrex::Gpu::notInLaunchRegion())
-#endif
-    for (amrex::MFIter mfi(igf_compute_box, dm_global_fft, amrex::TilingIfNotGPU()); mfi.isValid(); ++mfi) {
-
-        amrex::Box const bx = mfi.tilebox();
-
-        amrex::IntVect const lo = realspace_box.smallEnd();
-        amrex::IntVect const hi = realspace_box.bigEnd();
-
-        // Fill values of the Green function
-        amrex::Real const dx = cell_size[0];
-        amrex::Real const dy = cell_size[1];
-        amrex::Array4<amrex::Real> const tmp_G_arr = tmp_G.array(mfi);
-        amrex::ParallelFor( bx,
-            [=] AMREX_GPU_DEVICE(int i, int j, int k) noexcept
-            {
-                int const i0 = i - lo[0];
-                int const j0 = j - lo[1];
-                amrex::Real const x = i0*dx;
-                amrex::Real const y = j0*dy;
-
-                amrex::Real const G_value = 1._rt/(4._rt*ablastr::constant::math::pi*ablastr::constant::SI::ep0) * (
-                    IntegratedPotential2D( x+0.5_rt*dx, y+0.5_rt*dy )
-                  - IntegratedPotential2D( x+0.5_rt*dx, y-0.5_rt*dy )
-                  - IntegratedPotential2D( x-0.5_rt*dx, y+0.5_rt*dy )
-                  + IntegratedPotential2D( x-0.5_rt*dx, y-0.5_rt*dy )
-                );
-
-                tmp_G_arr(i,j,k) = G_value;
-                // Fill the rest of the array by periodicity
-                if (i0>0) {tmp_G_arr(hi[0]+1-i0, j         , k          ) = G_value;}
-                if (j0>0) {tmp_G_arr(i         , hi[1]+1-j0, k          ) = G_value;}
-                if ((i0>0)&&(j0>0)) {tmp_G_arr(hi[0]+1-i0, hi[1]+1-j0, k) = G_value;}
-            }
-        );
-    }
-
-    // since there is 1 MPI rank per box, here each MPI rank obtains its local box and the associated boxid
-    int local_boxid = amrex::ParallelDescriptor::MyProc(); // because of how we made the DistributionMapping
-    amrex::Box local_nodal_box = realspace_ba[local_boxid];
-    amrex::Box local_box(local_nodal_box.smallEnd(), local_nodal_box.bigEnd());
-    local_box.shift(-realspace_box.smallEnd()); // This simplifies the setup because the global lo is zero now
-    // Since we the domain decompostion is in the z-direction, setting up c_local_box is simple.
-    amrex::Box c_local_box = local_box;
-    c_local_box.setBig(0, local_box.length(0)/2+1);
-
-    // Allocate array in spectral space
-    using SpectralField = amrex::BaseFab< amrex::GpuComplex< amrex::Real > > ;
-    SpectralField tmp_rho_fft(c_local_box, 1, amrex::The_Device_Arena());
-    SpectralField tmp_G_fft(c_local_box, 1, amrex::The_Device_Arena());
-    tmp_rho_fft.shift(realspace_box.smallEnd());
-    tmp_G_fft.shift(realspace_box.smallEnd());
-
-    const int nrx = local_box.length(0);
-    const int nry = local_box.length(1);
-    const int nrz = local_box.length(2);
-
-    const int nsx = c_local_box.length(0);
-    const int nsy = c_local_box.length(1);
-    const int nsz = c_local_box.length(2);
-
-    // Prepare Plans
-    // FFT of rho
-    int fft_size[] = {nry, nrx};
-    ablastr::math::anyfft::FFTplan forward_plan_rho = ablastr::math::anyfft::CreatePlanMany(
-        fft_size, tmp_rho[local_boxid].dataPtr(),
-        reinterpret_cast<ablastr::math::anyfft::Complex*>(tmp_rho_fft.dataPtr()),
-        ablastr::math::anyfft::direction::R2C, AMREX_SPACEDIM-1,
-        nrz, NULL, 1, nrx*nry, NULL, 1, nsx*nsy);
-
-    // FFT of G
-     ablastr::math::anyfft::FFTplan forward_plan_G = ablastr::math::anyfft::CreatePlanMany(
-        fft_size, tmp_G[local_boxid].dataPtr(),
-        reinterpret_cast<ablastr::math::anyfft::Complex*>(tmp_G_fft.dataPtr()),
-        ablastr::math::anyfft::direction::R2C, AMREX_SPACEDIM-1,
-        nrz, NULL, 1, nrx*nry, NULL, 1, nsx*nsy);
-
-    ablastr::math::anyfft::Execute(forward_plan_rho);
-    ablastr::math::anyfft::Execute(forward_plan_G);
-
-    // Multiply tmp_G_fft and tmp_rho_fft in spectral space
-    // Store the result in-place in Gtmp_G_fft, to save memory
-    tmp_G_fft.template mult<amrex::RunOn::Device>(tmp_rho_fft, 0, 0, 1);
-    amrex::Gpu::streamSynchronize();
-
-
-    // Inverse FFT: is done in-place, in the array of G
-    ablastr::math::anyfft::FFTplan backward_plan = ablastr::math::anyfft::CreatePlanMany(
-        fft_size, tmp_G[local_boxid].dataPtr(),
-        reinterpret_cast<ablastr::math::anyfft::Complex*>(tmp_G_fft.dataPtr()),
-        ablastr::math::anyfft::direction::C2R, AMREX_SPACEDIM-1,
-        nsz, NULL, 1, nsx*nsy, NULL, 1, nrx*nry);
-
-    // Perform inverse FFT
-    ablastr::math::anyfft::Execute(backward_plan);
-
-    // Normalize, since (FFT + inverse FFT) results in a factor N
-    const amrex::Real normalization = 1._rt / (nrx*nry);
-    tmp_G.mult( normalization );
-
-    // Copy from tmp_G to phi
-    phi.ParallelCopy( tmp_G, 0, 0, 1, amrex::IntVect::TheZeroVector(), phi.nGrowVect() );
-
-    // Loop to destroy FFT plans
-    ablastr::math::anyfft::DestroyPlan(forward_plan_G);
-    ablastr::math::anyfft::DestroyPlan(forward_plan_rho);
-    ablastr::math::anyfft::DestroyPlan(backward_plan);
-
-
-
-#else
-// THIS WORKS
-
-    // Define box that encompasses the full domain
-    amrex::Box domain = ba.minimalBox();
-    domain.surroundingNodes(); // get nodal points, since `phi` and `rho` are nodal
-    domain.grow( phi.nGrowVect() ); // include guard cells
-
-    int const nx = domain.length(0);
-    int const ny = domain.length(1);
-    int const nz = domain.length(2);
-
-    // Allocate 2x wider arrays for the convolution of rho with the Green function
-    // This also defines the box arrays for the global FFT: contains only one box;
-    amrex::Box const realspace_box = amrex::Box(
-        {domain.smallEnd(0), domain.smallEnd(1), domain.smallEnd(2)},
-        {2*nx-1+domain.smallEnd(0), 2*ny-1+domain.smallEnd(1), nz+domain.smallEnd(2)},
-        amrex::IntVect::TheNodeVector() );
-
-#if !defined(ABLASTR_USE_HEFFTE)
-    // Without distributed FFTs (i.e. without heFFTe):
-    // allocate the 2x wider array on a single box
-    amrex::BoxArray const realspace_ba = amrex::BoxArray( realspace_box );
-<<<<<<< HEAD
-    amrex::Box const spectralspace_box = amrex::Box(
-        {0,0,0},
-        {nx, 2*ny-1, nz},
-        amrex::IntVect::TheNodeVector() );
-
-    amrex::BoxArray const spectralspace_ba = amrex::BoxArray( spectralspace_box );
-=======
->>>>>>> cb5d0c80
-    // Define a distribution mapping for the global FFT, with only one box
-    amrex::DistributionMapping dm_global_fft;
-    dm_global_fft.define( realspace_ba );
-#elif defined(ABLASTR_USE_HEFFTE)
-    // With distributed FFTs (i.e. with heFFTe):
-    // Define a new distribution mapping which is decomposed purely along z
-    // and has one box per MPI rank
-    int const nprocs = amrex::ParallelDescriptor::NProcs();
-    amrex::BoxArray realspace_ba;
-    amrex::DistributionMapping dm_global_fft;
-    {
+    
+    if(!is_distributed){
+        // Without distributed FFTs (i.e. without heFFTe):
+        // Allocate the 2x wider array on a single box
+        realspace_ba = amrex::BoxArray( realspace_box );
+        // Define a distribution mapping for the global FFT, with only one box
+        dm_global_fft.define( realspace_ba );
+    }else{
+        // With distributed FFTs (i.e. with heFFTe):
+        // Define a new distribution mapping which is decomposed purely along z
+        // and has one box per MPI rank
+        int const nprocs = amrex::ParallelDescriptor::NProcs();
+   
         int realspace_nx = realspace_box.length(0);
         int realspace_ny = realspace_box.length(1);
         int realspace_nz = realspace_box.length(2);
@@ -288,14 +105,11 @@
             if (iproc < nleft_z) {
                 zlo = iproc*(minsize_z+1);
                 zhi = zlo + minsize_z;
-
             } else {
                 zlo = iproc*minsize_z + nleft_z;
                 zhi = zlo + minsize_z - 1;
-
             }
             amrex::Box tbx(amrex::IntVect(0,0,zlo),amrex::IntVect(realspace_nx-1,realspace_ny-1,zhi),amrex::IntVect(1));
-
             tbx.shift(realspace_box.smallEnd());
             bl.push_back(tbx);
         }
@@ -304,7 +118,7 @@
         std::iota(pmap.begin(), pmap.end(), 0);
         dm_global_fft.define(std::move(pmap));
     }
-#endif
+
 
     // Allocate required arrays
     amrex::MultiFab tmp_rho = amrex::MultiFab(realspace_ba, dm_global_fft, 1, 0);
@@ -312,36 +126,22 @@
     amrex::MultiFab tmp_G = amrex::MultiFab(realspace_ba, dm_global_fft, 1, 0);
     tmp_G.setVal(0);
 
-<<<<<<< HEAD
-    const int nrx = 2*nx;
-    const int nry = 2*ny;
-    const int nrz = nz + 1;
-    const int nsx = nx + 1;
-    const int nsy = 2*ny;
-    const int nsz = nz + 1;
-
-    // Copy from rho to tmp_rho
-    tmp_rho.ParallelCopy( rho, 0, 0, 1, amrex::IntVect::TheZeroVector(), amrex::IntVect::TheZeroVector() );
-
-    amrex::BoxArray const domain_ba = amrex::BoxArray( domain );
-=======
     BL_PROFILE_VAR_START(timer_pcopies);
     // Copy from rho including its ghost cells to tmp_rho
     tmp_rho.ParallelCopy( rho, 0, 0, 1, rho.nGrowVect(), amrex::IntVect::TheZeroVector() );
     BL_PROFILE_VAR_STOP(timer_pcopies);
 
-#if !defined(ABLASTR_USE_HEFFTE)
-    // Without distributed FFTs (i.e. without heFFTe):
-    // We loop over the original box (not the 2x wider one), and the other quadrants by periodicity
-    amrex::BoxArray const& igf_compute_box = amrex::BoxArray( domain );
-#else
-    // With distributed FFTs (i.e. with heFFTe):
-    // We loop over the full 2x wider box, since 1 MPI rank does not necessarily own the data for the other quadrants
-    amrex::BoxArray const& igf_compute_box = tmp_G.boxArray();
-#endif
+    amrex::BoxArray const& igf_compute_box = (!is_distributed) ? amrex::BoxArray( domain ) : tmp_G.boxArray() ;
+
+
+        // Without distributed FFTs (i.e. without heFFTe):
+        // We loop over the original box (not the 2x wider one), and the other quadrants by periodicity
+
+        // With distributed FFTs (i.e. with heFFTe):
+        // We loop over the full 2x wider box, since 1 MPI rank does not necessarily own the data for the other quadrants
+
 
     // Compute the integrated Green function
->>>>>>> cb5d0c80
 #ifdef AMREX_USE_OMP
 #pragma omp parallel if (amrex::Gpu::notInLaunchRegion())
 #endif
@@ -355,99 +155,59 @@
         // Fill values of the Green function
         amrex::Real const dx = cell_size[0];
         amrex::Real const dy = cell_size[1];
-<<<<<<< HEAD
-=======
         amrex::Real const dz = cell_size[2];
-
->>>>>>> cb5d0c80
+ 
         amrex::Array4<amrex::Real> const tmp_G_arr = tmp_G.array(mfi);
         amrex::ParallelFor( bx,
             [=] AMREX_GPU_DEVICE(int i, int j, int k) noexcept
             {
                 int const i0 = i - lo[0];
                 int const j0 = j - lo[1];
+                int const k0 = k - lo[2];
                 amrex::Real const x = i0*dx;
                 amrex::Real const y = j0*dy;
-
-<<<<<<< HEAD
-                amrex::Real const G_value = 1._rt/(4._rt*ablastr::constant::math::pi*ablastr::constant::SI::ep0) * (
-                    IntegratedPotential2D( x+0.5_rt*dx, y+0.5_rt*dy )
-                  - IntegratedPotential2D( x+0.5_rt*dx, y-0.5_rt*dy )
-                  - IntegratedPotential2D( x-0.5_rt*dx, y+0.5_rt*dy )
-                  + IntegratedPotential2D( x-0.5_rt*dx, y-0.5_rt*dy )
-                );
-
-=======
-#if !defined(ABLASTR_USE_HEFFTE)
-                // Without distributed FFTs (i.e. without heFFTe):
-                amrex::Real const G_value = SumOfIntegratedPotential(x     , y     , z     , dx, dy, dz);
->>>>>>> cb5d0c80
-                tmp_G_arr(i,j,k) = G_value;
-                // Fill the rest of the array by periodicity
-                if (i0>0) {tmp_G_arr(hi[0]+1-i0, j         , k         ) = G_value;}
-                if (j0>0) {tmp_G_arr(i         , hi[1]+1-j0, k         ) = G_value;}
-                //if (k0>0) {tmp_G_arr(i         , j         , hi[2]+1-k0) = G_value;}
-                if ((i0>0)&&(j0>0)) {tmp_G_arr(hi[0]+1-i0, hi[1]+1-j0, k         ) = G_value;}
-<<<<<<< HEAD
-                //if ((j0>0)&&(k0>0)) {tmp_G_arr(i         , hi[1]+1-j0, hi[2]+1-k0) = G_value;}
-                //if ((i0>0)&&(k0>0)) {tmp_G_arr(hi[0]+1-i0, j         , hi[2]+1-k0) = G_value;}
-                //if ((i0>0)&&(j0>0)) {tmp_G_arr(hi[0]+1-i0, hi[1]+1-j0, hi[2]+1-k0) = G_value;}
-            }
-        );
-        }
-
-
-    // Perform forward FFTs
-    auto forward_plan_rho = ablastr::math::anyfft::FFTplans(realspace_ba, dm_global_fft);
-    auto forward_plan_G = ablastr::math::anyfft::FFTplans(realspace_ba, dm_global_fft);
-    // Loop over boxes perform FFTs
-    for ( amrex::MFIter mfi(realspace_ba, dm_global_fft); mfi.isValid(); ++mfi ){
-
-
-/*    FFTplan CreatePlanMany(const amrex::IntVect& real_size, amrex::Real * real_array,
-                           Complex * complex_array, const direction dir, const int dim,
-                           int howmany, const int *inembed, int istride, int idist,
-                           const int *onembed, int ostride, int odist){*/
-
-        // FFT of rho
-        int fft_size[] = {nry, nrx};
-        forward_plan_rho[mfi] = ablastr::math::anyfft::CreatePlanMany(
-                           fft_size, tmp_rho[mfi].dataPtr(),
-                           reinterpret_cast<ablastr::math::anyfft::Complex*>(tmp_rho_fft[mfi].dataPtr()),
-                           ablastr::math::anyfft::direction::R2C, AMREX_SPACEDIM-1,
-                           nrz, NULL, 1, nrx*nry, NULL, 1, nsx*nsy);
-
-        // FFT of G
-        forward_plan_G[mfi] = ablastr::math::anyfft::CreatePlanMany(
-                           fft_size, tmp_G[mfi].dataPtr(),
-                           reinterpret_cast<ablastr::math::anyfft::Complex*>(tmp_G_fft[mfi].dataPtr()),
-                           ablastr::math::anyfft::direction::R2C, AMREX_SPACEDIM-1,
-                           nrz, NULL, 1, nrx*nry, NULL, 1, nsx*nsy);
-
-
-        ablastr::math::anyfft::Execute(forward_plan_rho[mfi]);
-        ablastr::math::anyfft::Execute(forward_plan_G[mfi]);
-    }
-=======
-                if ((j0>0)&&(k0>0)) {tmp_G_arr(i         , hi[1]+1-j0, hi[2]+1-k0) = G_value;}
-                if ((i0>0)&&(k0>0)) {tmp_G_arr(hi[0]+1-i0, j         , hi[2]+1-k0) = G_value;}
-                if ((i0>0)&&(j0>0)&&(k0>0)) {tmp_G_arr(hi[0]+1-i0, hi[1]+1-j0, hi[2]+1-k0) = G_value;}
-#else
-                // With distributed FFTs (i.e. with heFFTe):
+                amrex::Real const z = k0*dz;
                 amrex::Real x_hi = dx*(hi[0]+2);
                 amrex::Real y_hi = dy*(hi[1]+2);
                 amrex::Real z_hi = dz*(hi[2]+2);
-                if ((i0< nx)&&(j0< ny)&&(k0< nz)) { tmp_G_arr(i,j,k) = SumOfIntegratedPotential(x     , y     , z     , dx, dy, dz); }
-                if ((i0< nx)&&(j0> ny)&&(k0< nz)) { tmp_G_arr(i,j,k) = SumOfIntegratedPotential(x     , y_hi-y, z     , dx, dy, dz); }
-                if ((i0< nx)&&(j0< ny)&&(k0> nz)) { tmp_G_arr(i,j,k) = SumOfIntegratedPotential(x     , y     , z_hi-z, dx, dy, dz); }
-                if ((i0> nx)&&(j0> ny)&&(k0< nz)) { tmp_G_arr(i,j,k) = SumOfIntegratedPotential(x_hi-x, y_hi-y, z     , dx, dy, dz); }
-                if ((i0< nx)&&(j0> ny)&&(k0> nz)) { tmp_G_arr(i,j,k) = SumOfIntegratedPotential(x     , y_hi-y, z_hi-z, dx, dy, dz); }
-                if ((i0> nx)&&(j0< ny)&&(k0> nz)) { tmp_G_arr(i,j,k) = SumOfIntegratedPotential(x_hi-x, y     , z_hi-z, dx, dy, dz); }
-                if ((i0> nx)&&(j0> ny)&&(k0> nz)) { tmp_G_arr(i,j,k) = SumOfIntegratedPotential(x_hi-x, y_hi-y, z_hi-z, dx, dy, dz); }
-                if ((i0> nx)&&(j0< ny)&&(k0< nz)) { tmp_G_arr(i,j,k) = SumOfIntegratedPotential(x_hi-x, y     , z     , dx, dy, dz); }
-#endif
-         }
-      );
+
+                if(!is_distributed && is_3D){
+                    // Without distributed FFTs (i.e. without heFFTe):
+                    amrex::Real const G_value = SumOfIntegratedPotential3D(x     , y     , z     , dx, dy, dz);
+                    tmp_G_arr(i,j,k) = G_value;
+                    // Fill the rest of the array by periodicity
+                    if (i0>0) {tmp_G_arr(hi[0]+1-i0, j         , k         ) = G_value;}
+                    if (j0>0) {tmp_G_arr(i         , hi[1]+1-j0, k         ) = G_value;}
+                    if (k0>0) {tmp_G_arr(i         , j         , hi[2]+1-k0) = G_value;}
+                    if ((i0>0)&&(j0>0)) {tmp_G_arr(hi[0]+1-i0, hi[1]+1-j0, k         ) = G_value;}
+                    if ((j0>0)&&(k0>0)) {tmp_G_arr(i         , hi[1]+1-j0, hi[2]+1-k0) = G_value;}
+                    if ((i0>0)&&(k0>0)) {tmp_G_arr(hi[0]+1-i0, j         , hi[2]+1-k0) = G_value;}
+                    if ((i0>0)&&(j0>0)&&(k0>0)) {tmp_G_arr(hi[0]+1-i0, hi[1]+1-j0, hi[2]+1-k0) = G_value;}
+                }else if(is_distributed && is_3D){
+                    // With distributed FFTs (i.e. with heFFTe):
+                    if ((i0< nx)&&(j0< ny)&&(k0< nz)) { tmp_G_arr(i,j,k) = SumOfIntegratedPotential3D(x     , y     , z     , dx, dy, dz); }
+                    if ((i0< nx)&&(j0> ny)&&(k0< nz)) { tmp_G_arr(i,j,k) = SumOfIntegratedPotential3D(x     , y_hi-y, z     , dx, dy, dz); }
+                    if ((i0< nx)&&(j0< ny)&&(k0> nz)) { tmp_G_arr(i,j,k) = SumOfIntegratedPotential3D(x     , y     , z_hi-z, dx, dy, dz); }
+                    if ((i0> nx)&&(j0> ny)&&(k0< nz)) { tmp_G_arr(i,j,k) = SumOfIntegratedPotential3D(x_hi-x, y_hi-y, z     , dx, dy, dz); }
+                    if ((i0< nx)&&(j0> ny)&&(k0> nz)) { tmp_G_arr(i,j,k) = SumOfIntegratedPotential3D(x     , y_hi-y, z_hi-z, dx, dy, dz); }
+                    if ((i0> nx)&&(j0< ny)&&(k0> nz)) { tmp_G_arr(i,j,k) = SumOfIntegratedPotential3D(x_hi-x, y     , z_hi-z, dx, dy, dz); }
+                    if ((i0> nx)&&(j0> ny)&&(k0> nz)) { tmp_G_arr(i,j,k) = SumOfIntegratedPotential3D(x_hi-x, y_hi-y, z_hi-z, dx, dy, dz); }
+                    if ((i0> nx)&&(j0< ny)&&(k0< nz)) { tmp_G_arr(i,j,k) = SumOfIntegratedPotential3D(x_hi-x, y     , z     , dx, dy, dz); }
+                }else if(!is_distributed && !is_3D){
+                    amrex::Real const G_value = SumOfIntegratedPotential2D(x     , y, dx, dy);
+                    tmp_G_arr(i,j,k) = G_value;
+                    // Fill the rest of the array by periodicity
+                    if (i0>0) {tmp_G_arr(hi[0]+1-i0, j         , k         ) = G_value;}
+                    if (j0>0) {tmp_G_arr(i         , hi[1]+1-j0, k         ) = G_value;}
+                    if ((i0>0)&&(j0>0)) {tmp_G_arr(hi[0]+1-i0, hi[1]+1-j0, k         ) = G_value;}
+                }else if(is_distributed && !is_3D){ 
+                    if ((i0< nx)&&(j0< ny)) { tmp_G_arr(i,j,k) = SumOfIntegratedPotential2D(x,      y,      dx, dy); }
+                    if ((i0< nx)&&(j0> ny)) { tmp_G_arr(i,j,k) = SumOfIntegratedPotential2D(x,      y_hi-y, dx, dy); }
+                    if ((i0> nx)&&(j0> ny)) { tmp_G_arr(i,j,k) = SumOfIntegratedPotential2D(x_hi-x, y_hi-y, dx, dy); }
+                    if ((i0> nx)&&(j0< ny)) { tmp_G_arr(i,j,k) = SumOfIntegratedPotential2D(x_hi-x, y,      dx, dy); }
+                }
+            }
+        );
     }
 
     // Prepare to perform global FFT
@@ -470,25 +230,60 @@
         SpectralField tmp_G_fft(c_local_box, 1, amrex::The_Device_Arena());
         tmp_rho_fft.shift(realspace_box.smallEnd());
         tmp_G_fft.shift(realspace_box.smallEnd());
->>>>>>> cb5d0c80
-
-        // Create FFT plans
-        BL_PROFILE_VAR_START(timer_plans);
-#if !defined(ABLASTR_USE_HEFFTE)
-        const amrex::IntVect fft_size = realspace_ba[local_boxid].length();
-        ablastr::math::anyfft::FFTplan forward_plan_rho = ablastr::math::anyfft::CreatePlan(
-            fft_size, tmp_rho[local_boxid].dataPtr(),
-            reinterpret_cast<ablastr::math::anyfft::Complex*>(tmp_rho_fft.dataPtr()),
-            ablastr::math::anyfft::direction::R2C, AMREX_SPACEDIM);
-        ablastr::math::anyfft::FFTplan forward_plan_G = ablastr::math::anyfft::CreatePlan(
-            fft_size, tmp_G[local_boxid].dataPtr(),
-            reinterpret_cast<ablastr::math::anyfft::Complex*>(tmp_G_fft.dataPtr()),
-            ablastr::math::anyfft::direction::R2C, AMREX_SPACEDIM);
-        ablastr::math::anyfft::FFTplan backward_plan = ablastr::math::anyfft::CreatePlan(
-            fft_size, tmp_G[local_boxid].dataPtr(),
-            reinterpret_cast<ablastr::math::anyfft::Complex*>( tmp_G_fft.dataPtr()),
-            ablastr::math::anyfft::direction::C2R, AMREX_SPACEDIM);
-#elif defined(ABLASTR_USE_HEFFTE)
+
+
+        const int nrx = local_box.length(0);
+        const int nry = local_box.length(1);
+        const int nrz = local_box.length(2);
+
+        const int nsx = c_local_box.length(0);
+        const int nsy = c_local_box.length(1);
+        const int nsz = c_local_box.length(2);
+
+        
+        if(!is_distributed && is_3D){
+
+            BL_PROFILE_VAR_START(timer_plans);
+            const amrex::IntVect fft_size = realspace_ba[local_boxid].length();
+            ablastr::math::anyfft::FFTplan forward_plan_rho = ablastr::math::anyfft::CreatePlan(
+                fft_size, tmp_rho[local_boxid].dataPtr(),
+                reinterpret_cast<ablastr::math::anyfft::Complex*>(tmp_rho_fft.dataPtr()),
+                ablastr::math::anyfft::direction::R2C, AMREX_SPACEDIM);
+            ablastr::math::anyfft::FFTplan forward_plan_G = ablastr::math::anyfft::CreatePlan(
+                fft_size, tmp_G[local_boxid].dataPtr(),
+                reinterpret_cast<ablastr::math::anyfft::Complex*>(tmp_G_fft.dataPtr()),
+                ablastr::math::anyfft::direction::R2C, AMREX_SPACEDIM);
+            ablastr::math::anyfft::FFTplan backward_plan = ablastr::math::anyfft::CreatePlan(
+                fft_size, tmp_G[local_boxid].dataPtr(),
+                reinterpret_cast<ablastr::math::anyfft::Complex*>( tmp_G_fft.dataPtr()),
+                ablastr::math::anyfft::direction::C2R, AMREX_SPACEDIM);
+            BL_PROFILE_VAR_STOP(timer_plans);
+
+            BL_PROFILE_VAR_START(timer_ffts);
+            ablastr::math::anyfft::Execute(forward_plan_rho);
+            ablastr::math::anyfft::Execute(forward_plan_G);
+            BL_PROFILE_VAR_STOP(timer_ffts);
+
+            // Multiply tmp_G_fft and tmp_rho_fft in spectral space
+            // Store the result in-place in Gtmp_G_fft, to save memory
+            tmp_G_fft.template mult<amrex::RunOn::Device>(tmp_rho_fft, 0, 0, 1);
+            amrex::Gpu::streamSynchronize();
+
+            BL_PROFILE_VAR_START(timer_ffts);
+            ablastr::math::anyfft::Execute(backward_plan);
+            BL_PROFILE_VAR_STOP(timer_ffts);
+
+            ablastr::math::anyfft::DestroyPlan(forward_plan_G);
+            ablastr::math::anyfft::DestroyPlan(forward_plan_rho);
+            ablastr::math::anyfft::DestroyPlan(backward_plan);
+
+            // Normalize, since (FFT + inverse FFT) results in a factor N
+            const amrex::Real normalization = 1._rt / realspace_box.numPts();
+            tmp_G.mult( normalization );
+
+        }
+#if defined(ABLASTR_USE_HEFFTE)              
+        else if(is_distributed && is_3D){
 #if     defined(AMREX_USE_CUDA)
         heffte::fft3d_r2c<heffte::backend::cufft> fft
 #elif   defined(AMREX_USE_HIP)
@@ -504,88 +299,72 @@
         using heffte_complex = typename heffte::fft_output<amrex::Real>::type;
         heffte_complex* rho_fft_data = (heffte_complex*) tmp_rho_fft.dataPtr();
         heffte_complex* G_fft_data = (heffte_complex*) tmp_G_fft.dataPtr();
-#endif
-        BL_PROFILE_VAR_STOP(timer_plans);
-
-<<<<<<< HEAD
-    // Perform inverse FFT
-    auto backward_plan = ablastr::math::anyfft::FFTplans(spectralspace_ba, dm_global_fft);
-
-    // Loop over boxes perform FFTs
-    for ( amrex::MFIter mfi(spectralspace_ba, dm_global_fft); mfi.isValid(); ++mfi ){
-
-        int fft_size[] = {nry, nrx};
-        // Inverse FFT: is done in-place, in the array of G
-        backward_plan[mfi] = ablastr::math::anyfft::CreatePlanMany(
-            fft_size, tmp_G[mfi].dataPtr(),
-            reinterpret_cast<ablastr::math::anyfft::Complex*>( tmp_G_fft[mfi].dataPtr() ),
-            ablastr::math::anyfft::direction::C2R, AMREX_SPACEDIM-1,
-            nsz, NULL, 1, nsx*nsy, NULL, 1, nrx*nry);
-
-        ablastr::math::anyfft::Execute(backward_plan[mfi]);
-    }
-    // Normalize, since (FFT + inverse FFT) results in a factor N
-    const amrex::Real normalization = 1._rt / (nrx*nry);
-
-=======
-        // Perform forward FFTs
-        BL_PROFILE_VAR_START(timer_ffts);
-#if !defined(ABLASTR_USE_HEFFTE)
-        ablastr::math::anyfft::Execute(forward_plan_rho);
-        ablastr::math::anyfft::Execute(forward_plan_G);
-#elif defined(ABLASTR_USE_HEFFTE)
+
         fft.forward(tmp_rho[local_boxid].dataPtr(), rho_fft_data);
         fft.forward(tmp_G[local_boxid].dataPtr(), G_fft_data);
-#endif
-        BL_PROFILE_VAR_STOP(timer_ffts);
-
         // Multiply tmp_G_fft and tmp_rho_fft in spectral space
         // Store the result in-place in Gtmp_G_fft, to save memory
         tmp_G_fft.template mult<amrex::RunOn::Device>(tmp_rho_fft, 0, 0, 1);
         amrex::Gpu::streamSynchronize();
-
-        // Perform backward FFT
-        BL_PROFILE_VAR_START(timer_ffts);
-#if !defined(ABLASTR_USE_HEFFTE)
-        ablastr::math::anyfft::Execute(backward_plan);
-#elif defined(ABLASTR_USE_HEFFTE)
         fft.backward(G_fft_data, tmp_G[local_boxid].dataPtr());
+
+        // Normalize, since (FFT + inverse FFT) results in a factor N
+        Const amrex::Real normalization = 1._rt / realspace_box.numPts();
+        tmp_G.mult( normalization );
+        }
 #endif
-        BL_PROFILE_VAR_STOP(timer_ffts);
-
-#if !defined(ABLASTR_USE_HEFFTE)
-        // Loop to destroy FFT plans
-        ablastr::math::anyfft::DestroyPlan(forward_plan_G);
-        ablastr::math::anyfft::DestroyPlan(forward_plan_rho);
-        ablastr::math::anyfft::DestroyPlan(backward_plan);
-#endif
+        else if (!is_distributed && !is_3D){
+            //serial 2d
+
+        }else if (is_distributed && !is_3D){
+            int fft_size[] = {nry, nrx};
+            BL_PROFILE_VAR_START(timer_plans);
+            ablastr::math::anyfft::FFTplan forward_plan_rho = ablastr::math::anyfft::CreatePlanMany(
+                fft_size, tmp_rho[local_boxid].dataPtr(),
+                reinterpret_cast<ablastr::math::anyfft::Complex*>(tmp_rho_fft.dataPtr()),
+                ablastr::math::anyfft::direction::R2C, AMREX_SPACEDIM-1,
+                nrz, NULL, 1, nrx*nry, NULL, 1, nsx*nsy);
+            ablastr::math::anyfft::FFTplan forward_plan_G = ablastr::math::anyfft::CreatePlanMany(
+                fft_size, tmp_G[local_boxid].dataPtr(),
+                reinterpret_cast<ablastr::math::anyfft::Complex*>(tmp_G_fft.dataPtr()),
+                ablastr::math::anyfft::direction::R2C, AMREX_SPACEDIM-1,
+                nrz, NULL, 1, nrx*nry, NULL, 1, nsx*nsy);
+            ablastr::math::anyfft::FFTplan backward_plan = ablastr::math::anyfft::CreatePlanMany(
+                fft_size, tmp_G[local_boxid].dataPtr(),
+                reinterpret_cast<ablastr::math::anyfft::Complex*>(tmp_G_fft.dataPtr()),
+                ablastr::math::anyfft::direction::C2R, AMREX_SPACEDIM-1,
+                nsz, NULL, 1, nsx*nsy, NULL, 1, nrx*nry);
+            BL_PROFILE_VAR_STOP(timer_plans);
+
+            BL_PROFILE_VAR_START(timer_ffts);
+            ablastr::math::anyfft::Execute(forward_plan_rho);
+            ablastr::math::anyfft::Execute(forward_plan_G);
+            BL_PROFILE_VAR_STOP(timer_ffts);
+
+            // Multiply tmp_G_fft and tmp_rho_fft in spectral space
+            // Store the result in-place in Gtmp_G_fft, to save memory
+            tmp_G_fft.template mult<amrex::RunOn::Device>(tmp_rho_fft, 0, 0, 1);
+            amrex::Gpu::streamSynchronize();
+
+            BL_PROFILE_VAR_START(timer_ffts);
+            ablastr::math::anyfft::Execute(backward_plan);
+            BL_PROFILE_VAR_STOP(timer_ffts);
+
+            ablastr::math::anyfft::DestroyPlan(forward_plan_G);
+            ablastr::math::anyfft::DestroyPlan(forward_plan_rho);
+            ablastr::math::anyfft::DestroyPlan(backward_plan);
+
+            // Normalize, since (FFT + inverse FFT) results in a factor N
+            const amrex::Real normalization = 1._rt / (nrx*nry);
+            tmp_G.mult( normalization );
+        }
     }
 
-     // Normalize, since (FFT + inverse FFT) results in a factor N
-    const amrex::Real normalization = 1._rt / realspace_box.numPts();
->>>>>>> cb5d0c80
-    tmp_G.mult( normalization );
 
     BL_PROFILE_VAR_START(timer_pcopies);
     // Copy from tmp_G to phi
-<<<<<<< HEAD
     phi.ParallelCopy( tmp_G, 0, 0, 1, amrex::IntVect::TheZeroVector(), phi.nGrowVect() );
-
-    // Loop to destroy FFT plans
-    for ( amrex::MFIter mfi(spectralspace_ba, dm_global_fft); mfi.isValid(); ++mfi ){
-        ablastr::math::anyfft::DestroyPlan(forward_plan_G[mfi]);
-        ablastr::math::anyfft::DestroyPlan(forward_plan_rho[mfi]);
-        ablastr::math::anyfft::DestroyPlan(backward_plan[mfi]);
-    }
-
-#endif
-
-
+    BL_PROFILE_VAR_STOP(timer_pcopies);
 
 } //computePhiIGF
-=======
-    phi.ParallelCopy( tmp_G, 0, 0, 1, amrex::IntVect::TheZeroVector(), phi.nGrowVect());
-    BL_PROFILE_VAR_STOP(timer_pcopies);
-}
->>>>>>> cb5d0c80
 } // namespace ablastr::fields