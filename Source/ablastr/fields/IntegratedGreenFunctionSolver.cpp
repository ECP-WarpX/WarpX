/* Copyright 2019-2024 Arianna Formenti, Remi Lehe
 *
 * This file is part of ABLASTR.
 *
 * License: BSD-3-Clause-LBNL
 */
#include "IntegratedGreenFunctionSolver.H"

#include <ablastr/constant.H>
#include <ablastr/warn_manager/WarnManager.H>
#include <ablastr/math/fft/AnyFFT.H>

#include <AMReX_Array4.H>
#include <AMReX_BaseFab.H>
#include <AMReX_BLassert.H>
#include <AMReX_Box.H>
#include <AMReX_BoxArray.H>
#include <AMReX_Config.H>
#include <AMReX_DistributionMapping.H>
#include <AMReX_FabArray.H>
#include <AMReX_GpuControl.H>
#include <AMReX_GpuLaunch.H>
#include <AMReX_GpuQualifiers.H>
#include <AMReX_IntVect.H>
#include <AMReX_MFIter.H>
#include <AMReX_MLLinOp.H>
#include <AMReX_MultiFab.H>
#include <AMReX_REAL.H>

#if defined(ABLASTR_USE_FFT) && defined(ABLASTR_USE_HEFFTE)
#include <heffte.h>
#endif


namespace ablastr::fields {

void
computePhiIGF ( amrex::MultiFab const & rho,
                amrex::MultiFab & phi,
                std::array<amrex::Real, 3> const & cell_size,
                amrex::BoxArray const & ba)
{
    using namespace amrex::literals;

    BL_PROFILE_VAR_NS("ablastr::fields::computePhiIGF: FFTs", timer_ffts);
    BL_PROFILE_VAR_NS("ablastr::fields::computePhiIGF: FFT plans", timer_plans);
    BL_PROFILE_VAR_NS("ablastr::fields::computePhiIGF: parallel copies", timer_pcopies);

    BL_PROFILE("ablastr::fields::computePhiIGF");

    // Define box that encompasses the full domain
    amrex::Box domain = ba.minimalBox();
    domain.surroundingNodes(); // get nodal points, since `phi` and `rho` are nodal
    domain.grow( phi.nGrowVect() ); // include guard cells

    int const nx = domain.length(0);
    int const ny = domain.length(1);
    int const nz = domain.length(2);

    // Allocate 2x wider arrays for the convolution of rho with the Green function
    amrex::Box const realspace_box = amrex::Box(
        {domain.smallEnd(0), domain.smallEnd(1), domain.smallEnd(2)},
        {2*nx-1+domain.smallEnd(0), 2*ny-1+domain.smallEnd(1), 2*nz-1+domain.smallEnd(2)},
        amrex::IntVect::TheNodeVector() );

#if !defined(ABLASTR_USE_HEFFTE)
    // Without distributed FFTs (i.e. without heFFTe):
    // allocate the 2x wider array on a single box
    amrex::BoxArray const realspace_ba = amrex::BoxArray( realspace_box );
    // Define a distribution mapping for the global FFT, with only one box
    amrex::DistributionMapping dm_global_fft;
    dm_global_fft.define( realspace_ba );
#elif defined(ABLASTR_USE_HEFFTE)
    // With distributed FFTs (i.e. with heFFTe):
    // Define a new distribution mapping which is decomposed purely along z
    // and has one box per MPI rank
    int const nprocs = amrex::ParallelDescriptor::NProcs();
    amrex::BoxArray realspace_ba;
    amrex::DistributionMapping dm_global_fft;
    {
        int realspace_nx = realspace_box.length(0);
        int realspace_ny = realspace_box.length(1);
        int realspace_nz = realspace_box.length(2);
        int minsize_z = realspace_nz / nprocs;
        int nleft_z = realspace_nz - minsize_z*nprocs;

        AMREX_ALWAYS_ASSERT(realspace_nz >= nprocs);
        // We are going to split realspace_box in such a way that the first
        // nleft boxes has minsize_z+1 nodes and the others minsize
        // nodes. We do it this way instead of BoxArray::maxSize to make
        // sure there are exactly nprocs boxes and there are no overlaps.
        amrex::BoxList bl(amrex::IndexType::TheNodeType());
        for (int iproc = 0; iproc < nprocs; ++iproc) {
            int zlo, zhi;
            if (iproc < nleft_z) {
                zlo = iproc*(minsize_z+1);
                zhi = zlo + minsize_z;

            } else {
                zlo = iproc*minsize_z + nleft_z;
                zhi = zlo + minsize_z - 1;

            }
            amrex::Box tbx(amrex::IntVect(0,0,zlo),amrex::IntVect(realspace_nx-1,realspace_ny-1,zhi),amrex::IntVect(1));

            tbx.shift(realspace_box.smallEnd());
            bl.push_back(tbx);
        }
        realspace_ba.define(std::move(bl));
        amrex::Vector<int> pmap(nprocs);
        std::iota(pmap.begin(), pmap.end(), 0);
        dm_global_fft.define(std::move(pmap));
    }
#endif

    // Allocate required arrays
    amrex::MultiFab tmp_rho = amrex::MultiFab(realspace_ba, dm_global_fft, 1, 0);
    tmp_rho.setVal(0);
    amrex::MultiFab tmp_G = amrex::MultiFab(realspace_ba, dm_global_fft, 1, 0);
    tmp_G.setVal(0);

<<<<<<< HEAD
    // Copy from rho to tmp_rho
    tmp_rho.ParallelCopy( rho, 0, 0, 1, rho.nGrowVect(), amrex::IntVect::TheZeroVector() );
=======
    BL_PROFILE_VAR_START(timer_pcopies);
    // Copy from rho including its ghost cells to tmp_rho
    tmp_rho.ParallelCopy( rho, 0, 0, 1, rho.nGrowVect(), amrex::IntVect::TheZeroVector() );
    BL_PROFILE_VAR_STOP(timer_pcopies);

#if !defined(ABLASTR_USE_HEFFTE)
    // Without distributed FFTs (i.e. without heFFTe):
    // We loop over the original box (not the 2x wider one), and the other quadrants by periodicity
    amrex::BoxArray const& igf_compute_box = amrex::BoxArray( domain );
#else
    // With distributed FFTs (i.e. with heFFTe):
    // We loop over the full 2x wider box, since 1 MPI rank does not necessarily own the data for the other quadrants
    amrex::BoxArray const& igf_compute_box = tmp_G.boxArray();
#endif
>>>>>>> cb5d0c80

    // Compute the integrated Green function
#ifdef AMREX_USE_OMP
#pragma omp parallel if (amrex::Gpu::notInLaunchRegion())
#endif
    for (amrex::MFIter mfi(igf_compute_box, dm_global_fft, amrex::TilingIfNotGPU()); mfi.isValid(); ++mfi) {

        amrex::Box const bx = mfi.tilebox();

        amrex::IntVect const lo = realspace_box.smallEnd();
        amrex::IntVect const hi = realspace_box.bigEnd();

        // Fill values of the Green function
        amrex::Real const dx = cell_size[0];
        amrex::Real const dy = cell_size[1];
        amrex::Real const dz = cell_size[2];

        amrex::Array4<amrex::Real> const tmp_G_arr = tmp_G.array(mfi);
        amrex::ParallelFor( bx,
            [=] AMREX_GPU_DEVICE(int i, int j, int k) noexcept
            {
                int const i0 = i - lo[0];
                int const j0 = j - lo[1];
                int const k0 = k - lo[2];
                amrex::Real const x = i0*dx;
                amrex::Real const y = j0*dy;
                amrex::Real const z = k0*dz;

#if !defined(ABLASTR_USE_HEFFTE)
                // Without distributed FFTs (i.e. without heFFTe):
                amrex::Real const G_value = SumOfIntegratedPotential(x     , y     , z     , dx, dy, dz);
                tmp_G_arr(i,j,k) = G_value;
                // Fill the rest of the array by periodicity
                if (i0>0) {tmp_G_arr(hi[0]+1-i0, j         , k         ) = G_value;}
                if (j0>0) {tmp_G_arr(i         , hi[1]+1-j0, k         ) = G_value;}
                if (k0>0) {tmp_G_arr(i         , j         , hi[2]+1-k0) = G_value;}
                if ((i0>0)&&(j0>0)) {tmp_G_arr(hi[0]+1-i0, hi[1]+1-j0, k         ) = G_value;}
                if ((j0>0)&&(k0>0)) {tmp_G_arr(i         , hi[1]+1-j0, hi[2]+1-k0) = G_value;}
                if ((i0>0)&&(k0>0)) {tmp_G_arr(hi[0]+1-i0, j         , hi[2]+1-k0) = G_value;}
                if ((i0>0)&&(j0>0)&&(k0>0)) {tmp_G_arr(hi[0]+1-i0, hi[1]+1-j0, hi[2]+1-k0) = G_value;}
#else
                // With distributed FFTs (i.e. with heFFTe):
                amrex::Real x_hi = dx*(hi[0]+2);
                amrex::Real y_hi = dy*(hi[1]+2);
                amrex::Real z_hi = dz*(hi[2]+2);
                if ((i0< nx)&&(j0< ny)&&(k0< nz)) { tmp_G_arr(i,j,k) = SumOfIntegratedPotential(x     , y     , z     , dx, dy, dz); }
                if ((i0< nx)&&(j0> ny)&&(k0< nz)) { tmp_G_arr(i,j,k) = SumOfIntegratedPotential(x     , y_hi-y, z     , dx, dy, dz); }
                if ((i0< nx)&&(j0< ny)&&(k0> nz)) { tmp_G_arr(i,j,k) = SumOfIntegratedPotential(x     , y     , z_hi-z, dx, dy, dz); }
                if ((i0> nx)&&(j0> ny)&&(k0< nz)) { tmp_G_arr(i,j,k) = SumOfIntegratedPotential(x_hi-x, y_hi-y, z     , dx, dy, dz); }
                if ((i0< nx)&&(j0> ny)&&(k0> nz)) { tmp_G_arr(i,j,k) = SumOfIntegratedPotential(x     , y_hi-y, z_hi-z, dx, dy, dz); }
                if ((i0> nx)&&(j0< ny)&&(k0> nz)) { tmp_G_arr(i,j,k) = SumOfIntegratedPotential(x_hi-x, y     , z_hi-z, dx, dy, dz); }
                if ((i0> nx)&&(j0> ny)&&(k0> nz)) { tmp_G_arr(i,j,k) = SumOfIntegratedPotential(x_hi-x, y_hi-y, z_hi-z, dx, dy, dz); }
                if ((i0> nx)&&(j0< ny)&&(k0< nz)) { tmp_G_arr(i,j,k) = SumOfIntegratedPotential(x_hi-x, y     , z     , dx, dy, dz); }
#endif
         }
      );
    }

    // Prepare to perform global FFT
    // Since there is 1 MPI rank per box, here each MPI rank obtains its local box and the associated boxid
    int local_boxid = amrex::ParallelDescriptor::MyProc(); // because of how we made the DistributionMapping
    if (local_boxid < realspace_ba.size()) {
        // When not using heFFTe, there is only one box (the global box)
        // It is taken care of my MPI rank 0 ; other ranks have no work (hence the if condition)

        amrex::Box local_nodal_box = realspace_ba[local_boxid];
        amrex::Box local_box(local_nodal_box.smallEnd(), local_nodal_box.bigEnd());
        local_box.shift(-realspace_box.smallEnd()); // This simplifies the setup because the global lo is zero now
        // Since we the domain decompostion is in the z-direction, setting up c_local_box is simple.
        amrex::Box c_local_box = local_box;
        c_local_box.setBig(0, local_box.length(0)/2+1);

        // Allocate array in spectral space
        using SpectralField = amrex::BaseFab< amrex::GpuComplex< amrex::Real > > ;
        SpectralField tmp_rho_fft(c_local_box, 1, amrex::The_Device_Arena());
        SpectralField tmp_G_fft(c_local_box, 1, amrex::The_Device_Arena());
        tmp_rho_fft.shift(realspace_box.smallEnd());
        tmp_G_fft.shift(realspace_box.smallEnd());

        // Create FFT plans
        BL_PROFILE_VAR_START(timer_plans);
#if !defined(ABLASTR_USE_HEFFTE)
        const amrex::IntVect fft_size = realspace_ba[local_boxid].length();
        ablastr::math::anyfft::FFTplan forward_plan_rho = ablastr::math::anyfft::CreatePlan(
            fft_size, tmp_rho[local_boxid].dataPtr(),
            reinterpret_cast<ablastr::math::anyfft::Complex*>(tmp_rho_fft.dataPtr()),
            ablastr::math::anyfft::direction::R2C, AMREX_SPACEDIM);
        ablastr::math::anyfft::FFTplan forward_plan_G = ablastr::math::anyfft::CreatePlan(
            fft_size, tmp_G[local_boxid].dataPtr(),
            reinterpret_cast<ablastr::math::anyfft::Complex*>(tmp_G_fft.dataPtr()),
            ablastr::math::anyfft::direction::R2C, AMREX_SPACEDIM);
        ablastr::math::anyfft::FFTplan backward_plan = ablastr::math::anyfft::CreatePlan(
            fft_size, tmp_G[local_boxid].dataPtr(),
            reinterpret_cast<ablastr::math::anyfft::Complex*>( tmp_G_fft.dataPtr()),
            ablastr::math::anyfft::direction::C2R, AMREX_SPACEDIM);
#elif defined(ABLASTR_USE_HEFFTE)
#if     defined(AMREX_USE_CUDA)
        heffte::fft3d_r2c<heffte::backend::cufft> fft
#elif   defined(AMREX_USE_HIP)
        heffte::fft3d_r2c<heffte::backend::rocfft> fft
#else
        heffte::fft3d_r2c<heffte::backend::fftw> fft
#endif
            ({{local_box.smallEnd(0), local_box.smallEnd(1), local_box.smallEnd(2)},
            {local_box.bigEnd(0), local_box.bigEnd(1), local_box.bigEnd(2)}},
            {{c_local_box.smallEnd(0), c_local_box.smallEnd(1), c_local_box.smallEnd(2)},
            {c_local_box.bigEnd(0), c_local_box.bigEnd(1), c_local_box.bigEnd(2)}},
            0, amrex::ParallelDescriptor::Communicator());
        using heffte_complex = typename heffte::fft_output<amrex::Real>::type;
        heffte_complex* rho_fft_data = (heffte_complex*) tmp_rho_fft.dataPtr();
        heffte_complex* G_fft_data = (heffte_complex*) tmp_G_fft.dataPtr();
#endif
        BL_PROFILE_VAR_STOP(timer_plans);

        // Perform forward FFTs
        BL_PROFILE_VAR_START(timer_ffts);
#if !defined(ABLASTR_USE_HEFFTE)
        ablastr::math::anyfft::Execute(forward_plan_rho);
        ablastr::math::anyfft::Execute(forward_plan_G);
#elif defined(ABLASTR_USE_HEFFTE)
        fft.forward(tmp_rho[local_boxid].dataPtr(), rho_fft_data);
        fft.forward(tmp_G[local_boxid].dataPtr(), G_fft_data);
#endif
        BL_PROFILE_VAR_STOP(timer_ffts);

        // Multiply tmp_G_fft and tmp_rho_fft in spectral space
        // Store the result in-place in Gtmp_G_fft, to save memory
        tmp_G_fft.template mult<amrex::RunOn::Device>(tmp_rho_fft, 0, 0, 1);
        amrex::Gpu::streamSynchronize();

        // Perform backward FFT
        BL_PROFILE_VAR_START(timer_ffts);
#if !defined(ABLASTR_USE_HEFFTE)
        ablastr::math::anyfft::Execute(backward_plan);
#elif defined(ABLASTR_USE_HEFFTE)
        fft.backward(G_fft_data, tmp_G[local_boxid].dataPtr());
#endif
        BL_PROFILE_VAR_STOP(timer_ffts);

#if !defined(ABLASTR_USE_HEFFTE)
        // Loop to destroy FFT plans
        ablastr::math::anyfft::DestroyPlan(forward_plan_G);
        ablastr::math::anyfft::DestroyPlan(forward_plan_rho);
        ablastr::math::anyfft::DestroyPlan(backward_plan);
#endif
    }

     // Normalize, since (FFT + inverse FFT) results in a factor N
    const amrex::Real normalization = 1._rt / realspace_box.numPts();
    tmp_G.mult( normalization );

    BL_PROFILE_VAR_START(timer_pcopies);
    // Copy from tmp_G to phi
    phi.ParallelCopy( tmp_G, 0, 0, 1, amrex::IntVect::TheZeroVector(), phi.nGrowVect());
    BL_PROFILE_VAR_STOP(timer_pcopies);
}
} // namespace ablastr::fields<|MERGE_RESOLUTION|>--- conflicted
+++ resolved
@@ -119,10 +119,6 @@
     amrex::MultiFab tmp_G = amrex::MultiFab(realspace_ba, dm_global_fft, 1, 0);
     tmp_G.setVal(0);
 
-<<<<<<< HEAD
-    // Copy from rho to tmp_rho
-    tmp_rho.ParallelCopy( rho, 0, 0, 1, rho.nGrowVect(), amrex::IntVect::TheZeroVector() );
-=======
     BL_PROFILE_VAR_START(timer_pcopies);
     // Copy from rho including its ghost cells to tmp_rho
     tmp_rho.ParallelCopy( rho, 0, 0, 1, rho.nGrowVect(), amrex::IntVect::TheZeroVector() );
@@ -137,7 +133,6 @@
     // We loop over the full 2x wider box, since 1 MPI rank does not necessarily own the data for the other quadrants
     amrex::BoxArray const& igf_compute_box = tmp_G.boxArray();
 #endif
->>>>>>> cb5d0c80
 
     // Compute the integrated Green function
 #ifdef AMREX_USE_OMP
