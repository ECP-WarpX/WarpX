--- conflicted
+++ resolved
@@ -193,20 +193,12 @@
 
     // Prepare to perform global FFT
     // Since there is 1 MPI rank per box, here each MPI rank obtains its local box and the associated boxid
-<<<<<<< HEAD
-    int const local_boxid = amrex::ParallelDescriptor::MyProc(); // because of how we made the DistributionMapping
-=======
     const int local_boxid = amrex::ParallelDescriptor::MyProc(); // because of how we made the DistributionMapping
->>>>>>> d85cc04e
     if (local_boxid < realspace_ba.size()) {
         // When not using heFFTe, there is only one box (the global box)
         // It is taken care of my MPI rank 0 ; other ranks have no work (hence the if condition)
 
-<<<<<<< HEAD
-        amrex::Box const local_nodal_box = realspace_ba[local_boxid];
-=======
         const amrex::Box local_nodal_box = realspace_ba[local_boxid];
->>>>>>> d85cc04e
         amrex::Box local_box(local_nodal_box.smallEnd(), local_nodal_box.bigEnd());
         local_box.shift(-realspace_box.smallEnd()); // This simplifies the setup because the global lo is zero now
         // Since we the domain decompostion is in the z-direction, setting up c_local_box is simple.
