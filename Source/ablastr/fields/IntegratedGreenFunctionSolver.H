--- conflicted
+++ resolved
@@ -15,6 +15,7 @@
 #include <AMReX_REAL.H>
 #include <AMReX_Vector.H>
 
+#include <ablastr/constant.H>
 
 #include <array>
 #include <cmath>
@@ -22,6 +23,7 @@
 
 namespace ablastr::fields
 {
+    using namespace amrex::literals;
 
     /** @brief Implements equation 2 in https://doi.org/10.1103/PhysRevSTAB.10.129901
      *         with some modification to symmetrize the function.
@@ -36,8 +38,6 @@
     amrex::Real
     IntegratedPotential3D (amrex::Real x, amrex::Real y, amrex::Real z)
     {
-        using namespace amrex::literals;
-
         amrex::Real const r = std::sqrt( x*x + y*y + z*z );
         amrex::Real const G =
             - 0.5_rt * z*z * std::atan( x*y/(z*r) )
@@ -49,7 +49,36 @@
         return G;
     }
 
-<<<<<<< HEAD
+
+    /** @brief add
+     *
+     * @param[in] x x-coordinate of given location
+     * @param[in] y y-coordinate of given location
+     * @param[in] z z-coordinate of given location
+     * @param[in] dx cell size along x
+     * @param[in] dy cell size along y 
+     * @param[in] dz cell size along z
+     *
+     * @return the sum of integrated Green function G in 3D
+     */
+    AMREX_GPU_HOST_DEVICE AMREX_FORCE_INLINE
+    amrex::Real
+    SumOfIntegratedPotential3D (amrex::Real x, amrex::Real y, amrex::Real z, amrex::Real dx, amrex::Real dy, amrex::Real dz)
+    {
+        amrex::Real const G_value = 1._rt/(4._rt*ablastr::constant::math::pi*ablastr::constant::SI::ep0) * (
+            IntegratedPotential3D( x+0.5_rt*dx, y+0.5_rt*dy, z+0.5_rt*dz )
+          - IntegratedPotential3D( x-0.5_rt*dx, y+0.5_rt*dy, z+0.5_rt*dz )
+          - IntegratedPotential3D( x+0.5_rt*dx, y-0.5_rt*dy, z+0.5_rt*dz )
+          + IntegratedPotential3D( x-0.5_rt*dx, y-0.5_rt*dy, z+0.5_rt*dz )
+          - IntegratedPotential3D( x+0.5_rt*dx, y+0.5_rt*dy, z-0.5_rt*dz )
+          + IntegratedPotential3D( x-0.5_rt*dx, y+0.5_rt*dy, z-0.5_rt*dz )
+          + IntegratedPotential3D( x+0.5_rt*dx, y-0.5_rt*dy, z-0.5_rt*dz )
+          - IntegratedPotential3D( x-0.5_rt*dx, y-0.5_rt*dy, z-0.5_rt*dz )
+        );
+        return G_value;
+    }
+
+
     /** @brief Implements equation 2 in https://doi.org/10.1103/PhysRevSTAB.10.129901
      *         with some modification to symmetrize the function.
      *
@@ -62,44 +91,39 @@
     amrex::Real
     IntegratedPotential2D (amrex::Real x, amrex::Real y)
     {
-        using namespace amrex::literals;
-
-        amrex::Real const G = 3*x*y
+        amrex::Real const G = 3_rt*x*y
                               - x*x * std::atan(y/x)
                               - y*y * std::atan(x/y)
                               - x*y * std::log(x*x + y*y);
+        return G;
+    }
 
-        return G;
-=======
+
     /** @brief add
      *
      * @param[in] x x-coordinate of given location
      * @param[in] y y-coordinate of given location
-     * @param[in] z z-coordinate of given location
+     * @param[in] dx cell size along x
+     * @param[in] dy cell size along y
      *
-     * @return the sum of integrated Green function G
+     * @return the sum of integrated Green function G in 2D
      */
     AMREX_GPU_HOST_DEVICE AMREX_FORCE_INLINE
     amrex::Real
-    SumOfIntegratedPotential (amrex::Real x, amrex::Real y, amrex::Real z, amrex::Real dx, amrex::Real dy, amrex::Real dz)
+    SumOfIntegratedPotential2D (amrex::Real x, amrex::Real y, amrex::Real dx, amrex::Real dy)
     {
-        using namespace amrex::literals;
+        amrex::Real const G_value = 1._rt/(4._rt*ablastr::constant::math::pi*ablastr::constant::SI::ep0) * (
+              IntegratedPotential2D( x+0.5_rt*dx, y+0.5_rt*dy )
+            - IntegratedPotential2D( x+0.5_rt*dx, y-0.5_rt*dy )
+            - IntegratedPotential2D( x-0.5_rt*dx, y+0.5_rt*dy )
+            + IntegratedPotential2D( x-0.5_rt*dx, y-0.5_rt*dy )
+        );
+        return G_value;
+    }
 
 
-        amrex::Real const G_value = 1._rt/(4._rt*ablastr::constant::math::pi*ablastr::constant::SI::ep0) * (
-            IntegratedPotential( x+0.5_rt*dx, y+0.5_rt*dy, z+0.5_rt*dz )
-          - IntegratedPotential( x-0.5_rt*dx, y+0.5_rt*dy, z+0.5_rt*dz )
-          - IntegratedPotential( x+0.5_rt*dx, y-0.5_rt*dy, z+0.5_rt*dz )
-          + IntegratedPotential( x-0.5_rt*dx, y-0.5_rt*dy, z+0.5_rt*dz )
-          - IntegratedPotential( x+0.5_rt*dx, y+0.5_rt*dy, z-0.5_rt*dz )
-          + IntegratedPotential( x-0.5_rt*dx, y+0.5_rt*dy, z-0.5_rt*dz )
-          + IntegratedPotential( x+0.5_rt*dx, y-0.5_rt*dy, z-0.5_rt*dz )
-          - IntegratedPotential( x-0.5_rt*dx, y-0.5_rt*dy, z-0.5_rt*dz )
-        );
+    
 
-        return G_value;
->>>>>>> cb5d0c80
-    }
 
     /** @brief Compute the electrostatic potential using the Integrated Green Function method
      *         as in http://dx.doi.org/10.1103/PhysRevSTAB.9.044204
