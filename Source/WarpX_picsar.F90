#if (BL_SPACEDIM == 3)

#define WRPX_PXR_PUSH_BVEC               pxrpush_em3d_bvec
#define WRPX_PXR_PUSH_BVEC_NORDER        pxrpush_em3d_bvec_norder
#define WRPX_PXR_PUSH_EVEC               pxrpush_em3d_evec
#define WRPX_PXR_PUSH_EVEC_NORDER        pxrpush_em3d_evec_norder
#define WRPX_PXR_GETEB_ENERGY_CONSERVING geteb3d_energy_conserving

#elif (BL_SPACEDIM == 2)

#define WRPX_PXR_PUSH_BVEC               pxrpush_em2d_bvec
#define WRPX_PXR_PUSH_BVEC_NORDER        pxrpush_em2d_bvec_norder
#define WRPX_PXR_PUSH_EVEC               pxrpush_em2d_evec
#define WRPX_PXR_PUSH_EVEC_NORDER        pxrpush_em2d_evec_norder
#define WRPX_PXR_GETEB_ENERGY_CONSERVING geteb2dxz_energy_conserving

#endif

#define LVECT_CURRDEPO 8_c_long
#define LVECT_FIELDGATHE 64_c_long

! _________________________________________________________________
!
!> @brief
!> Module that contains subroutines to be called with Boxlib
!> and that uses subroutines of Picsar
!>
!> @details
!> This avoids the use of interface with bind in the core of Picsar
!> This enables the use of integer in Boxlib and Logical in Picsar
!> wihtout compatibility issue
!>
!> @author
!> Weiqun Zhang
!> Ann Almgren
!> Remi Lehe
!> Mathieu Lobet
!>
module warpx_to_pxr_module
! _________________________________________________________________

  use iso_c_binding
  use amrex_fort_module, only : amrex_real

  implicit none

  integer, parameter :: pxr_logical = 8

contains

  ! _________________________________________________________________
  !>
  !> @brief
  !> Main subroutine for the field gathering process
  !>
  !> @param[in] np number of particles
  !> @param[in] xp,yp,zp particle position arrays
  !> @param[in] ex,ey,ez particle electric fields in each direction
  !> @param[in] bx,by,bz particle magnetic fields in each direction
  !> @param[in] xmin,ymin,zmin tile grid minimum position
  !> @param[in] dx,dy,dz space discretization steps
  !> @param[in] nx,ny,nz number of cells
  !> @param[in] nxguard,nyguard,nzguard number of guard cells
  !> @param[in] nox,noy,noz interpolation order
  !> @param[in] exg,eyg,ezg electric field grid arrays
  !> @param[in] bxg,byg,bzg electric field grid arrays
  !> @param[in] lvect vector length
  !>
  subroutine warpx_geteb_energy_conserving(np,xp,yp,zp, &
       ex,ey,ez,bx,by,bz,xmin,ymin,zmin,dx,dy,dz,nx,ny,nz,nxguard,nyguard,nzguard, &
       nox,noy,noz,exg,eyg,ezg,bxg,byg,bzg, &
       ll4symtry,l_lower_order_in_v, &  !!!!!!!
       lvect,&
       field_gathe_algo) &
       bind(C, name="warpx_geteb_energy_conserving")

    integer(c_long), intent(in) :: field_gathe_algo
    integer(c_long), intent(in) :: np,nx,ny,nz,nox,noy,noz,nxguard,nyguard,nzguard
    integer(c_int), intent(in)  :: ll4symtry,l_lower_order_in_v
    integer(c_long),intent(in)   :: lvect
<<<<<<< HEAD
    real(amrex_real), dimension(np) :: xp,yp,zp,ex,ey,ez,bx,by,bz
    real(amrex_real), intent(in)    :: xmin,ymin,zmin,dx,dy,dz
    real(amrex_real), dimension(-nxguard:nx+nxguard,-nyguard:ny+nyguard,-nzguard:nz+nzguard) :: exg,eyg,ezg
    real(amrex_real), dimension(-nxguard:nx+nxguard,-nyguard:ny+nyguard,-nzguard:nz+nzguard) :: bxg,byg,bzg
=======
    real(c_real), intent(in), dimension(np) :: xp,yp,zp
    real(c_real), intent(out), dimension(np) :: ex,ey,ez,bx,by,bz
    real(c_real), intent(in)    :: xmin,ymin,zmin,dx,dy,dz
    real(c_real), intent(in), dimension(-nxguard:nx+nxguard,-nyguard:ny+nyguard,-nzguard:nz+nzguard) :: exg,eyg,ezg
    real(c_real), intent(in), dimension(-nxguard:nx+nxguard,-nyguard:ny+nyguard,-nzguard:nz+nzguard) :: bxg,byg,bzg
>>>>>>> 4b979e27

    logical(pxr_logical) :: pxr_ll4symtry, pxr_l_lower_order_in_v

    pxr_ll4symtry = ll4symtry .eq. 1
    pxr_l_lower_order_in_v = l_lower_order_in_v .eq. 1

    CALL WRPX_PXR_GETEB_ENERGY_CONSERVING(np,xp,yp,zp, &
         ex,ey,ez,bx,by,bz,xmin,ymin,zmin,dx,dy,dz,nx,ny,nz,nxguard,nyguard,nzguard, &
         nox,noy,noz,exg,eyg,ezg,bxg,byg,bzg, &
         pxr_ll4symtry, pxr_l_lower_order_in_v, &
         lvect, &
         field_gathe_algo)

  end subroutine warpx_geteb_energy_conserving

! _________________________________________________________________
!>
!> @brief
!> Main subroutine for the charge deposition
!>
!> @details
!> This subroutines enable to controle the interpolation order
!> via the parameters nox,noy,noz and the type of algorithm via
!> the parameter charge_depo_algo
!
!> @param[inout] rho charge array
!> @param[in] np number of particles
!> @param[in] xp,yp,zp particle position arrays
!> @param[in] w particle weight arrays
!> @param[in] q particle species charge
!> @param[in] xmin,ymin,zmin tile grid minimum position
!> @param[in] dx,dy,dz space discretization steps
!> @param[in] nx,ny,nz number of cells
!> @param[in] nxguard,nyguard,nzguard number of guard cells
!> @param[in] nox,noy,noz interpolation order
!> @param[in] lvect vector length
!> @param[in] charge_depo_algo algorithm choice for the charge deposition
!>
subroutine warpx_charge_deposition(rho,np,xp,yp,zp,w,q,xmin,ymin,zmin,dx,dy,dz,nx,ny,nz,&
   nxguard,nyguard,nzguard,nox,noy,noz,lvect,charge_depo_algo) &
  bind(C, name="warpx_charge_deposition")

  integer(c_long), intent(IN)                                  :: np
  integer(c_long), intent(IN)                                  :: nx,ny,nz
  integer(c_long), intent(IN)                                  :: nxguard,nyguard,nzguard
  integer(c_long), intent(IN)                                  :: nox,noy,noz
<<<<<<< HEAD
  real(amrex_real), intent(IN OUT), dimension(-nxguard:nx+nxguard,&
       &                                      -nyguard:ny+nyguard,&
       &                                      -nzguard:nz+nzguard) :: rho
  real(amrex_real), intent(IN)                                     :: q
  real(amrex_real), intent(IN)                                     :: dx,dy,dz
  real(amrex_real), intent(IN)                                     :: xmin,ymin,zmin
  real(amrex_real), dimension(np)                                  :: xp,yp,zp,w
  integer(c_long), intent(IN)                                      :: lvect
  integer(c_long), intent(IN)                                      :: charge_depo_algo
=======
  real(c_real), intent(IN OUT), dimension(-nxguard:nx+nxguard,&
       &                                  -nyguard:ny+nyguard,&
       &                                  -nzguard:nz+nzguard) :: rho
  real(c_real), intent(IN)                                     :: q
  real(c_real), intent(IN)                                     :: dx,dy,dz
  real(c_real), intent(IN)                                     :: xmin,ymin,zmin
  real(c_real), intent(IN),  dimension(np)                     :: xp,yp,zp,w
  integer(c_long), intent(IN)                                  :: lvect
  integer(c_long), intent(IN)                                  :: charge_depo_algo
>>>>>>> 4b979e27


  ! Dimension 3
#if (BL_SPACEDIM==3)

  SELECT CASE(charge_depo_algo)

  ! Scalar classical charge deposition subroutines
  CASE(1)
    IF ((nox.eq.1).and.(noy.eq.1).and.(noz.eq.1)) THEN

      CALL depose_rho_scalar_1_1_1(rho,np,xp,yp,zp,w,q,xmin,ymin,zmin,dx,dy,dz,nx,ny,nz,&
    nxguard,nyguard,nzguard,lvect)

    ELSE IF ((nox.eq.2).and.(noy.eq.2).and.(noz.eq.2)) THEN

      CALL depose_rho_scalar_2_2_2(rho,np,xp,yp,zp,w,q,xmin,ymin,zmin,dx,dy,dz,nx,ny,nz,&
    nxguard,nyguard,nzguard,lvect)

    ELSE IF ((nox.eq.3).and.(noy.eq.3).and.(noz.eq.3)) THEN

      CALL depose_rho_scalar_3_3_3(rho,np,xp,yp,zp,w,q,xmin,ymin,zmin,dx,dy,dz,nx,ny,nz,&
    nxguard,nyguard,nzguard,lvect)

    ELSE
      CALL pxr_depose_rho_n(rho,np,xp,yp,zp,w,q,xmin,ymin,zmin,dx,dy,dz,nx,ny,nz,&
                  nxguard,nyguard,nzguard,nox,noy,noz, &
                  .TRUE._c_long,.FALSE._c_long)
    ENDIF

  ! Optimized subroutines
  CASE DEFAULT

    IF ((nox.eq.1).and.(noy.eq.1).and.(noz.eq.1)) THEN
      CALL depose_rho_vecHVv2_1_1_1(rho,np,xp,yp,zp,w,q,xmin,ymin,zmin,dx,dy,dz,nx,ny,nz,&
               nxguard,nyguard,nzguard,lvect)
    ELSE
      CALL pxr_depose_rho_n(rho,np,xp,yp,zp,w,q,xmin,ymin,zmin,dx,dy,dz,nx,ny,nz,&
                  nxguard,nyguard,nzguard,nox,noy,noz, &
                  .TRUE._c_long,.FALSE._c_long)
    ENDIF
  END SELECT

  ! Dimension 2
#elif (BL_SPACEDIM==2)


#endif

 end subroutine warpx_charge_deposition

  ! _________________________________________________________________
  !>
  !> @brief
  !> Main subroutine for the current deposition
  !>
  !> @details
  !> This subroutines enable to controle the interpolation order
  !> via the parameters nox,noy,noz and the type of algorithm via
  !> the parameter current_depo_algo
  !
  !> @param[inout] jx,jy,jz current arrays
  !> @param[in] np number of particles
  !> @param[in] xp,yp,zp particle position arrays
  !> @param[in] uxp,uyp,uzp particle momentum arrays
  !> @param[in] gaminv inverve of the particle Lorentz factor (array)
  !> @param[in] w particle weight arrays
  !> @param[in] q particle species charge
  !> @param[in] xmin,ymin,zmin tile grid minimum position
  !> @param[in] dx,dy,dz space discretization steps
  !> @param[in] nx,ny,nz number of cells
  !> @param[in] nxguard,nyguard,nzguard number of guard cells
  !> @param[in] nox,noy,noz interpolation order
  !> @param[in] lvect vector length
  !> @param[in] charge_depo_algo algorithm choice for the charge deposition
  !>
  subroutine warpx_current_deposition(jx,jy,jz,np,xp,yp,zp,uxp,uyp,uzp,gaminv,&
                                      w,q,xmin,ymin,zmin,dt,dx,dy,dz,nx,ny,nz,&
                                      nxguard,nyguard,nzguard,nox,noy,noz,&
                                      lvect,current_depo_algo) &
                                      bind(C, name="warpx_current_deposition")

    integer(c_long), intent(IN)                                  :: np
    integer(c_long), intent(IN)                                  :: nx,ny,nz
    integer(c_long), intent(IN)                                  :: nxguard,nyguard,nzguard
    integer(c_long), intent(IN)                                  :: nox,noy,noz
<<<<<<< HEAD
    real(amrex_real), intent(IN OUT), dimension(-nxguard:nx+nxguard,&
         &                                      -nyguard:ny+nyguard,&
         &                                      -nzguard:nz+nzguard) :: jx,jy,jz
    real(amrex_real), intent(IN)                                     :: q
    real(amrex_real), intent(IN)                                     :: dx,dy,dz
    real(amrex_real), intent(IN)                                     :: dt
    real(amrex_real), intent(IN)                                     :: xmin,ymin,zmin
    real(amrex_real), dimension(np)                                  :: xp,yp,zp,w
    real(amrex_real), dimension(np)                                  :: uxp,uyp,uzp
    real(amrex_real), dimension(np)                                  :: gaminv
    integer(c_int), intent(IN)                                       :: lvect
    integer(c_int), intent(IN)                                       :: current_depo_algo
=======
    real(c_real), intent(IN OUT), dimension(-nxguard:nx+nxguard,&
         &                                  -nyguard:ny+nyguard,&
         &                                  -nzguard:nz+nzguard) :: jx,jy,jz
    real(c_real), intent(IN)                                     :: q
    real(c_real), intent(IN)                                     :: dx,dy,dz
    real(c_real), intent(IN)                                     :: dt
    real(c_real), intent(IN)                                     :: xmin,ymin,zmin
    real(c_real), intent(IN),  dimension(np)                     :: xp,yp,zp,w
    real(c_real), intent(IN),  dimension(np)                     :: uxp,uyp,uzp
    real(c_real), intent(IN),  dimension(np)                     :: gaminv
    integer(c_int), intent(IN)                                   :: lvect
    integer(c_int), intent(IN)                                   :: current_depo_algo
>>>>>>> 4b979e27

    ! Dimension 3
#if (BL_SPACEDIM==3)

    SELECT CASE(current_depo_algo)

    ! Scalar classical current deposition subroutines
    CASE(3)

      IF ((nox.eq.1).and.(noy.eq.1).and.(noz.eq.1)) THEN
        CALL depose_jxjyjz_scalar_1_1_1(jx,jy,jz,np,xp,yp,zp,uxp,uyp,uzp,gaminv,w,q,xmin,ymin,zmin, &
             dt,dx,dy,dz,nx,ny,nz,nxguard,nyguard,nzguard)
      ELSE IF ((nox.eq.2).and.(noy.eq.2).and.(noz.eq.2)) THEN
        CALL depose_jxjyjz_scalar_2_2_2(jx,jy,jz,np,xp,yp,zp,uxp,uyp,uzp,gaminv,w,q,xmin,ymin,zmin, &
             dt,dx,dy,dz,nx,ny,nz,nxguard,nyguard,nzguard)
      ELSE IF ((nox.eq.3).and.(noy.eq.3).and.(noz.eq.3)) THEN
        CALL depose_jxjyjz_scalar_3_3_3(jx,jy,jz,np,xp,yp,zp,uxp,uyp,uzp,gaminv,w,q,xmin,ymin,zmin, &
             dt,dx,dy,dz,nx,ny,nz,nxguard,nyguard,nzguard)
      ELSE
        CALL pxr_depose_jxjyjz_esirkepov_n(jx,jy,jz,np,xp,yp,zp,uxp,uyp,uzp,gaminv,w,q,xmin,ymin,zmin, &
             dt,dx,dy,dz,nx,ny,nz,nxguard,nyguard,nzguard, &
             nox,noy,noz,.TRUE._c_long,.FALSE._c_long)
      ENDIF

    ! Optimized classical current deposition
    CASE(2)

      IF ((nox.eq.1).and.(noy.eq.1).and.(noz.eq.1)) THEN
        CALL depose_jxjyjz_vecHVv2_1_1_1(jx,jy,jz,np,xp,yp,zp,uxp,uyp,uzp,gaminv,w,q,xmin,ymin,zmin, &
                 dt,dx,dy,dz,nx,ny,nz,nxguard,nyguard,nzguard)
      ELSE IF ((nox.eq.2).and.(noy.eq.2).and.(noz.eq.2)) THEN
        CALL depose_jxjyjz_vecHVv2_2_2_2(jx,jy,jz,np,xp,yp,zp,uxp,uyp,uzp,gaminv,w,q,xmin,ymin,zmin, &
                 dt,dx,dy,dz,nx,ny,nz,nxguard,nyguard,nzguard)
      ELSE IF ((nox.eq.3).and.(noy.eq.3).and.(noz.eq.3)) THEN
        CALL depose_jxjyjz_vecHVv3_3_3_3(jx,jy,jz,np,xp,yp,zp,uxp,uyp,uzp,gaminv,w,q,xmin,ymin,zmin, &
                 dt,dx,dy,dz,nx,ny,nz,nxguard,nyguard,nzguard)
      ELSE
        CALL pxr_depose_jxjyjz_esirkepov_n(jx,jy,jz,np,xp,yp,zp,uxp,uyp,uzp,gaminv,w,q,xmin,ymin,zmin, &
             dt,dx,dy,dz,nx,ny,nz,nxguard,nyguard,nzguard, &
             nox,noy,noz,.TRUE._c_long,.FALSE._c_long)
      ENDIF

    ! Esirkepov non optimized
    CASE(1)

        CALL pxr_depose_jxjyjz_esirkepov_n(jx,jy,jz,np,xp,yp,zp,uxp,uyp,uzp,gaminv,w,q,xmin,ymin,zmin, &
             dt,dx,dy,dz,nx,ny,nz,nxguard,nyguard,nzguard, &
             nox,noy,noz,.TRUE._c_long,.FALSE._c_long)

    ! Optimized Esirkepov
    CASE DEFAULT

      IF ((nox.eq.1).and.(noy.eq.1).and.(noz.eq.1)) THEN
        CALL depose_jxjyjz_esirkepov_1_1_1(jx,jy,jz,np,xp,yp,zp,uxp,uyp,uzp,gaminv,w,q,xmin,ymin,zmin, &
                                            dt,dx,dy,dz,nx,ny,nz,nxguard,nyguard,nzguard, &
                                            nox,noy,noz,.TRUE._c_long,.FALSE._c_long)
      ELSE IF ((nox.eq.2).and.(noy.eq.2).and.(noz.eq.2)) THEN
        CALL depose_jxjyjz_esirkepov_2_2_2(jx,jy,jz,np,xp,yp,zp,uxp,uyp,uzp,gaminv,w,q,xmin,ymin,zmin, &
                                            dt,dx,dy,dz,nx,ny,nz,nxguard,nyguard,nzguard, &
                                            nox,noy,noz,.TRUE._c_long,.FALSE._c_long)
      ELSE IF ((nox.eq.3).and.(noy.eq.3).and.(noz.eq.3)) THEN
        CALL depose_jxjyjz_esirkepov_3_3_3(jx,jy,jz,np,xp,yp,zp,uxp,uyp,uzp,gaminv,w,q,xmin,ymin,zmin, &
                                            dt,dx,dy,dz,nx,ny,nz,nxguard,nyguard,nzguard, &
                                            nox,noy,noz,.TRUE._c_long,.FALSE._c_long)
      ELSE
        CALL pxr_depose_jxjyjz_esirkepov_n(jx,jy,jz,np,xp,yp,zp,uxp,uyp,uzp,gaminv,w,q,xmin,ymin,zmin, &
             dt,dx,dy,dz,nx,ny,nz,nxguard,nyguard,nzguard, &
             nox,noy,noz,.TRUE._c_long,.FALSE._c_long)
      ENDIF

    END SELECT

    ! Dimension 2
#elif (BL_SPACEDIM==2)

      IF ((nox.eq.1).and.(noz.eq.1)) THEN
        CALL pxr_depose_jxjyjz_esirkepov2d_1_1(jx,jy,jz,np,xp,zp,uxp,uyp,uzp, &
	     	gaminv,w,q,xmin,zmin,dt,dx,dz,nx,nz,nxguard,nzguard, &
        	nox,noz,LVECT,.TRUE._c_long,.FALSE._c_long,.FALSE._c_long,&
		.FALSE._c_long)
      ELSE IF ((nox.eq.2).and.(noz.eq.2)) THEN
        CALL pxr_depose_jxjyjz_esirkepov2d_2_2(jx,jy,jz,np,xp,zp,uxp,uyp,uzp, &
	     	gaminv,w,q,xmin,zmin,dt,dx,dz,nx,nz,nxguard,nzguard, &
        	nox,noz,LVECT,.TRUE._c_long,.FALSE._c_long,.FALSE._c_long,&
		.FALSE._c_long)
      ELSE IF ((nox.eq.3).and.(noz.eq.3)) THEN
        CALL pxr_depose_jxjyjz_esirkepov2d_3_3(jx,jy,jz,np,xp,zp,uxp,uyp,uzp, &
	     	gaminv,w,q,xmin,zmin,dt,dx,dz,nx,nz,nxguard,nzguard, &
        	nox,noz,LVECT,.TRUE._c_long,.FALSE._c_long,.FALSE._c_long,&
		.FALSE._c_long)
      ELSE
        CALL pxr_depose_jxjyjz_esirkepov2d_n(jx,jy,jz,np,xp,yp,zp,uxp,uyp,uzp,&
	     gaminv,w,q,xmin,zmin,dt,dx,dz,nx,nz,nxguard,nzguard, &
             nox,noz,.TRUE._c_long,.FALSE._c_long)
      ENDIF

#endif


  end subroutine

  ! _________________________________________________________________
  !>
  !> @brief
  !> Main subroutine for the particle pusher
  !>
  !> @param[in] np number of super-particles
  !> @param[in] xp,yp,zp particle position arrays
  !> @param[in] uxp,uyp,uzp normalized momentum in each direction
  !> @param[in] gaminv particle Lorentz factors
  !> @param[in] ex,ey,ez particle electric fields in each direction
  !> @param[in] bx,by,bz particle magnetic fields in each direction
  !> @param[in] q charge
  !> @param[in] m masse
  !> @param[in] dt time step
  !> @param[in] particle_pusher_algo Particle pusher algorithm
  subroutine warpx_particle_pusher(np,xp,yp,zp,uxp,uyp,uzp, &
                                  gaminv,&
                                  ex,ey,ez,bx,by,bz,q,m,dt, &
                                  particle_pusher_algo) &
       bind(C, name="warpx_particle_pusher")

    INTEGER(c_long), INTENT(IN)       :: np
    REAL(amrex_real),INTENT(INOUT)    :: gaminv(np)
    REAL(amrex_real),INTENT(INOUT)    :: xp(np),yp(np),zp(np)
    REAL(amrex_real),INTENT(INOUT)    :: uxp(np),uyp(np),uzp(np)
    REAL(amrex_real),INTENT(IN)       :: ex(np),ey(np),ez(np)
    REAL(amrex_real),INTENT(IN)       :: bx(np),by(np),bz(np)
    REAL(amrex_real),INTENT(IN)       :: q,m,dt
    INTEGER(c_long), INTENT(IN)       :: particle_pusher_algo

    SELECT CASE (particle_pusher_algo)

    !! Vay pusher -- Full push
    CASE (1_c_long)
#if (BL_SPACEDIM == 3)
      CALL pxr_ebcancelpush3d(np,uxp,uyp,uzp,gaminv, &
                                 ex,ey,ez,  &
                                 bx,by,bz,q,m,dt,0_c_long)
#else
      call bl_error("Is there a 2d Vay pusher implemented?")
#endif
    CASE DEFAULT

      !! --- Push velocity with E half step
      CALL pxr_epush_v(np,uxp,uyp,uzp,      &
                      ex,ey,ez,q,m,dt*0.5_amrex_real)
      !! --- Set gamma of particles
      CALL pxr_set_gamma(np,uxp,uyp,uzp,gaminv)
      !! --- Push velocity with B
      CALL pxr_bpush_v(np,uxp,uyp,uzp,gaminv,      &
                      bx,by,bz,q,m,dt)
      !!! --- Push velocity with E half step
      CALL pxr_epush_v(np,uxp,uyp,uzp,      &
                      ex,ey,ez,q,m,dt*0.5_amrex_real)
      !! --- Set gamma of particles
      CALL pxr_set_gamma(np,uxp,uyp,uzp,gaminv)
    END SELECT

    !!!! --- push particle species positions a time step
#if (BL_SPACEDIM == 3)    
    CALL pxr_pushxyz(np,xp,yp,zp,uxp,uyp,uzp,gaminv,dt)
#elif (BL_SPACEDIM == 2)
    CALL pxr_pushxz(np,xp,zp,uxp,uzp,gaminv,dt)
#endif

  end subroutine


  ! _________________________________________________________________
  !>
  !> @brief
  !> Main function in warpx for evolving the electric field
  !>
  subroutine warpx_push_evec(ex,ey,ez,bx,by,bz,jx,jy,jz,mudt,    &
       dtsdx,dtsdy,dtsdz,nx,ny,nz,   &
       norderx,nordery,norderz,             &
       nxguard,nyguard,nzguard,nxs,nys,nzs, &
       l_nodalgrid) &  !!!!!
       bind(C, name="warpx_push_evec")

    integer(c_long) :: nx,ny,nz,nxguard,nyguard,nzguard,nxs,nys,nzs,norderx,nordery,norderz
    real(amrex_real), intent(IN OUT), dimension(-nxguard:nx+nxguard,&
         &                                      -nyguard:ny+nyguard,&
         &                                      -nzguard:nz+nzguard) :: ex,ey,ez,bx,by,bz
    real(amrex_real), intent(IN), dimension(-nxguard:nx+nxguard,&
         &                                  -nyguard:ny+nyguard,&
<<<<<<< HEAD
         &                                  -nzguard:nz+nzguard) :: jx, jy, jz
    real(amrex_real), intent(IN) :: mudt,dtsdx(norderx/2),dtsdy(nordery/2),dtsdz(norderz/2)
=======
         &                                  -nzguard:nz+nzguard) :: ex,ey,ez
    real(c_real), intent(IN), dimension(-nxguard:nx+nxguard,&
         &                                  -nyguard:ny+nyguard,&
         &                                  -nzguard:nz+nzguard) :: bx,by,bz
    real(c_real), intent(IN), dimension(-nxguard:nx+nxguard,&
         &                              -nyguard:ny+nyguard,&
         &                              -nzguard:nz+nzguard) :: jx, jy, jz
    real(c_real), intent(IN) :: mudt,dtsdx(norderx/2),dtsdy(nordery/2),dtsdz(norderz/2)
>>>>>>> 4b979e27
    integer(c_int)           :: l_nodalgrid
    logical(pxr_logical)     :: pxr_l_nodalgrid

    pxr_l_nodalgrid = l_nodalgrid .eq. 1

    if ((norderx.eq.2).and.(nordery.eq.2).and.(norderz.eq.2)) then

      call WRPX_PXR_PUSH_EVEC(ex,ey,ez,bx,by,bz,jx,jy,jz,mudt, &
           dtsdx,dtsdy,dtsdz,nx,ny,nz,   &
           nxguard,nyguard,nzguard,nxs,nys,nzs, &
           pxr_l_nodalgrid)

    else

     call WRPX_PXR_PUSH_EVEC_NORDER(ex,ey,ez,bx,by,bz,jx,jy,jz,mudt, &
          dtsdx,dtsdy,dtsdz,nx,ny,nz,   &
          norderx,nordery,norderz,             &
          nxguard,nyguard,nzguard,nxs,nys,nzs, &
          pxr_l_nodalgrid)

   end if

 end subroutine warpx_push_evec

  ! _________________________________________________________________
  !>
  !> @brief
  !> Main function in warpx for evolving the magnetic field
  !>
  subroutine warpx_push_bvec(ex,ey,ez,bx,by,bz,                  &
       dtsdx,dtsdy,dtsdz,nx,ny,nz,          &
       norderx,nordery,norderz,             &
       nxguard,nyguard,nzguard,nxs,nys,nzs, &
       l_nodalgrid) &  !!!!!
       bind(C, name="warpx_push_bvec")

    integer(c_long) :: nx,ny,nz,nxguard,nyguard,nzguard,nxs,nys,nzs,norderx,nordery,norderz
<<<<<<< HEAD
    real(amrex_real), intent(IN OUT), dimension(-nxguard:nx+nxguard,&
         &                                      -nyguard:ny+nyguard,&
         &                                      -nzguard:nz+nzguard) :: ex,ey,ez,bx,by,bz
    real(amrex_real), intent(IN) :: dtsdx(norderx/2),dtsdy(nordery/2),dtsdz(norderz/2)
=======
    real(c_real), intent(IN OUT), dimension(-nxguard:nx+nxguard,&
         &                                  -nyguard:ny+nyguard,&
         &                                  -nzguard:nz+nzguard) :: bx,by,bz
    real(c_real), intent(IN), dimension(-nxguard:nx+nxguard,&
         &                              -nyguard:ny+nyguard,&
         &                              -nzguard:nz+nzguard) :: ex,ey,ez
    real(c_real), intent(IN) :: dtsdx(norderx/2),dtsdy(nordery/2),dtsdz(norderz/2)
>>>>>>> 4b979e27
    integer(c_int)           :: l_nodalgrid
    logical(pxr_logical)     :: pxr_l_nodalgrid

    pxr_l_nodalgrid = l_nodalgrid .eq. 1

    if ((norderx.eq.2).and.(nordery.eq.2).and.(norderz.eq.2)) then

      call WRPX_PXR_PUSH_BVEC(ex,ey,ez,bx,by,bz,                  &
           dtsdx,dtsdy,dtsdz,nx,ny,nz,          &
           nxguard,nyguard,nzguard,nxs,nys,nzs, &
           pxr_l_nodalgrid)

    else

      call WRPX_PXR_PUSH_BVEC_NORDER(ex,ey,ez,bx,by,bz,                  &
           dtsdx,dtsdy,dtsdz,nx,ny,nz,          &
           norderx,nordery,norderz,             &
           nxguard,nyguard,nzguard,nxs,nys,nzs, &
           pxr_l_nodalgrid)

    endif


  end subroutine warpx_push_bvec

end module warpx_to_pxr_module
<|MERGE_RESOLUTION|>--- conflicted
+++ resolved
@@ -40,7 +40,7 @@
 ! _________________________________________________________________
 
   use iso_c_binding
-  use amrex_fort_module, only : amrex_real
+  use bl_fort_module, only : c_real
 
   implicit none
 
@@ -78,18 +78,11 @@
     integer(c_long), intent(in) :: np,nx,ny,nz,nox,noy,noz,nxguard,nyguard,nzguard
     integer(c_int), intent(in)  :: ll4symtry,l_lower_order_in_v
     integer(c_long),intent(in)   :: lvect
-<<<<<<< HEAD
-    real(amrex_real), dimension(np) :: xp,yp,zp,ex,ey,ez,bx,by,bz
-    real(amrex_real), intent(in)    :: xmin,ymin,zmin,dx,dy,dz
-    real(amrex_real), dimension(-nxguard:nx+nxguard,-nyguard:ny+nyguard,-nzguard:nz+nzguard) :: exg,eyg,ezg
-    real(amrex_real), dimension(-nxguard:nx+nxguard,-nyguard:ny+nyguard,-nzguard:nz+nzguard) :: bxg,byg,bzg
-=======
     real(c_real), intent(in), dimension(np) :: xp,yp,zp
     real(c_real), intent(out), dimension(np) :: ex,ey,ez,bx,by,bz
     real(c_real), intent(in)    :: xmin,ymin,zmin,dx,dy,dz
     real(c_real), intent(in), dimension(-nxguard:nx+nxguard,-nyguard:ny+nyguard,-nzguard:nz+nzguard) :: exg,eyg,ezg
     real(c_real), intent(in), dimension(-nxguard:nx+nxguard,-nyguard:ny+nyguard,-nzguard:nz+nzguard) :: bxg,byg,bzg
->>>>>>> 4b979e27
 
     logical(pxr_logical) :: pxr_ll4symtry, pxr_l_lower_order_in_v
 
@@ -136,17 +129,6 @@
   integer(c_long), intent(IN)                                  :: nx,ny,nz
   integer(c_long), intent(IN)                                  :: nxguard,nyguard,nzguard
   integer(c_long), intent(IN)                                  :: nox,noy,noz
-<<<<<<< HEAD
-  real(amrex_real), intent(IN OUT), dimension(-nxguard:nx+nxguard,&
-       &                                      -nyguard:ny+nyguard,&
-       &                                      -nzguard:nz+nzguard) :: rho
-  real(amrex_real), intent(IN)                                     :: q
-  real(amrex_real), intent(IN)                                     :: dx,dy,dz
-  real(amrex_real), intent(IN)                                     :: xmin,ymin,zmin
-  real(amrex_real), dimension(np)                                  :: xp,yp,zp,w
-  integer(c_long), intent(IN)                                      :: lvect
-  integer(c_long), intent(IN)                                      :: charge_depo_algo
-=======
   real(c_real), intent(IN OUT), dimension(-nxguard:nx+nxguard,&
        &                                  -nyguard:ny+nyguard,&
        &                                  -nzguard:nz+nzguard) :: rho
@@ -156,7 +138,6 @@
   real(c_real), intent(IN),  dimension(np)                     :: xp,yp,zp,w
   integer(c_long), intent(IN)                                  :: lvect
   integer(c_long), intent(IN)                                  :: charge_depo_algo
->>>>>>> 4b979e27
 
 
   ! Dimension 3
@@ -243,20 +224,6 @@
     integer(c_long), intent(IN)                                  :: nx,ny,nz
     integer(c_long), intent(IN)                                  :: nxguard,nyguard,nzguard
     integer(c_long), intent(IN)                                  :: nox,noy,noz
-<<<<<<< HEAD
-    real(amrex_real), intent(IN OUT), dimension(-nxguard:nx+nxguard,&
-         &                                      -nyguard:ny+nyguard,&
-         &                                      -nzguard:nz+nzguard) :: jx,jy,jz
-    real(amrex_real), intent(IN)                                     :: q
-    real(amrex_real), intent(IN)                                     :: dx,dy,dz
-    real(amrex_real), intent(IN)                                     :: dt
-    real(amrex_real), intent(IN)                                     :: xmin,ymin,zmin
-    real(amrex_real), dimension(np)                                  :: xp,yp,zp,w
-    real(amrex_real), dimension(np)                                  :: uxp,uyp,uzp
-    real(amrex_real), dimension(np)                                  :: gaminv
-    integer(c_int), intent(IN)                                       :: lvect
-    integer(c_int), intent(IN)                                       :: current_depo_algo
-=======
     real(c_real), intent(IN OUT), dimension(-nxguard:nx+nxguard,&
          &                                  -nyguard:ny+nyguard,&
          &                                  -nzguard:nz+nzguard) :: jx,jy,jz
@@ -269,7 +236,6 @@
     real(c_real), intent(IN),  dimension(np)                     :: gaminv
     integer(c_int), intent(IN)                                   :: lvect
     integer(c_int), intent(IN)                                   :: current_depo_algo
->>>>>>> 4b979e27
 
     ! Dimension 3
 #if (BL_SPACEDIM==3)
@@ -392,14 +358,14 @@
                                   particle_pusher_algo) &
        bind(C, name="warpx_particle_pusher")
 
-    INTEGER(c_long), INTENT(IN)       :: np
-    REAL(amrex_real),INTENT(INOUT)    :: gaminv(np)
-    REAL(amrex_real),INTENT(INOUT)    :: xp(np),yp(np),zp(np)
-    REAL(amrex_real),INTENT(INOUT)    :: uxp(np),uyp(np),uzp(np)
-    REAL(amrex_real),INTENT(IN)       :: ex(np),ey(np),ez(np)
-    REAL(amrex_real),INTENT(IN)       :: bx(np),by(np),bz(np)
-    REAL(amrex_real),INTENT(IN)       :: q,m,dt
-    INTEGER(c_long), INTENT(IN)       :: particle_pusher_algo
+    INTEGER(c_long), INTENT(IN)   :: np
+    REAL(c_real),INTENT(INOUT)    :: gaminv(np)
+    REAL(c_real),INTENT(INOUT)    :: xp(np),yp(np),zp(np)
+    REAL(c_real),INTENT(INOUT)    :: uxp(np),uyp(np),uzp(np)
+    REAL(c_real),INTENT(IN)       :: ex(np),ey(np),ez(np)
+    REAL(c_real),INTENT(IN)       :: bx(np),by(np),bz(np)
+    REAL(c_real),INTENT(IN)       :: q,m,dt
+    INTEGER(c_long), INTENT(IN)   :: particle_pusher_algo
 
     SELECT CASE (particle_pusher_algo)
 
@@ -416,7 +382,7 @@
 
       !! --- Push velocity with E half step
       CALL pxr_epush_v(np,uxp,uyp,uzp,      &
-                      ex,ey,ez,q,m,dt*0.5_amrex_real)
+                      ex,ey,ez,q,m,dt*0.5_c_real)
       !! --- Set gamma of particles
       CALL pxr_set_gamma(np,uxp,uyp,uzp,gaminv)
       !! --- Push velocity with B
@@ -424,7 +390,7 @@
                       bx,by,bz,q,m,dt)
       !!! --- Push velocity with E half step
       CALL pxr_epush_v(np,uxp,uyp,uzp,      &
-                      ex,ey,ez,q,m,dt*0.5_amrex_real)
+                      ex,ey,ez,q,m,dt*0.5_c_real)
       !! --- Set gamma of particles
       CALL pxr_set_gamma(np,uxp,uyp,uzp,gaminv)
     END SELECT
@@ -452,15 +418,8 @@
        bind(C, name="warpx_push_evec")
 
     integer(c_long) :: nx,ny,nz,nxguard,nyguard,nzguard,nxs,nys,nzs,norderx,nordery,norderz
-    real(amrex_real), intent(IN OUT), dimension(-nxguard:nx+nxguard,&
-         &                                      -nyguard:ny+nyguard,&
-         &                                      -nzguard:nz+nzguard) :: ex,ey,ez,bx,by,bz
-    real(amrex_real), intent(IN), dimension(-nxguard:nx+nxguard,&
+    real(c_real), intent(IN OUT), dimension(-nxguard:nx+nxguard,&
          &                                  -nyguard:ny+nyguard,&
-<<<<<<< HEAD
-         &                                  -nzguard:nz+nzguard) :: jx, jy, jz
-    real(amrex_real), intent(IN) :: mudt,dtsdx(norderx/2),dtsdy(nordery/2),dtsdz(norderz/2)
-=======
          &                                  -nzguard:nz+nzguard) :: ex,ey,ez
     real(c_real), intent(IN), dimension(-nxguard:nx+nxguard,&
          &                                  -nyguard:ny+nyguard,&
@@ -469,7 +428,6 @@
          &                              -nyguard:ny+nyguard,&
          &                              -nzguard:nz+nzguard) :: jx, jy, jz
     real(c_real), intent(IN) :: mudt,dtsdx(norderx/2),dtsdy(nordery/2),dtsdz(norderz/2)
->>>>>>> 4b979e27
     integer(c_int)           :: l_nodalgrid
     logical(pxr_logical)     :: pxr_l_nodalgrid
 
@@ -507,12 +465,6 @@
        bind(C, name="warpx_push_bvec")
 
     integer(c_long) :: nx,ny,nz,nxguard,nyguard,nzguard,nxs,nys,nzs,norderx,nordery,norderz
-<<<<<<< HEAD
-    real(amrex_real), intent(IN OUT), dimension(-nxguard:nx+nxguard,&
-         &                                      -nyguard:ny+nyguard,&
-         &                                      -nzguard:nz+nzguard) :: ex,ey,ez,bx,by,bz
-    real(amrex_real), intent(IN) :: dtsdx(norderx/2),dtsdy(nordery/2),dtsdz(norderz/2)
-=======
     real(c_real), intent(IN OUT), dimension(-nxguard:nx+nxguard,&
          &                                  -nyguard:ny+nyguard,&
          &                                  -nzguard:nz+nzguard) :: bx,by,bz
@@ -520,7 +472,6 @@
          &                              -nyguard:ny+nyguard,&
          &                              -nzguard:nz+nzguard) :: ex,ey,ez
     real(c_real), intent(IN) :: dtsdx(norderx/2),dtsdy(nordery/2),dtsdz(norderz/2)
->>>>>>> 4b979e27
     integer(c_int)           :: l_nodalgrid
     logical(pxr_logical)     :: pxr_l_nodalgrid
 
