--- conflicted
+++ resolved
@@ -74,20 +74,11 @@
 extern "C"
 {
 #endif
-<<<<<<< HEAD
     
     void WRPX_COPY_SLICE(const int* lo, const int* hi,
                          const amrex_real* tmp, const int* tlo, const int* thi,
                          amrex_real* buf, const int* blo, const int* bhi,
                          const int* ncomp, const int* i_boost, const int* i_lab);
-=======
-
-    void warpx_copy_attribs(const long* np,
-                            const amrex_real* xp, const amrex_real* yp, const amrex_real* zp,
-                            const amrex_real* uxp, const amrex_real* uyp, const amrex_real* uzp,
-                            amrex_real* xpold, amrex_real* ypold, amrex_real* zpold,
-                            amrex_real* uxpold, amrex_real* uypold, amrex_real* uzpold);
->>>>>>> 1cedc361
 
 	// Charge deposition
 	void warpx_charge_deposition(amrex::Real* rho,
