--- conflicted
+++ resolved
@@ -10,13 +10,7 @@
 #include <ParticleContainer.H>
 #include <ParticleIterator.H>
 
-<<<<<<< HEAD
 using namespace amrex;
-=======
-
-//
-// xxxxx need to make this work in 2D!
-//
 
 namespace
 {
@@ -25,7 +19,6 @@
 	return { a[1]*b[2]-a[2]*b[1],  a[2]*b[0]-a[0]*b[2],  a[0]*b[1]-a[1]*b[0] };
     }
 }
->>>>>>> 7f971f06
 
 LaserParticleContainer::LaserParticleContainer (AmrCore* amr_core, int ispecies)
     : WarpXParticleContainer(amr_core, ispecies)
@@ -331,12 +324,7 @@
 		});
 	    BL_PROFILE_VAR_STOP(blp_copy);
 
-<<<<<<< HEAD
-
 	    const Box& box = amrex::enclosedCells(ba[gid]);
-=======
-	    const Box& box = BoxLib::enclosedCells(ba[gid]);
->>>>>>> 7f971f06
 	    BL_ASSERT(box == vbx);
 #if (BL_SPACEDIM == 3)
 	    long nx = box.length(0);
